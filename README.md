<img src="assets/logo.png" align="right" />

# OmiseGO
The OmiseGO repository contains OmiseGO's implementation of Plasma and forms the basis for the OMG Network.

The first release of the OMG Network is based upon **Tesuji Plasma**, an iterative design step over [Plasma MVP](../plasma-mvp). The diagram below illustrates the relationship between the wallet provider and how wallet providers connect to **Tesuji Plasma**.

![eWallet server and OMG Network](assets/OMG-network-eWallet.jpg)

See the [Tesuji Plasma design document](FIXME) for a full description for the Child Chain Server and Watcher.

A description of the [application architecture](docs/architecture.md) may be found in the `docs` directory.

For specific documentation about the child chain server, see [apps/omisego_api](apps/omisego_api).

For specifics on the watcher, see [apps/omisego_watcher](apps/omisego_watcher).

<<<<<<< HEAD
  - quick test (no integration tests): `mix test`
  - longer-running integration tests: `mix test --only integration` (requires compiling contracts)
=======
For generic information, keep on reading.
>>>>>>> 13cfffec

## Getting Started
**IMPORTANT NOTICE: Heavily WIP, expect anything**

A public testnet for the OMG Network is not yet available. However, if you are brave and want to test being a Tesuji Plasma chain operator, read on!

### Install
Firstly, **[install](docs/install.md)** the child chain server and watcher.

### Setting up
The setup process for the Child chain server and for the Watcher is quite similar:

1. Provide an Ethereum node running connected to the appropriate network
1. Initialize the child chain server's `OmiseGO.DB` database.
Do that with `mix run --no-start -e 'OmiseGO.DB.init()'`
1. (**Child chain server only**) Deploy `RootChain.sol` contract and prepare operator's authority address
1. Produce a configuration file with `omisego_eth` configured to the contract address, operator (authority) address and hash of contract-deploying transaction.
To do that use the template, filling it with details on the contract:

        use Mix.Config

        config :omisego_eth,
          contract_addr: "0x0",
          authority_addr: "0x0",
          txhash_contract: "0x0"

### Troubleshooting
Solutions to common problems may be found in the [troubleshooting](docs/troubleshooting.md) document.

### Testing & development

- Quick test (no integration tests):
```
mix test --no-start
```
- Longer-running integration tests: ```mix test --no-start --only integration``` (requires compiling contracts)

For other kinds of checks, refer to the CI/CD pipeline (`Jenkinsfile`).

- To run a development `iex` REPL with all code loaded:
```
iex -S mix run --no-start
```<|MERGE_RESOLUTION|>--- conflicted
+++ resolved
@@ -15,12 +15,7 @@
 
 For specifics on the watcher, see [apps/omisego_watcher](apps/omisego_watcher).
 
-<<<<<<< HEAD
-  - quick test (no integration tests): `mix test`
-  - longer-running integration tests: `mix test --only integration` (requires compiling contracts)
-=======
 For generic information, keep on reading.
->>>>>>> 13cfffec
 
 ## Getting Started
 **IMPORTANT NOTICE: Heavily WIP, expect anything**
@@ -54,9 +49,9 @@
 
 - Quick test (no integration tests):
 ```
-mix test --no-start
+mix test
 ```
-- Longer-running integration tests: ```mix test --no-start --only integration``` (requires compiling contracts)
+- Longer-running integration tests: ```mix test --only integration``` (requires compiling contracts)
 
 For other kinds of checks, refer to the CI/CD pipeline (`Jenkinsfile`).
 
