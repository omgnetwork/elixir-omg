# Copyright 2018 OmiseGO Pte Ltd
#
# Licensed under the Apache License, Version 2.0 (the "License");
# you may not use this file except in compliance with the License.
# You may obtain a copy of the License at
#
#     http://www.apache.org/licenses/LICENSE-2.0
#
# Unless required by applicable law or agreed to in writing, software
# distributed under the License is distributed on an "AS IS" BASIS,
# WITHOUT WARRANTIES OR CONDITIONS OF ANY KIND, either express or implied.
# See the License for the specific language governing permissions and
# limitations under the License.

defmodule OMG.Watcher.ExitProcessor.CoreTest do
  @moduledoc """
  Test of the logic of exit processor - detecting byzantine conditions, emitting events, talking to API.State.Core
  """
  use ExUnitFixtures
  use ExUnit.Case, async: true
  use OMG.API.Fixtures

  alias OMG.API.Block
  alias OMG.API.Crypto
  alias OMG.API.DevCrypto
  alias OMG.API.State
  alias OMG.API.State.Transaction
  alias OMG.API.TestHelper
  alias OMG.API.Utxo
  alias OMG.Watcher.Event
  alias OMG.Watcher.ExitProcessor
  alias OMG.Watcher.ExitProcessor.Core
  alias OMG.Watcher.ExitProcessor.ExitInfo

  require Utxo

  @eth OMG.Eth.RootChain.eth_pseudo_address()
  @not_eth <<1::size(160)>>
  @zero_address OMG.Eth.zero_address()

  @early_blknum 1_000
  @late_blknum 10_000

  @utxo_pos1 Utxo.position(1, 3, 0)
  @utxo_pos2 Utxo.position(@late_blknum - 1_000, 0, 1)
  @utxo_pos3 Utxo.position(1, 0, 0)

  @non_zero_exit_id <<1::192>>
  @zero_sig <<0::520>>

  defp not_included_competitor_pos do
    <<long::256>> =
      List.duplicate(<<255::8>>, 32)
      |> Enum.reduce(fn val, acc -> val <> acc end)

    long
  end

  deffixture transactions(alice, carol) do
    [
      Transaction.new([{1, 0, 0}, {1, 2, 1}], [{alice.addr, @eth, 1}, {carol.addr, @eth, 2}]),
      Transaction.new([{2, 1, 0}, {2, 2, 1}], [{alice.addr, @eth, 1}, {carol.addr, @eth, 2}])
    ]
  end

  deffixture competing_transactions(alice, bob, carol) do
    [
      Transaction.new([{10, 2, 1}, {1, 0, 0}], [{bob.addr, @eth, 2}, {carol.addr, @eth, 1}]),
      Transaction.new([{1, 0, 0}, {10, 2, 1}], [{alice.addr, @eth, 2}, {bob.addr, @eth, 1}]),
      Transaction.new([{20, 1, 0}, {20, 20, 1}], [{bob.addr, @eth, 2}, {carol.addr, @eth, 1}])
    ]
  end

  deffixture processor_empty() do
    {:ok, empty} = Core.init([], [], [])
    empty
  end

  # events is whatever `OMG.Eth` would feed into the `OMG.Watcher.ExitProcessor`, via `OMG.API.EthereumEventListener`
  deffixture exit_events(alice) do
    %{addr: alice} = alice

    [
      %{owner: alice, eth_height: 2, exit_id: 1},
      %{owner: alice, eth_height: 4, exit_id: 2}
    ]
  end

  # extracts the mocked responses of the `Eth.RootChain.get_standard_exit` for the exit events
  # all exits active (owner non-zero). This is the auxiliary, second argument that's fed into `new_exits`
  deffixture contract_exit_statuses(alice) do
    [
      {alice.addr, @eth, 10, Utxo.Position.encode(@utxo_pos1)},
      {alice.addr, @not_eth, 9, Utxo.Position.encode(@utxo_pos2)}
    ]
  end

  deffixture in_flight_exit_events(transactions, alice) do
    %{priv: alice_priv} = alice

    [tx1_bytes, tx2_bytes] =
      transactions
      |> Enum.map(&Transaction.encode/1)

    [tx1_sigs, tx2_sigs] =
      transactions
      |> Enum.map(&DevCrypto.sign(&1, [alice_priv, alice_priv]))
      |> Enum.map(&Enum.join(&1.sigs))

    [
      %{call_data: %{in_flight_tx: tx1_bytes, in_flight_tx_sigs: tx1_sigs}, eth_height: 2},
      %{call_data: %{in_flight_tx: tx2_bytes, in_flight_tx_sigs: tx2_sigs}, eth_height: 4}
    ]
  end

  deffixture contract_ife_statuses(in_flight_exit_events) do
    List.duplicate({1, @non_zero_exit_id}, length(in_flight_exit_events))
  end

  deffixture ife_tx_hashes(transactions) do
    transactions |> Enum.map(&Transaction.hash/1)
  end

  deffixture in_flight_exits_challenges_events(ife_tx_hashes, competing_transactions) do
    [tx1_hash, tx2_hash] = ife_tx_hashes
    [competing_tx1, competing_tx2, competing_tx3] = competing_transactions

    [
      %{
        tx_hash: tx1_hash,
        # in-flight transaction
        competitor_position: not_included_competitor_pos(),
        call_data: %{
          competing_tx: Transaction.encode(competing_tx1),
          competing_tx_input_index: 1,
          competing_tx_sig: @zero_sig
        }
      },
      %{
        tx_hash: tx1_hash,
        # canonical transaction
        competitor_position: Utxo.position(1000, 0, 0) |> Utxo.Position.encode(),
        call_data: %{
          competing_tx: Transaction.encode(competing_tx2),
          competing_tx_input_index: 1,
          competing_tx_sig: @zero_sig
        }
      },
      %{
        tx_hash: tx2_hash,
        # in-flight transaction
        competitor_position: not_included_competitor_pos(),
        call_data: %{
          competing_tx: Transaction.encode(competing_tx3),
          competing_tx_input_index: 2,
          competing_tx_sig: <<1::520>>
        }
      }
    ]
  end

  deffixture processor_filled(
               processor_empty,
               exit_events,
               contract_exit_statuses,
               in_flight_exit_events,
               contract_ife_statuses
             ) do
    {state, _} = Core.new_exits(processor_empty, exit_events, contract_exit_statuses)
    {state, _} = Core.new_in_flight_exits(state, in_flight_exit_events, contract_ife_statuses)
    state
  end

  @tag fixtures: [:processor_empty, :exit_events, :contract_exit_statuses]
  test "can start new standard exits one by one or batched", %{
    processor_empty: empty,
    exit_events: events,
    contract_exit_statuses: contract_statuses
  } do
    {state2, _} = Core.new_exits(empty, Enum.slice(events, 0, 1), Enum.slice(contract_statuses, 0, 1))
    {final_state, _} = Core.new_exits(empty, events, contract_statuses)
    assert {^final_state, _} = Core.new_exits(state2, Enum.slice(events, 1, 1), Enum.slice(contract_statuses, 1, 1))
  end

  @tag fixtures: [:processor_empty, :alice, :exit_events]
  test "new_exits sanity checks",
       %{processor_empty: processor, alice: %{addr: alice}, exit_events: [one_exit | _]} do
    {:error, :unexpected_events} = processor |> Core.new_exits([one_exit], [])
    {:error, :unexpected_events} = processor |> Core.new_exits([], [{alice, @eth, 10}])
  end

  @tag fixtures: [:processor_empty, :processor_filled]
  test "can process empty new exits, empty in flight exits or empty finalizations", %{
    processor_empty: empty,
    processor_filled: filled
  } do
    assert {^empty, []} = Core.new_exits(empty, [], [])
    assert {^empty, []} = Core.new_in_flight_exits(empty, [], [])
    assert {^filled, []} = Core.new_exits(filled, [], [])
    assert {^filled, []} = Core.new_in_flight_exits(filled, [], [])

    assert {^filled, []} = Core.finalize_exits(filled, {[], []})
  end

  @tag fixtures: [:processor_empty, :alice, :state_empty, :exit_events, :contract_exit_statuses]
  test "handles invalid exit finalization - doesn't forget and causes a byzantine chain report", %{
    processor_empty: processor,
    state_empty: state,
    exit_events: events,
    contract_exit_statuses: contract_exit_statuses
  } do
    {processor, _} =
      processor
      |> Core.new_exits(events, contract_exit_statuses)

    # exits invalidly finalize and continue/start emitting events and complain
    {:ok, {_, _, two_spend}, state_after_spend} = State.Core.exit_utxos([@utxo_pos1, @utxo_pos2], state)

    # finalizing here - note that without `finalize_exits`, we would just get a single invalid exit event
    # with - we get 3, because we include the invalidly finalized on which will hurt forever
    # (see persistence tests for the "forever" part)
    assert {processor, _} = Core.finalize_exits(processor, two_spend)

    assert {{:error, :unchallenged_exit}, [_event1, _event2, _event3]} =
             %ExitProcessor.Request{eth_height_now: 12, blknum_now: @late_blknum}
             |> Core.determine_utxo_existence_to_get(processor)
             |> mock_utxo_exists(state_after_spend)
             |> Core.invalid_exits(processor)
  end

  @tag fixtures: [:processor_empty, :state_alice_deposit, :exit_events, :contract_exit_statuses]
  test "can work with State to determine valid exits and finalize them", %{
    processor_empty: processor,
    state_alice_deposit: state,
    exit_events: [one_exit | _],
    contract_exit_statuses: [one_status | _]
  } do
    {processor, _} =
      processor
      |> Core.new_exits([one_exit], [one_status])

    assert {:ok, [%Event.InvalidExit{}]} =
             %ExitProcessor.Request{eth_height_now: 5, blknum_now: @late_blknum}
             |> Core.determine_utxo_existence_to_get(processor)
             |> mock_utxo_exists(state)
             |> Core.invalid_exits(processor)

    exiting_position = Utxo.Position.encode(@utxo_pos1)

    # go into the future - old exits work the same
    assert {{:error, :unchallenged_exit},
            [%Event.InvalidExit{utxo_pos: ^exiting_position}, %Event.UnchallengedExit{utxo_pos: ^exiting_position}]} =
             %ExitProcessor.Request{eth_height_now: 105, blknum_now: @late_blknum}
             |> Core.determine_utxo_existence_to_get(processor)
             |> mock_utxo_exists(state)
             |> Core.invalid_exits(processor)

    # exit validly finalizes and continues to not emit any events
<<<<<<< HEAD
    {:ok, {_, _, spends}, _} = State.Core.exit_utxos([%{utxo_pos: Utxo.Position.encode(@utxo_pos3)}], state)
    assert {processor, [{:delete, :exit_info, {1, 0, 0}}]} = Core.finalize_exits(processor, spends)
=======
    {:ok, {_, _, spends}, _} = State.Core.exit_utxos([@utxo_pos1], state)
    assert {processor, _} = Core.finalize_exits(processor, spends)
>>>>>>> 497b8c46

    assert %ExitProcessor.Request{utxos_to_check: [Utxo.position(1, 3, 0)]} =
             Core.determine_utxo_existence_to_get(%ExitProcessor.Request{blknum_now: @late_blknum}, processor)
  end

  @tag fixtures: [:processor_empty, :state_empty, :exit_events, :contract_exit_statuses]
  test "can work with State to determine and notify invalid exits", %{
    processor_empty: processor,
    state_empty: state,
    exit_events: [one_exit | _],
    contract_exit_statuses: [one_status | _]
  } do
    exiting_position = Utxo.Position.encode(@utxo_pos1)

    {processor, _} =
      processor
      |> Core.new_exits([one_exit], [one_status])

    assert {:ok, [%Event.InvalidExit{utxo_pos: ^exiting_position}]} =
             %ExitProcessor.Request{eth_height_now: 5, blknum_now: @late_blknum}
             |> Core.determine_utxo_existence_to_get(processor)
             |> mock_utxo_exists(state)
             |> Core.invalid_exits(processor)
  end

  @tag fixtures: [:processor_empty, :exit_events, :contract_exit_statuses]
  test "can challenge exits, which are then forgotten completely", %{
    processor_empty: processor,
    exit_events: events,
    contract_exit_statuses: contract_statuses
  } do
    {processor, _} =
      processor
      |> Core.new_exits(events, contract_statuses)

    # sanity
    assert %ExitProcessor.Request{utxos_to_check: [_, _]} =
             Core.determine_utxo_existence_to_get(%ExitProcessor.Request{blknum_now: @late_blknum}, processor)

    assert {processor, _} =
             processor
             |> Core.challenge_exits([
               %{utxo_pos: Utxo.Position.encode(@utxo_pos1)},
               %{utxo_pos: Utxo.Position.encode(@utxo_pos2)}
             ])

    assert %ExitProcessor.Request{utxos_to_check: []} =
             Core.determine_utxo_existence_to_get(%ExitProcessor.Request{blknum_now: @late_blknum}, processor)
  end

  @tag fixtures: [:processor_empty, :state_empty, :exit_events, :contract_exit_statuses]
  test "can work with State to determine invalid exits entered too late", %{
    processor_empty: processor,
    state_empty: state,
    exit_events: [one_exit | _],
    contract_exit_statuses: [one_status | _]
  } do
    exiting_position = Utxo.Position.encode(@utxo_pos1)

    {processor, _} =
      processor
      |> Core.new_exits([one_exit], [one_status])

    assert {{:error, :unchallenged_exit},
            [%Event.InvalidExit{utxo_pos: ^exiting_position}, %Event.UnchallengedExit{utxo_pos: ^exiting_position}]} =
             %ExitProcessor.Request{eth_height_now: 13, blknum_now: @late_blknum}
             |> Core.determine_utxo_existence_to_get(processor)
             |> mock_utxo_exists(state)
             |> Core.invalid_exits(processor)
  end

  @tag fixtures: [:processor_empty, :state_empty, :exit_events]
  test "invalid exits that have been witnessed already inactive don't excite events", %{
    processor_empty: processor,
    state_empty: state,
    exit_events: [one_exit | _]
  } do
    {processor, _} =
      processor
      |> Core.new_exits([one_exit], [{@zero_address, @eth, 10, Utxo.Position.encode(@utxo_pos1)}])

    assert {:ok, []} =
             %ExitProcessor.Request{eth_height_now: 13, blknum_now: @late_blknum}
             |> Core.determine_utxo_existence_to_get(processor)
             |> mock_utxo_exists(state)
             |> Core.invalid_exits(processor)
  end

  @tag fixtures: [:processor_empty, :state_empty, :exit_events, :contract_exit_statuses]
  test "exits of utxos that couldn't have been seen created yet never excite events", %{
    processor_empty: processor,
    state_empty: state,
    exit_events: [_, late_exit | _],
    contract_exit_statuses: [_, active_status | _]
  } do
    {processor, _} =
      processor
      |> Core.new_exits([late_exit], [active_status])

    assert {:ok, []} =
             %ExitProcessor.Request{eth_height_now: 13, blknum_now: @early_blknum}
             |> Core.determine_utxo_existence_to_get(processor)
             |> mock_utxo_exists(state)
             |> Core.invalid_exits(processor)
  end

  @tag fixtures: [:processor_empty]
  test "empty processor returns no exiting utxo positions", %{processor_empty: empty} do
    assert %ExitProcessor.Request{utxos_to_check: []} =
             Core.determine_utxo_existence_to_get(%ExitProcessor.Request{blknum_now: @late_blknum}, empty)
  end

  @tag fixtures: [
         :processor_empty,
         :exit_events,
         :contract_exit_statuses,
         :in_flight_exit_events,
         :contract_ife_statuses
       ]
  test "ifes and standard exits don't interfere", %{
    processor_empty: processor,
    exit_events: [one_exit | _],
    contract_exit_statuses: [one_status | _],
    in_flight_exit_events: [one_ife | _],
    contract_ife_statuses: [one_ife_status | _]
  } do
    {processor, _} = processor |> Core.new_exits([one_exit], [one_status])
    {processor, _} = processor |> Core.new_in_flight_exits([one_ife], [one_ife_status])

    assert %{utxos_to_check: [_, Utxo.position(1, 2, 1), @utxo_pos1]} =
             exit_processor_request =
             %ExitProcessor.Request{eth_height_now: 5, blknum_now: @late_blknum}
             |> Core.determine_utxo_existence_to_get(processor)

    # here it's crucial that the missing utxo related to the ife isn't interpeted as a standard invalid exit
    # that missing utxo isn't enough for any IFE-related event too
    assert {:ok, [%Event.InvalidExit{}]} =
             exit_processor_request
             |> struct!(utxo_exists_result: [false, false, false])
             |> invalid_exits_filtered(processor, only: [Event.InvalidExit])
  end

  @tag fixtures: [:processor_empty, :in_flight_exit_events, :contract_ife_statuses, :transactions]
  test "properly processes new in flight exits, returns all of them on request", %{
    processor_empty: processor,
    in_flight_exit_events: events,
    contract_ife_statuses: statuses
  } do
    assert [] == Core.get_in_flight_exits(processor)

    {processor, _} = Core.new_in_flight_exits(processor, events, statuses)
    ifes_response = Core.get_in_flight_exits(processor)

    assert ifes_response |> Enum.count() == 2
  end

  @tag fixtures: [:processor_empty, :in_flight_exit_events, :contract_ife_statuses, :transactions]
  test "correct format of getting all ifes", %{
    processor_empty: processor,
    in_flight_exit_events: events,
    contract_ife_statuses: statuses,
    transactions: [tx1, tx2 | _]
  } do
    {processor, _} = Core.new_in_flight_exits(processor, events, statuses)

    assert [
             %{
               txbytes: Transaction.encode(tx1),
               txhash: Transaction.hash(tx1),
               eth_height: 2,
               piggybacked_inputs: [],
               piggybacked_outputs: []
             },
             %{
               txbytes: Transaction.encode(tx2),
               txhash: Transaction.hash(tx2),
               eth_height: 4,
               piggybacked_inputs: [],
               piggybacked_outputs: []
             }
           ] == Core.get_in_flight_exits(processor) |> Enum.sort_by(& &1.eth_height)
  end

  @tag fixtures: [:processor_empty, :in_flight_exit_events, :contract_ife_statuses, :transactions]
  test "reports piggybacked inputs/outputs when getting ifes", %{
    processor_empty: processor,
    in_flight_exit_events: [event | _],
    contract_ife_statuses: [status | _],
    transactions: [tx | _]
  } do
    txhash = Transaction.hash(tx)
    {processor, _} = Core.new_in_flight_exits(processor, [event], [status])
    assert [%{piggybacked_inputs: [], piggybacked_outputs: []}] = Core.get_in_flight_exits(processor)

    {processor, _} = Core.new_piggybacks(processor, [%{tx_hash: txhash, output_index: 0}])

    assert [%{piggybacked_inputs: [0], piggybacked_outputs: []}] = Core.get_in_flight_exits(processor)

    {processor, _} =
      Core.new_piggybacks(processor, [%{tx_hash: txhash, output_index: 4}, %{tx_hash: txhash, output_index: 5}])

    assert [%{piggybacked_inputs: [0], piggybacked_outputs: [0, 1]}] = Core.get_in_flight_exits(processor)
  end

  @tag fixtures: [:processor_empty, :in_flight_exit_events, :contract_ife_statuses]
  test "in flight exits sanity checks", %{
    processor_empty: state,
    in_flight_exit_events: events,
    contract_ife_statuses: statuses
  } do
    assert {state, []} == Core.new_in_flight_exits(state, [], [])
    assert {:error, :unexpected_events} == Core.new_in_flight_exits(state, Enum.slice(events, 0, 1), [])
    assert {:error, :unexpected_events} == Core.new_in_flight_exits(state, [], Enum.slice(statuses, 0, 1))
  end

  @tag fixtures: [:processor_filled, :ife_tx_hashes]
  test "piggybacking sanity checks", %{processor_filled: state, ife_tx_hashes: [ife_id | _]} do
    assert {^state, []} = Core.new_piggybacks(state, [])
    catch_error(Core.new_piggybacks(state, [%{tx_hash: 0, output_index: 0}]))
    catch_error(Core.new_piggybacks(state, [%{tx_hash: ife_id, output_index: 8}]))

    # cannot piggyback twice the same output
    {updated_state, [_]} = Core.new_piggybacks(state, [%{tx_hash: ife_id, output_index: 0}])
    catch_error(Core.new_piggybacks(updated_state, [%{tx_hash: ife_id, output_index: 0}]))
  end

  @tag fixtures: [:processor_filled, :in_flight_exits_challenges_events]
  test "challenges don't affect the list of IFEs returned", %{
    processor_filled: processor,
    in_flight_exits_challenges_events: [challenge | _]
  } do
    assert Core.get_in_flight_exits(processor) |> Enum.count() == 2
    {processor2, _} = Core.new_ife_challenges(processor, [challenge])
    assert Core.get_in_flight_exits(processor2) |> Enum.count() == 2
    # sanity
    assert processor2 != processor
  end

  @tag fixtures: [:processor_filled, :ife_tx_hashes]
  test "forgets challenged piggybacks",
       %{processor_filled: processor, ife_tx_hashes: [tx_hash1, tx_hash2]} do
    {processor, _} =
      Core.new_piggybacks(processor, [%{tx_hash: tx_hash1, output_index: 0}, %{tx_hash: tx_hash2, output_index: 0}])

    # sanity: there are some piggybacks after piggybacking, to be removed later
    assert [%{piggybacked_inputs: [_]}, %{piggybacked_inputs: [_]}] = Core.get_in_flight_exits(processor)
    {processor, _} = Core.challenge_piggybacks(processor, [%{tx_hash: tx_hash1, output_index: 0}])

    assert [%{txhash: ^tx_hash1, piggybacked_inputs: []}, %{piggybacked_inputs: [0]}] =
             Core.get_in_flight_exits(processor)
             |> Enum.sort_by(&length(&1.piggybacked_inputs))
  end

  @tag fixtures: [:processor_filled, :ife_tx_hashes]
  test "can open and challenge two piggybacks at one call",
       %{processor_filled: processor, ife_tx_hashes: [tx_hash1, tx_hash2]} do
    events = [%{tx_hash: tx_hash1, output_index: 0}, %{tx_hash: tx_hash2, output_index: 0}]

    {processor, _} = Core.new_piggybacks(processor, events)
    # sanity: there are some piggybacks after piggybacking, to be removed later
    assert [%{piggybacked_inputs: [_]}, %{piggybacked_inputs: [_]}] = Core.get_in_flight_exits(processor)
    {processor, _} = Core.challenge_piggybacks(processor, events)

    assert [%{piggybacked_inputs: []}, %{piggybacked_inputs: []}] = Core.get_in_flight_exits(processor)
  end

  @tag fixtures: [:processor_filled, :ife_tx_hashes]
  test "challenge piggybacks sanity checks", %{processor_filled: state, ife_tx_hashes: [tx_hash | _]} do
    # cannot challenge piggyback of unknown ife
    assert {state, []} == Core.challenge_piggybacks(state, [%{tx_hash: 0, output_index: 0}])
    # cannot challenge not piggybacked output
    assert {state, []} == Core.challenge_piggybacks(state, [%{tx_hash: tx_hash, output_index: 0}])
    # other sanity checks
    assert {state, []} == Core.challenge_piggybacks(state, [%{tx_hash: tx_hash, output_index: 8}])
  end

  @tag fixtures: [:processor_empty, :alice, :exit_events, :contract_exit_statuses]
  test "detect invalid standard exit based on ife tx which spends same input", %{
    processor_empty: processor,
    alice: alice,
    exit_events: [one_exit | _],
    contract_exit_statuses: [one_status | _]
  } do
    tx = Transaction.new([{1, 3, 0}], [])
    txbytes = Transaction.encode(tx)
    signature = DevCrypto.sign(tx, [alice.priv]) |> Map.get(:sigs) |> Enum.join()

    ife_event = %{call_data: %{in_flight_tx: txbytes, in_flight_tx_sigs: signature}, eth_height: 2}
    ife_status = {1, <<1::192>>}

    {processor, _} = Core.new_in_flight_exits(processor, [ife_event], [ife_status])

    {processor, _} =
      processor
      |> Core.new_exits([one_exit], [one_status])

    exiting_utxo = Utxo.Position.encode(@utxo_pos1)

    assert {:ok, [%Event.InvalidExit{utxo_pos: ^exiting_utxo}]} =
             %ExitProcessor.Request{eth_height_now: 5, blknum_now: @late_blknum}
             |> invalid_exits_filtered(processor, only: [Event.InvalidExit])
  end

  describe "available piggybacks" do
    @tag fixtures: [:processor_filled, :transactions, :alice]
    test "detects multiple available piggybacks, with all the fields",
         %{
           processor_filled: processor,
           transactions: [tx1, tx2],
           alice: alice
         } do
      [%{owner: tx1_owner1}, %{owner: tx1_owner2}, _, _] = Transaction.get_outputs(tx1)
      [%{owner: tx2_owner1}, %{owner: tx2_owner2}, _, _] = Transaction.get_outputs(tx2)

      txbytes_1 = Transaction.encode(tx1)
      txbytes_2 = Transaction.encode(tx2)

      assert {:ok, events} =
               %ExitProcessor.Request{blknum_now: 5000, eth_height_now: 5}
               |> Core.invalid_exits(processor)

      assert_events(events, [
        %Event.PiggybackAvailable{
          available_inputs: [%{address: alice.addr, index: 0}, %{address: alice.addr, index: 1}],
          available_outputs: [%{address: tx1_owner1, index: 0}, %{address: tx1_owner2, index: 1}],
          txbytes: txbytes_1
        },
        %Event.PiggybackAvailable{
          available_inputs: [%{address: alice.addr, index: 0}, %{address: alice.addr, index: 1}],
          available_outputs: [%{address: tx2_owner1, index: 0}, %{address: tx2_owner2, index: 1}],
          txbytes: txbytes_2
        }
      ])
    end

    @tag fixtures: [:processor_empty, :alice]
    test "detects available piggyback because tx not seen in valid block, regardless of competitors",
         %{processor_empty: processor, alice: alice} do
      # testing this because everywhere else, the test fixtures always imply competitors
      tx = Transaction.new([{1, 0, 0}], [])
      txbytes = Transaction.encode(tx)
      signature = DevCrypto.sign(tx, [alice.priv]) |> Map.get(:sigs) |> Enum.join()

      ife_event = %{call_data: %{in_flight_tx: txbytes, in_flight_tx_sigs: signature}, eth_height: 2}
      ife_status = {1, @non_zero_exit_id}

      {processor, _} = Core.new_in_flight_exits(processor, [ife_event], [ife_status])

      assert {:ok, [%Event.PiggybackAvailable{txbytes: ^txbytes}]} =
               %ExitProcessor.Request{blknum_now: 5000, eth_height_now: 5}
               |> Core.invalid_exits(processor)
    end

    @tag fixtures: [:alice, :processor_filled, :transactions]
    test "doesn't detect available piggybacks because txs seen in valid block", %{
      alice: alice,
      processor_filled: processor,
      transactions: [tx1, tx2]
    } do
      {:ok, recovered_tx1} = DevCrypto.sign(tx1, [alice.priv, alice.priv]) |> Transaction.Recovered.recover_from()

      exit_processor_request = %ExitProcessor.Request{
        blknum_now: 5000,
        eth_height_now: 5,
        blocks_result: [Block.hashed_txs_at([recovered_tx1], 3000)]
      }

      txbytes_2 = Transaction.encode(tx2)

      assert {:ok,
              [
                %Event.PiggybackAvailable{
                  txbytes: ^txbytes_2
                }
              ]} = exit_processor_request |> Core.invalid_exits(processor)
    end

    @tag fixtures: [:alice, :bob, :processor_empty]
    test "transaction without outputs and different input owners", %{
      alice: alice,
      bob: bob,
      processor_empty: processor
    } do
      tx = Transaction.new([{1, 0, 0}, {1, 2, 1}], [])

      alice_addr = alice.addr
      bob_addr = bob.addr

      txbytes = Transaction.encode(tx)
      signature = DevCrypto.sign(tx, [alice.priv, bob.priv]) |> Map.get(:sigs) |> Enum.join()

      ife_event = %{call_data: %{in_flight_tx: txbytes, in_flight_tx_sigs: signature}, eth_height: 2}
      ife_status = {1, @non_zero_exit_id}

      {processor, _} = Core.new_in_flight_exits(processor, [ife_event], [ife_status])

      assert {:ok,
              [
                %Event.PiggybackAvailable{
                  available_inputs: [%{address: ^alice_addr, index: 0}, %{address: ^bob_addr, index: 1}],
                  available_outputs: [],
                  txbytes: ^txbytes
                }
              ]} =
               %ExitProcessor.Request{blknum_now: 1000, eth_height_now: 5}
               |> invalid_exits_filtered(processor, only: [Event.PiggybackAvailable])
    end

    @tag fixtures: [:processor_filled, :transactions, :in_flight_exits_challenges_events]
    test "challenged IFEs emit the same piggybacks as canonical ones", %{
      processor_filled: processor,
      in_flight_exits_challenges_events: [challenge_event | _]
    } do
      assert {:ok, events_canonical} =
               %ExitProcessor.Request{blknum_now: 1000, eth_height_now: 5}
               |> Core.invalid_exits(processor)

      {challenged_processor, _} = Core.new_ife_challenges(processor, [challenge_event])

      assert {:ok, events_challenged} =
               %ExitProcessor.Request{blknum_now: 5000, eth_height_now: 5}
               |> Core.invalid_exits(challenged_processor)

      assert_events(events_canonical, events_challenged)
    end
  end

  describe "finds competitors and allows canonicity challenges" do
    @tag fixtures: [:processor_filled]
    test "none if input never spent elsewhere",
         %{processor_filled: processor} do
      assert {:ok, []} =
               %ExitProcessor.Request{blknum_now: 1000, eth_height_now: 5}
               |> invalid_exits_filtered(processor, exclude: [Event.PiggybackAvailable])
    end

    @tag fixtures: [:processor_filled, :transactions, :competing_transactions, :alice]
    test "none if different input spent in some tx from appendix",
         %{processor_filled: processor, transactions: [tx1 | _], competing_transactions: [_, _, comp3], alice: alice} do
      txbytes = Transaction.encode(tx1)

      other_txbytes = Transaction.encode(comp3)
      other_signature = DevCrypto.sign(comp3, [alice.priv, alice.priv]) |> Map.get(:sigs) |> Enum.join()

      other_ife_event = %{call_data: %{in_flight_tx: other_txbytes, in_flight_tx_sigs: other_signature}, eth_height: 2}
      other_ife_status = {1, @non_zero_exit_id}

      {processor, _} = Core.new_in_flight_exits(processor, [other_ife_event], [other_ife_status])

      assert {:ok, []} =
               %ExitProcessor.Request{blknum_now: 1000, eth_height_now: 5}
               |> invalid_exits_filtered(processor, exclude: [Event.PiggybackAvailable])

      assert {:error, :competitor_not_found} =
               %ExitProcessor.Request{blknum_now: 5000, eth_height_now: 5}
               |> Core.get_competitor_for_ife(processor, txbytes)
    end

    @tag fixtures: [:alice, :processor_filled, :transactions, :competing_transactions]
    test "none if different input spent in some tx from block",
         %{alice: alice, processor_filled: processor, transactions: [tx1 | _], competing_transactions: [_, _, comp3]} do
      txbytes = Transaction.encode(tx1)

      {:ok, other_recovered} = DevCrypto.sign(comp3, [alice.priv, alice.priv]) |> Transaction.Recovered.recover_from()

      exit_processor_request = %ExitProcessor.Request{
        blknum_now: 5000,
        eth_height_now: 5,
        blocks_result: [Block.hashed_txs_at([other_recovered], 3000)]
      }

      assert {:ok, []} =
               exit_processor_request |> invalid_exits_filtered(processor, exclude: [Event.PiggybackAvailable])

      assert {:error, :competitor_not_found} =
               exit_processor_request
               |> Core.get_competitor_for_ife(processor, txbytes)
    end

    @tag fixtures: [:alice, :processor_filled, :transactions]
    test "none if input spent in _same_ tx in block",
         %{alice: alice, processor_filled: processor, transactions: [tx1 | _]} do
      txbytes = Transaction.encode(tx1)

      {:ok, other_recovered} = DevCrypto.sign(tx1, [alice.priv, alice.priv]) |> Transaction.Recovered.recover_from()

      exit_processor_request = %ExitProcessor.Request{
        blknum_now: 5000,
        eth_height_now: 5,
        blocks_result: [Block.hashed_txs_at([other_recovered], 3000)]
      }

      assert {:ok, []} =
               exit_processor_request |> invalid_exits_filtered(processor, exclude: [Event.PiggybackAvailable])

      assert {:error, :competitor_not_found} =
               exit_processor_request
               |> Core.get_competitor_for_ife(processor, txbytes)
    end

    @tag fixtures: [:alice, :processor_filled, :transactions]
    test "none if input spent in _same_ tx in tx appendix",
         %{alice: alice, processor_filled: processor, transactions: [tx1 | _]} do
      txbytes = Transaction.encode(tx1)

      other_txbytes = Transaction.encode(tx1)
      %{sigs: [other_signature, _]} = DevCrypto.sign(tx1, [alice.priv, alice.priv])

      other_ife_event = %{call_data: %{in_flight_tx: other_txbytes, in_flight_tx_sigs: other_signature}, eth_height: 2}
      other_ife_status = {1, @non_zero_exit_id}

      {processor, _} = Core.new_in_flight_exits(processor, [other_ife_event], [other_ife_status])

      assert {:ok, []} =
               %ExitProcessor.Request{blknum_now: 5000, eth_height_now: 5}
               |> invalid_exits_filtered(processor, exclude: [Event.PiggybackAvailable])

      assert {:error, :competitor_not_found} =
               %ExitProcessor.Request{blknum_now: 5000, eth_height_now: 5}
               |> Core.get_competitor_for_ife(processor, txbytes)
    end

    @tag fixtures: [:alice, :processor_filled, :transactions, :competing_transactions]
    test "each other, if input spent in different ife",
         %{alice: alice, processor_filled: processor, transactions: [tx1 | _], competing_transactions: [comp1 | _]} do
      txbytes = Transaction.encode(tx1)

      other_txbytes = Transaction.encode(comp1)
      %{sigs: [other_signature, _]} = DevCrypto.sign(comp1, [alice.priv, <<>>])

      other_ife_event = %{call_data: %{in_flight_tx: other_txbytes, in_flight_tx_sigs: other_signature}, eth_height: 2}
      other_ife_status = {1, @non_zero_exit_id}

      {processor, _} = Core.new_in_flight_exits(processor, [other_ife_event], [other_ife_status])

      assert {:ok, events} =
               %ExitProcessor.Request{blknum_now: 5000, eth_height_now: 5}
               |> invalid_exits_filtered(processor, only: [Event.NonCanonicalIFE])

      assert_events(events, [%Event.NonCanonicalIFE{txbytes: txbytes}, %Event.NonCanonicalIFE{txbytes: other_txbytes}])

      assert {:ok,
              %{
                in_flight_txbytes: ^txbytes,
                in_flight_input_index: 0,
                competing_txbytes: ^other_txbytes,
                competing_input_index: 1,
                competing_sig: ^other_signature,
                competing_tx_pos: Utxo.position(0, 0, 0),
                competing_proof: ""
              }} =
               %ExitProcessor.Request{blknum_now: 5000, eth_height_now: 5}
               |> Core.get_competitor_for_ife(processor, txbytes)
    end

    @tag fixtures: [:alice, :processor_filled, :transactions]
    test "a competitor that's submitted as challenge to other IFE",
         %{alice: alice, processor_filled: processor, transactions: [tx1, tx2 | _]} do
      # ifes in processor here aren't competitors to each other, but the challenge filed for tx2 is a competitor
      # for tx1, which is what we want to detect:
      competing_tx = Transaction.new([{1, 0, 0}], [])
      %{sigs: [other_signature, _]} = DevCrypto.sign(competing_tx, [alice.priv, <<>>])

      txbytes = Transaction.encode(tx1)
      other_txbytes = Transaction.encode(competing_tx)

      challenge_event = %{
        tx_hash: Transaction.hash(tx2),
        competitor_position: not_included_competitor_pos(),
        call_data: %{competing_tx: other_txbytes, competing_tx_input_index: 0, competing_tx_sig: other_signature}
      }

      {processor, _} = Core.new_ife_challenges(processor, [challenge_event])

      exit_processor_request = %ExitProcessor.Request{blknum_now: 5000, eth_height_now: 5}

      assert {:ok, [%Event.NonCanonicalIFE{txbytes: ^txbytes}]} =
               exit_processor_request |> invalid_exits_filtered(processor, only: [Event.NonCanonicalIFE])

      assert {:ok,
              %{
                in_flight_txbytes: ^txbytes,
                competing_txbytes: ^other_txbytes,
                competing_input_index: 0,
                competing_sig: ^other_signature
              }} = exit_processor_request |> Core.get_competitor_for_ife(processor, txbytes)
    end

    @tag fixtures: [:alice, :processor_filled, :transactions, :competing_transactions]
    test "a single competitor included in a block, with proof",
         %{alice: alice, processor_filled: processor, transactions: [tx1 | _], competing_transactions: [comp1 | _]} do
      txbytes = Transaction.encode(tx1)

      other_txbytes = Transaction.encode(comp1)

      {:ok, %{signed_tx: %{sigs: [other_signature, _]}} = other_recovered} =
        DevCrypto.sign(comp1, [alice.priv, alice.priv]) |> Transaction.Recovered.recover_from()

      other_blknum = 3000

      exit_processor_request = %ExitProcessor.Request{
        blknum_now: 5000,
        eth_height_now: 5,
        blocks_result: [Block.hashed_txs_at([other_recovered], other_blknum)]
      }

      assert {:ok, [%Event.NonCanonicalIFE{txbytes: ^txbytes}]} =
               exit_processor_request
               |> invalid_exits_filtered(processor, only: [Event.NonCanonicalIFE])

      assert {:ok,
              %{
                in_flight_txbytes: ^txbytes,
                in_flight_input_index: 0,
                competing_txbytes: ^other_txbytes,
                competing_input_index: 1,
                competing_sig: ^other_signature,
                competing_tx_pos: Utxo.position(^other_blknum, 0, 0),
                competing_proof: proof_bytes
              }} =
               exit_processor_request
               |> Core.get_competitor_for_ife(processor, txbytes)

      assert_proof_sound(proof_bytes)
    end

    @tag fixtures: [:alice, :processor_filled, :transactions]
    test "a competitor having the double-spend on various input indices",
         %{alice: alice, processor_filled: processor, transactions: [tx1 | _]} do
      input_spent_in_idx0 = {1, 0, 0}
      input_spent_in_idx1 = {1, 2, 1}
      other_input1 = {10, 2, 1}
      other_input2 = {11, 2, 1}
      other_input3 = {12, 2, 1}

      comps = [
        Transaction.new([input_spent_in_idx0], []),
        Transaction.new([other_input1, input_spent_in_idx0], []),
        Transaction.new([other_input1, other_input2, input_spent_in_idx0], []),
        Transaction.new([other_input1, other_input2, other_input3, input_spent_in_idx0], []),
        Transaction.new([input_spent_in_idx1], []),
        Transaction.new([other_input1, input_spent_in_idx1], []),
        Transaction.new([other_input1, other_input2, input_spent_in_idx1], []),
        Transaction.new([other_input1, other_input2, other_input3, input_spent_in_idx1], [])
      ]

      expected_input_ids = [{0, 0}, {1, 0}, {2, 0}, {3, 0}, {0, 1}, {1, 1}, {2, 1}, {3, 1}]

      txbytes = Transaction.encode(tx1)

      check = fn {comp, {competing_input_index, in_flight_input_index}} ->
        # unfortunately, transaction validity requires us to duplicate a signature for every non-zero input
        required_priv_key_list =
          comp
          |> Transaction.get_inputs()
          |> Enum.filter(&Utxo.Position.non_zero?/1)
          |> Enum.count()
          |> (&List.duplicate(alice.priv, &1)).()

        {:ok, other_recovered} = comp |> DevCrypto.sign(required_priv_key_list) |> Transaction.Recovered.recover_from()

        exit_processor_request = %ExitProcessor.Request{
          blknum_now: 5000,
          eth_height_now: 5,
          blocks_result: [Block.hashed_txs_at([other_recovered], 3000)]
        }

        assert {:ok, [%Event.NonCanonicalIFE{txbytes: ^txbytes}]} =
                 exit_processor_request |> invalid_exits_filtered(processor, only: [Event.NonCanonicalIFE])

        assert {:ok,
                %{
                  in_flight_input_index: ^in_flight_input_index,
                  competing_input_index: ^competing_input_index
                }} =
                 exit_processor_request
                 |> Core.get_competitor_for_ife(processor, txbytes)
      end

      comps
      |> Enum.zip(expected_input_ids)
      |> Enum.each(check)
    end

    @tag fixtures: [:alice, :bob, :processor_filled, :transactions, :competing_transactions]
    test "a competitor being signed on various positions",
         %{
           alice: alice,
           bob: bob,
           processor_filled: processor,
           transactions: [tx1 | _],
           competing_transactions: [comp1 | _]
         } do
      txbytes = Transaction.encode(tx1)

      {:ok, %{signed_tx: %{sigs: [_, other_signature]}} = other_recovered} =
        DevCrypto.sign(comp1, [bob.priv, alice.priv]) |> Transaction.Recovered.recover_from()

      exit_processor_request = %ExitProcessor.Request{
        blknum_now: 5000,
        eth_height_now: 5,
        blocks_result: [Block.hashed_txs_at([other_recovered], 3000)]
      }

      assert {:ok, %{competing_sig: ^other_signature}} =
               exit_processor_request
               |> Core.get_competitor_for_ife(processor, txbytes)
    end

    @tag fixtures: [:alice, :processor_filled, :transactions, :competing_transactions]
    test "a best competitor, included earliest in a block, regardless of conflicting utxo position",
         %{alice: alice, processor_filled: processor, transactions: [tx1 | _], competing_transactions: [comp1 | _]} do
      # NOTE that the recent competitor spends an __older__ input. Also note the reversing of block results done below
      #      Regardless of these, the best competitor (from blknum 2000) must always be returned
      # NOTE also that non-included competitors always are considered last, and hence worst and never are returned

      # first the included competitors
      comp_recent = Transaction.new([{1, 0, 0}], [])
      comp_oldest = Transaction.new([{1, 2, 1}], [])

      {:ok, recovered_recent} = DevCrypto.sign(comp_recent, [alice.priv]) |> Transaction.Recovered.recover_from()
      {:ok, recovered_oldest} = DevCrypto.sign(comp_oldest, [alice.priv]) |> Transaction.Recovered.recover_from()

      # ife-related competitor
      other_ife_event = %{
        call_data: %{in_flight_tx: Transaction.encode(comp1), in_flight_tx_sigs: <<4::520>>},
        eth_height: 2
      }

      other_ife_status = {1, @non_zero_exit_id}
      {processor, _} = Core.new_in_flight_exits(processor, [other_ife_event], [other_ife_status])

      exit_processor_request = %ExitProcessor.Request{
        blknum_now: 5000,
        eth_height_now: 5,
        blocks_result: [Block.hashed_txs_at([recovered_oldest], 2000), Block.hashed_txs_at([recovered_recent], 3000)]
      }

      txbytes = Transaction.encode(tx1)

      assert {:ok, %{competing_tx_pos: Utxo.position(2000, 0, 0)}} =
               exit_processor_request
               |> Core.get_competitor_for_ife(processor, txbytes)

      assert {:ok, %{competing_tx_pos: Utxo.position(2000, 0, 0)}} =
               exit_processor_request
               |> Map.update!(:blocks_result, &Enum.reverse/1)
               |> struct!()
               |> Core.get_competitor_for_ife(processor, txbytes)

      # check also that the rule applies to order of txs within a block
      assert {:ok, %{competing_tx_pos: Utxo.position(2000, 0, 0)}} =
               exit_processor_request
               |> Map.put(:blocks_result, [Block.hashed_txs_at([recovered_oldest, recovered_recent], 2000)])
               |> struct!()
               |> Core.get_competitor_for_ife(processor, txbytes)
    end

    @tag fixtures: [:processor_filled]
    test "by asking for utxo existence concerning active ifes and standard exits",
         %{processor_filled: processor} do
      assert %{
               utxos_to_check: [
                 # refer to stuff added by `deffixture processor_filled` for this - both ifes and standard exits here
                 Utxo.position(1, 0, 0),
                 Utxo.position(1, 2, 1),
                 Utxo.position(1, 3, 0),
                 Utxo.position(2, 1, 0),
                 Utxo.position(2, 2, 1),
                 Utxo.position(9000, 0, 1)
               ]
             } =
               %ExitProcessor.Request{blknum_now: @late_blknum}
               |> Core.determine_utxo_existence_to_get(processor)
    end

    @tag fixtures: [:processor_filled]
    test "by asking for utxo spends concerning active ifes",
         %{processor_filled: processor} do
      assert %{spends_to_get: [Utxo.position(1, 2, 1)]} =
               %ExitProcessor.Request{
                 utxos_to_check: [Utxo.position(1, 2, 1), Utxo.position(112, 2, 1)],
                 utxo_exists_result: [false, false]
               }
               |> Core.determine_spends_to_get(processor)
    end

    @tag fixtures: [:alice, :processor_empty, :transactions]
    test "by not asking for utxo spends concerning non-active ifes",
         %{alice: alice, processor_empty: processor, transactions: [tx | _]} do
      txbytes = Transaction.encode(tx)
      %{sigs: [signature, _]} = DevCrypto.sign(tx, [alice.priv, <<>>])

      ife_event = %{call_data: %{in_flight_tx: txbytes, in_flight_tx_sigs: signature}, eth_height: 2}
      # inactive
      ife_status = {0, @non_zero_exit_id}

      {processor, _} = Core.new_in_flight_exits(processor, [ife_event], [ife_status])

      assert %{spends_to_get: []} =
               %ExitProcessor.Request{
                 utxos_to_check: [Utxo.position(1, 0, 0)],
                 utxo_exists_result: [false]
               }
               |> Core.determine_spends_to_get(processor)
    end

    @tag fixtures: [:processor_empty]
    test "by not asking for spends on no ifes",
         %{processor_empty: processor} do
      assert %{spends_to_get: []} =
               %ExitProcessor.Request{utxos_to_check: [Utxo.position(1, 0, 0)], utxo_exists_result: [false]}
               |> Core.determine_spends_to_get(processor)
    end

    @tag fixtures: [:alice, :processor_filled, :state_alice_deposit]
    test "by working with State - only asking for spends concerning ifes",
         %{
           alice: alice,
           processor_filled: processor,
           state_alice_deposit: state
         } do
      other_recovered = OMG.API.TestHelper.create_recovered([{1, 0, 0, alice}], @eth, [{alice, 8}])

      # first sanity-check as if the utxo was not spent yet
      assert %{utxos_to_check: utxos_to_check, utxo_exists_result: utxo_exists_result, spends_to_get: spends_to_get} =
               %ExitProcessor.Request{blknum_now: @late_blknum}
               |> Core.determine_utxo_existence_to_get(processor)
               |> mock_utxo_exists(state)
               |> Core.determine_spends_to_get(processor)

      assert {Utxo.position(1, 0, 0), false} not in Enum.zip(utxos_to_check, utxo_exists_result)
      assert Utxo.position(1, 0, 0) not in spends_to_get

      # spend and see that Core now requests the relevant utxo checks and spends to get
      {:ok, _, state} = State.Core.exec(state, other_recovered, %{@eth => 0})
      {:ok, {block, _, _}, state} = State.Core.form_block(1000, state)

      assert %{utxos_to_check: utxos_to_check, utxo_exists_result: utxo_exists_result, spends_to_get: spends_to_get} =
               %ExitProcessor.Request{blknum_now: @late_blknum, blocks_result: [block]}
               |> Core.determine_utxo_existence_to_get(processor)
               |> mock_utxo_exists(state)
               |> Core.determine_spends_to_get(processor)

      assert {Utxo.position(1, 0, 0), false} in Enum.zip(utxos_to_check, utxo_exists_result)
      assert Utxo.position(1, 0, 0) in spends_to_get
    end

    test "by asking for the right blocks",
         %{} do
      # NOTE: for now test trivial, because we don't require any filtering yet
      assert %{blknums_to_get: [1000]} =
               %ExitProcessor.Request{spent_blknum_result: [1000]} |> Core.determine_blocks_to_get()

      assert %{blknums_to_get: []} = %ExitProcessor.Request{spent_blknum_result: []} |> Core.determine_blocks_to_get()

      assert %{blknums_to_get: [2000, 1000]} =
               %ExitProcessor.Request{spent_blknum_result: [2000, 1000]} |> Core.determine_blocks_to_get()
    end

    @tag fixtures: [:processor_filled]
    test "none if input not yet created during sync",
         %{processor_filled: processor} do
      assert %{utxos_to_check: to_check} =
               %ExitProcessor.Request{blknum_now: 1000, eth_height_now: 13}
               |> Core.determine_utxo_existence_to_get(processor)

      assert Utxo.position(9000, 0, 1) not in to_check
    end

    @tag fixtures: [:transactions, :processor_empty]
    test "for nonexistent tx doesn't crash",
         %{transactions: [tx | _], processor_empty: processor} do
      txbytes = Transaction.encode(tx)

      assert {:error, :ife_not_known_for_tx} =
               %ExitProcessor.Request{blknum_now: 5000, eth_height_now: 5}
               |> Core.get_competitor_for_ife(processor, txbytes)
    end
  end

  describe "detects the need and allows to respond to canonicity challenges" do
    @tag fixtures: [:alice, :processor_filled, :transactions, :in_flight_exits_challenges_events]
    test "against a competitor",
         %{
           alice: alice,
           processor_filled: processor,
           transactions: [tx1 | _] = txs,
           in_flight_exits_challenges_events: [challenge_event | _]
         } do
      {challenged_processor, _} = Core.new_ife_challenges(processor, [challenge_event])
      txbytes = Transaction.encode(tx1)

      other_blknum = 3000

      block =
        txs
        |> Enum.map(fn tx1 ->
          {:ok, tx1_recovered} = DevCrypto.sign(tx1, [alice.priv, alice.priv]) |> Transaction.Recovered.recover_from()
          tx1_recovered
        end)
        |> Block.hashed_txs_at(other_blknum)

      other_blknum = 3000

      exit_processor_request = %ExitProcessor.Request{
        blknum_now: 5000,
        eth_height_now: 5,
        blocks_result: [block]
      }

      assert {:ok, [%Event.InvalidIFEChallenge{txbytes: ^txbytes}]} =
               exit_processor_request |> Core.invalid_exits(challenged_processor)

      assert {:ok,
              %{
                in_flight_txbytes: ^txbytes,
                in_flight_tx_pos: Utxo.position(^other_blknum, 0, 0),
                in_flight_proof: proof_bytes
              }} =
               exit_processor_request
               |> Core.prove_canonical_for_ife(txbytes)

      assert_proof_sound(proof_bytes)
    end

    @tag fixtures: [:transactions]
    test "proving canonical for nonexistent tx doesn't crash",
         %{transactions: [tx | _]} do
      txbytes = Transaction.encode(tx)

      assert {:error, :canonical_not_found} =
               %ExitProcessor.Request{blknum_now: 5000, eth_height_now: 5}
               |> Core.prove_canonical_for_ife(txbytes)
    end

    @tag fixtures: [:processor_filled]
    test "none if ifes are canonical",
         %{processor_filled: processor} do
      assert {:ok, []} =
               %ExitProcessor.Request{blknum_now: 5000, eth_height_now: 5}
               |> invalid_exits_filtered(processor, exclude: [Event.PiggybackAvailable])
    end

    # TODO: implement more behavior tests
    test "none if challenge gets responded and ife canonical",
         %{} do
    end
  end

  defp mock_utxo_exists(%ExitProcessor.Request{utxos_to_check: positions} = request, state) do
    %{request | utxo_exists_result: positions |> Enum.map(&State.Core.utxo_exists?(&1, state))}
  end

  defp assert_proof_sound(proof_bytes) do
    # NOTE: checking of actual proof working up to the contract integration test
    assert is_binary(proof_bytes)
    # hash size * merkle tree depth
    assert byte_size(proof_bytes) == 32 * 16
  end

  defp assert_events(events, expected_events) do
    assert MapSet.new(events) == MapSet.new(expected_events)
  end

  defp invalid_exits_filtered(request, processor, opts) do
    exclude_events = Keyword.get(opts, :exclude, [])
    only_events = Keyword.get(opts, :only, [])

    {result, events} = Core.invalid_exits(request, processor)

    any? = fn filtering_events, event ->
      Enum.any?(filtering_events, fn filtering_event -> event.__struct__ == filtering_event end)
    end

    filtered_events =
      events
      |> Enum.filter(fn event ->
        Enum.empty?(exclude_events) or not any?.(exclude_events, event)
      end)
      |> Enum.filter(fn event ->
        Enum.empty?(only_events) or any?.(only_events, event)
      end)

    {result, filtered_events}
  end

  #  Challenger

  defp create_block_with(blknum, txs) do
    %Block{
      number: blknum,
      transactions: Enum.map(txs, & &1.signed_tx_bytes)
    }
  end

  defp assert_sig_belongs_to(sig, %Transaction.Signed{raw_tx: raw_tx}, expected_owner) do
    {:ok, signer_addr} =
      raw_tx
      |> Transaction.hash()
      |> Crypto.recover_address(sig)

    assert expected_owner.addr == signer_addr
  end

  @tag fixtures: [:alice, :bob]
  test "creates a challenge for an exit; provides utxo position of non-zero amount", %{alice: alice, bob: bob} do
    # transactions spending one of utxos from above transaction
    tx_spending_1st_utxo =
      TestHelper.create_signed([{0, 0, 0, alice}, {1000, 0, 0, alice}], @eth, [{bob, 50}, {alice, 50}])

    tx_spending_2nd_utxo =
      TestHelper.create_signed([{1000, 0, 1, bob}, {0, 0, 0, alice}], @eth, [{alice, 50}, {bob, 50}])

    spending_block = create_block_with(2000, [tx_spending_1st_utxo, tx_spending_2nd_utxo])

    # Assert 1st spend challenge
    expected_utxo_pos = Utxo.position(1000, 0, 0) |> Utxo.Position.encode()
    expected_txbytes = tx_spending_1st_utxo.raw_tx |> Transaction.encode()

    assert %{
             utxo_pos: ^expected_utxo_pos,
             input_index: 1,
             txbytes: ^expected_txbytes,
             sig: alice_signature
           } = Core.create_challenge(%ExitInfo{owner: alice.addr}, spending_block, Utxo.position(1000, 0, 0))

    assert_sig_belongs_to(alice_signature, tx_spending_1st_utxo, alice)

    # Assert 2nd spend challenge
    expected_utxo_pos = Utxo.position(1000, 0, 1) |> Utxo.Position.encode()
    expected_txbytes = tx_spending_2nd_utxo.raw_tx |> Transaction.encode()

    assert %{
             utxo_pos: ^expected_utxo_pos,
             input_index: 0,
             txbytes: ^expected_txbytes,
             sig: bob_signature
           } = Core.create_challenge(%ExitInfo{owner: bob.addr}, spending_block, Utxo.position(1000, 0, 1))

    assert_sig_belongs_to(bob_signature, tx_spending_2nd_utxo, bob)
  end

  @tag fixtures: [:alice, :bob]
  test "create challenge based on ife", %{alice: alice, bob: bob} do
    expected_utxo_pos = Utxo.position(1000, 0, 1) |> Utxo.Position.encode()
    tx = TestHelper.create_signed([{0, 0, 0, alice}, {1000, 0, 1, alice}], @eth, [{bob, 50}, {alice, 50}])
    expected_txbytes = tx.raw_tx |> Transaction.encode()

    assert %{
             utxo_pos: ^expected_utxo_pos,
             input_index: 1,
             txbytes: ^expected_txbytes,
             sig: alice_signature
           } = Core.create_challenge(%ExitInfo{owner: alice.addr}, tx, Utxo.position(1000, 0, 1))
  end

  test "not spent or not existed utxo should be not challengeable" do
    exit_info = %ExitInfo{owner: "alice"}
    signed_tx = %Transaction.Signed{signed_tx_bytes: <<1>>}

    assert {:ok, 1000, exit_info} = Core.ensure_challengeable({:ok, 1000}, {:ok, exit_info}, {:ok, :not_found})

    assert {:ok, signed_tx, exit_info} =
             Core.ensure_challengeable({:ok, :not_found}, {:ok, exit_info}, {:ok, signed_tx})

    assert {:error, :utxo_not_spent} = Core.ensure_challengeable({:ok, :not_found}, {:ok, exit_info}, {:ok, :not_found})
    assert {:error, :exit_not_found} = Core.ensure_challengeable({:ok, 1000}, {:ok, :not_found}, {:ok, :not_found})

    assert {:error, :db_other_error1} =
             Core.ensure_challengeable({:error, :db_other_error1}, {:ok, exit_info}, {:ok, :not_found})

    assert {:error, :db_other_error2} =
             Core.ensure_challengeable({:ok, 1000}, {:error, :db_other_error2}, {:ok, :not_found})
  end
end<|MERGE_RESOLUTION|>--- conflicted
+++ resolved
@@ -256,13 +256,8 @@
              |> Core.invalid_exits(processor)
 
     # exit validly finalizes and continues to not emit any events
-<<<<<<< HEAD
-    {:ok, {_, _, spends}, _} = State.Core.exit_utxos([%{utxo_pos: Utxo.Position.encode(@utxo_pos3)}], state)
+    {:ok, {_, _, spends}, _} = State.Core.exit_utxos([@utxo_pos3], state)
     assert {processor, [{:delete, :exit_info, {1, 0, 0}}]} = Core.finalize_exits(processor, spends)
-=======
-    {:ok, {_, _, spends}, _} = State.Core.exit_utxos([@utxo_pos1], state)
-    assert {processor, _} = Core.finalize_exits(processor, spends)
->>>>>>> 497b8c46
 
     assert %ExitProcessor.Request{utxos_to_check: [Utxo.position(1, 3, 0)]} =
              Core.determine_utxo_existence_to_get(%ExitProcessor.Request{blknum_now: @late_blknum}, processor)
@@ -1280,62 +1275,58 @@
     spending_block = create_block_with(2000, [tx_spending_1st_utxo, tx_spending_2nd_utxo])
 
     # Assert 1st spend challenge
-    expected_utxo_pos = Utxo.position(1000, 0, 0) |> Utxo.Position.encode()
     expected_txbytes = tx_spending_1st_utxo.raw_tx |> Transaction.encode()
 
     assert %{
-             utxo_pos: ^expected_utxo_pos,
+             exit_id: 424_242_424_242_424_242_424_242_424_242,
              input_index: 1,
              txbytes: ^expected_txbytes,
              sig: alice_signature
-           } = Core.create_challenge(%ExitInfo{owner: alice.addr}, spending_block, Utxo.position(1000, 0, 0))
+           } =
+             Core.create_challenge(
+               %ExitInfo{owner: alice.addr},
+               spending_block,
+               Utxo.position(1000, 0, 0),
+               424_242_424_242_424_242_424_242_424_242
+             )
 
     assert_sig_belongs_to(alice_signature, tx_spending_1st_utxo, alice)
 
     # Assert 2nd spend challenge
-    expected_utxo_pos = Utxo.position(1000, 0, 1) |> Utxo.Position.encode()
     expected_txbytes = tx_spending_2nd_utxo.raw_tx |> Transaction.encode()
 
     assert %{
-             utxo_pos: ^expected_utxo_pos,
+             exit_id: 333,
              input_index: 0,
              txbytes: ^expected_txbytes,
              sig: bob_signature
-           } = Core.create_challenge(%ExitInfo{owner: bob.addr}, spending_block, Utxo.position(1000, 0, 1))
+           } = Core.create_challenge(%ExitInfo{owner: bob.addr}, spending_block, Utxo.position(1000, 0, 1), 333)
 
     assert_sig_belongs_to(bob_signature, tx_spending_2nd_utxo, bob)
   end
 
   @tag fixtures: [:alice, :bob]
   test "create challenge based on ife", %{alice: alice, bob: bob} do
-    expected_utxo_pos = Utxo.position(1000, 0, 1) |> Utxo.Position.encode()
     tx = TestHelper.create_signed([{0, 0, 0, alice}, {1000, 0, 1, alice}], @eth, [{bob, 50}, {alice, 50}])
     expected_txbytes = tx.raw_tx |> Transaction.encode()
 
     assert %{
-             utxo_pos: ^expected_utxo_pos,
+             exit_id: 111,
              input_index: 1,
              txbytes: ^expected_txbytes,
              sig: alice_signature
-           } = Core.create_challenge(%ExitInfo{owner: alice.addr}, tx, Utxo.position(1000, 0, 1))
-  end
-
-  test "not spent or not existed utxo should be not challengeable" do
-    exit_info = %ExitInfo{owner: "alice"}
-    signed_tx = %Transaction.Signed{signed_tx_bytes: <<1>>}
-
-    assert {:ok, 1000, exit_info} = Core.ensure_challengeable({:ok, 1000}, {:ok, exit_info}, {:ok, :not_found})
-
-    assert {:ok, signed_tx, exit_info} =
-             Core.ensure_challengeable({:ok, :not_found}, {:ok, exit_info}, {:ok, signed_tx})
-
-    assert {:error, :utxo_not_spent} = Core.ensure_challengeable({:ok, :not_found}, {:ok, exit_info}, {:ok, :not_found})
-    assert {:error, :exit_not_found} = Core.ensure_challengeable({:ok, 1000}, {:ok, :not_found}, {:ok, :not_found})
-
-    assert {:error, :db_other_error1} =
-             Core.ensure_challengeable({:error, :db_other_error1}, {:ok, exit_info}, {:ok, :not_found})
-
-    assert {:error, :db_other_error2} =
-             Core.ensure_challengeable({:ok, 1000}, {:error, :db_other_error2}, {:ok, :not_found})
+           } = Core.create_challenge(%ExitInfo{owner: alice.addr}, tx, Utxo.position(1000, 0, 1), 111)
+  end
+
+  @tag fixtures: [:processor_filled]
+  test "not spent or not existed utxo should be not challengeable", %{
+    processor_filled: processor
+  } do
+    assert {:ok, 1000, exit_info} = Core.get_challange_data({:ok, 1000}, @utxo_pos1, processor)
+
+    assert {:error, :utxo_not_spent} = Core.get_challange_data({:ok, :not_found}, Utxo.position(1000, 0, 1), processor)
+    assert {:error, :exit_not_found} = Core.get_challange_data({:ok, 1000}, @utxo_pos3, processor)
+
+    assert {:error, :db_other_error1} = Core.get_challange_data({:error, :db_other_error1}, @utxo_pos1, processor)
   end
 end