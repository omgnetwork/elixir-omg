--- conflicted
+++ resolved
@@ -185,7 +185,7 @@
        ) do
     {:ok, raw_tx} = Transaction.decode(bytes)
 
-    # TODO clean this
+    # TODO rethink fixtures to avoid doing this
     chopped_sigs = for <<chunk::size(65)-unit(8) <- sigs>>, do: <<chunk::size(65)-unit(8)>>
 
     signed_tx = %Transaction.Signed{
@@ -744,34 +744,45 @@
   end
 
   describe "available piggybacks" do
-    @tag fixtures: [:alice, :bob, :processor_filled, :transactions]
+    @tag fixtures: [:processor_filled, :transactions, :alice]
     test "detects available piggybacks because txs not seen in valid block",
-         %{alice: alice, processor_filled: processor, transactions: [tx1, tx2]} do
+         %{
+           processor_filled: processor,
+           transactions: [tx1, tx2],
+           alice: alice
+         } do
       exit_processor_request = %ExitProcessor.Request{
         blknum_now: 5000,
         eth_height_now: 5
       }
 
-      %Transaction{outputs: [%{owner: tx2_owner1}, %{owner: tx2_1owner2}]} = tx2
+      %Transaction{outputs: [%{owner: tx1_owner1}, %{owner: tx1_owner2}, _, _]} = tx2
+      %Transaction{outputs: [%{owner: tx2_owner1}, %{owner: tx2_owner2}, _, _]} = tx2
 
       txbytes_1 = Transaction.encode(tx1)
       txbytes_2 = Transaction.encode(tx2)
       alice_addr = alice.addr
 
-      assert {:ok,
-              [
-                %Event.PiggybackAvailable{
-                  txbytes: ^txbytes_1
-                },
-                %Event.PiggybackAvailable{
-                  available_inputs: [%{address: ^alice_addr, index: 0}, %{address: ^alice_addr, index: 1}],
-                  available_outputs: [
-                    %{address: ^tx2_owner1, index: 0},
-                    %{address: ^tx2_1owner2, index: 1}
-                  ],
-                  txbytes: ^txbytes_2
-                }
-              ]} = exit_processor_request |> Core.invalid_exits(processor)
+      assert {:ok, events} = exit_processor_request |> Core.invalid_exits(processor)
+
+      assert_events(events, [
+        %Event.PiggybackAvailable{
+          available_inputs: [%{address: alice_addr, index: 0}, %{address: alice_addr, index: 1}],
+          available_outputs: [
+            %{address: tx1_owner1, index: 0},
+            %{address: tx1_owner2, index: 1}
+          ],
+          txbytes: txbytes_1
+        },
+        %Event.PiggybackAvailable{
+          available_inputs: [%{address: alice_addr, index: 0}, %{address: alice_addr, index: 1}],
+          available_outputs: [
+            %{address: tx2_owner1, index: 0},
+            %{address: tx2_owner2, index: 1}
+          ],
+          txbytes: txbytes_2
+        }
+      ])
     end
 
     @tag fixtures: [:alice, :processor_filled, :transactions]
@@ -804,10 +815,7 @@
       bob: bob,
       processor_empty: processor
     } do
-      tx = %Transaction{
-        inputs: [%{blknum: 1, txindex: 0, oindex: 0}, %{blknum: 1, txindex: 2, oindex: 1}],
-        outputs: []
-      }
+      tx = Transaction.new([{1, 0, 0}, {1, 2, 1}], [])
 
       alice_addr = alice.addr
       bob_addr = bob.addr
@@ -825,7 +833,7 @@
                 %Event.PiggybackAvailable{
                   available_inputs: [%{address: ^alice_addr, index: 0}, %{address: ^bob_addr, index: 1}],
                   available_outputs: [],
-                  txbytes: txbytes
+                  txbytes: ^txbytes
                 }
               ]} =
                %ExitProcessor.Request{blknum_now: 1000, eth_height_now: 5}
@@ -835,21 +843,19 @@
     @tag fixtures: [:processor_filled, :transactions, :in_flight_exits_challenges_events]
     test "challenged IFEs emit the same piggybacks as canonical ones", %{
       processor_filled: processor,
-      transactions: [tx1, tx2],
       in_flight_exits_challenges_events: [challenge_event | _]
     } do
-      txbytes_1 = Transaction.encode(tx1)
-      txbytes_2 = Transaction.encode(tx2)
-
-      assert {:ok, [%Event.PiggybackAvailable{txbytes: ^txbytes_1}, %Event.PiggybackAvailable{txbytes: ^txbytes_2}]} =
+      assert {:ok, events_canonical} =
                %ExitProcessor.Request{blknum_now: 1000, eth_height_now: 5}
                |> Core.invalid_exits(processor)
 
       {challenged_processor, _} = Core.new_ife_challenges(processor, [challenge_event])
 
-      assert {:ok, [%Event.PiggybackAvailable{txbytes: ^txbytes_1}, %Event.PiggybackAvailable{txbytes: ^txbytes_2}]} =
-               %ExitProcessor.Request{blknum_now: 1000, eth_height_now: 5}
+      assert {:ok, events_challenged} =
+               %ExitProcessor.Request{blknum_now: 5000, eth_height_now: 5}
                |> Core.invalid_exits(challenged_processor)
+
+      assert_events(events_canonical, events_challenged)
     end
   end
 
@@ -959,20 +965,11 @@
 
       {processor, _} = Core.new_in_flight_exits(processor, [other_ife_event], [other_ife_status])
 
-<<<<<<< HEAD
-      assert {:ok,
-              [
-                %Event.NonCanonicalIFE{txbytes: ^txbytes},
-                %Event.NonCanonicalIFE{txbytes: ^other_txbytes}
-              ]} =
-=======
       assert {:ok, events} =
->>>>>>> ff36f1fe
                %ExitProcessor.Request{blknum_now: 5000, eth_height_now: 5}
                |> invalid_exits_filtered(processor, Event.NonCanonicalIFE)
 
-      assert MapSet.new([%Event.NonCanonicalIFE{txbytes: txbytes}, %Event.NonCanonicalIFE{txbytes: other_txbytes}]) ==
-               MapSet.new(events)
+      assert_events(events, [%Event.NonCanonicalIFE{txbytes: txbytes}, %Event.NonCanonicalIFE{txbytes: other_txbytes}])
 
       assert {:ok,
               %{
@@ -1010,7 +1007,7 @@
       exit_processor_request = %ExitProcessor.Request{blknum_now: 5000, eth_height_now: 5}
 
       assert {:ok, [%Event.NonCanonicalIFE{txbytes: ^txbytes}]} =
-               exit_processor_request |> Core.invalid_exits(processor)
+               exit_processor_request |> invalid_exits_filtered(processor, Event.NonCanonicalIFE)
 
       assert {:ok,
               %{
@@ -1370,6 +1367,10 @@
     assert byte_size(proof_bytes) == 32 * 16
   end
 
+  defp assert_events(events, expected_events) do
+    assert MapSet.new(events) == MapSet.new(expected_events)
+  end
+
   defp invalid_exits_filtered(exit_processor_request, processor, filtered_event \\ nil) do
     {result, events} = Core.invalid_exits(exit_processor_request, processor)
     {result, Enum.filter(events, fn event -> filtered_event == event.__struct__ end)}
