# Copyright 2018 OmiseGO Pte Ltd
#
# Licensed under the Apache License, Version 2.0 (the "License");
# you may not use this file except in compliance with the License.
# You may obtain a copy of the License at
#
#     http://www.apache.org/licenses/LICENSE-2.0
#
# Unless required by applicable law or agreed to in writing, software
# distributed under the License is distributed on an "AS IS" BASIS,
# WITHOUT WARRANTIES OR CONDITIONS OF ANY KIND, either express or implied.
# See the License for the specific language governing permissions and
# limitations under the License.

defmodule OMG.Watcher.ExitProcessor.CoreTest do
  @moduledoc """
  Test of the logic of exit processor - detecting byzantine conditions, emitting events, talking to API.State.Core
  """
  use ExUnitFixtures
  use ExUnit.Case, async: true
  use OMG.API.Fixtures

  alias OMG.API.Block
  alias OMG.API.Crypto
  alias OMG.API.DevCrypto
  alias OMG.API.State
  alias OMG.API.State.Transaction
  alias OMG.API.TestHelper
  alias OMG.API.Utxo
  alias OMG.Watcher.Event
  alias OMG.Watcher.ExitProcessor
  alias OMG.Watcher.ExitProcessor.Core
<<<<<<< HEAD
  alias OMG.Watcher.ExitProcessor.ExitInfo
=======
  alias OMG.Watcher.ExitProcessor.InFlightExitInfo
>>>>>>> 1a8ecc56

  require Utxo

  @eth OMG.Eth.RootChain.eth_pseudo_address()
  @not_eth <<1::size(160)>>
  @zero_address OMG.Eth.zero_address()

  @early_blknum 1_000
  @late_blknum 10_000

  @utxo_pos1 Utxo.position(1, 3, 0)
  @utxo_pos2 Utxo.position(@late_blknum - 1_000, 0, 1)
  @utxo_pos3 Utxo.position(1, 0, 0)

  @non_zero_exit_id <<1::192>>
  @zero_sig <<0::520>>

  defp not_included_competitor_pos do
    <<long::256>> =
      List.duplicate(<<255::8>>, 32)
      |> Enum.reduce(fn val, acc -> val <> acc end)

    long
  end

  deffixture transactions(alice, carol) do
    [
      Transaction.new([{1, 0, 0}, {1, 2, 1}], [{alice.addr, @eth, 1}, {carol.addr, @eth, 2}]),
      Transaction.new([{2, 1, 0}, {2, 2, 1}], [{alice.addr, @eth, 1}, {carol.addr, @eth, 2}])
    ]
  end

  deffixture competing_transactions(alice, bob, carol) do
    [
      Transaction.new([{10, 2, 1}, {1, 0, 0}], [{bob.addr, @eth, 2}, {carol.addr, @eth, 1}]),
      Transaction.new([{1, 0, 0}, {10, 2, 1}], [{alice.addr, @eth, 2}, {bob.addr, @eth, 1}]),
      Transaction.new([{20, 1, 0}, {20, 20, 1}], [{bob.addr, @eth, 2}, {carol.addr, @eth, 1}])
    ]
  end

  deffixture processor_empty() do
    {:ok, empty} = Core.init([], [], [])
    empty
  end

  # events is whatever `OMG.Eth` would feed into the `OMG.Watcher.ExitProcessor`, via `OMG.API.EthereumEventListener`
  deffixture exit_events(alice) do
    %{addr: alice} = alice

    [
      %{owner: alice, eth_height: 2, exit_id: 1},
      %{owner: alice, eth_height: 4, exit_id: 2}
    ]
  end

  # extracts the mocked responses of the `Eth.RootChain.get_standard_exit` for the exit events
  # all exits active (owner non-zero). This is the auxiliary, second argument that's fed into `new_exits`
  deffixture contract_exit_statuses(alice) do
    [
      {alice.addr, @eth, 10, Utxo.Position.encode(@utxo_pos1)},
      {alice.addr, @not_eth, 9, Utxo.Position.encode(@utxo_pos2)}
    ]
  end

  deffixture in_flight_exit_events(transactions, alice) do
    %{priv: alice_priv} = alice

    [tx1_bytes, tx2_bytes] =
      transactions
      |> Enum.map(&Transaction.encode/1)

    [tx1_sigs, tx2_sigs] =
      transactions
      |> Enum.map(&DevCrypto.sign(&1, [alice_priv, alice_priv]))
      |> Enum.map(&Enum.join(&1.sigs))

    [
      %{call_data: %{in_flight_tx: tx1_bytes, in_flight_tx_sigs: tx1_sigs}, eth_height: 2},
      %{call_data: %{in_flight_tx: tx2_bytes, in_flight_tx_sigs: tx2_sigs}, eth_height: 4}
    ]
  end

  deffixture contract_ife_statuses(in_flight_exit_events) do
    1..length(in_flight_exit_events)
    |> Enum.map(fn i -> {i, <<i::192>>} end)
  end

  deffixture ife_tx_hashes(transactions) do
    transactions |> Enum.map(&Transaction.hash/1)
  end

  deffixture in_flight_exits_challenges_events(ife_tx_hashes, competing_transactions) do
    [tx1_hash, tx2_hash] = ife_tx_hashes
    [competing_tx1, competing_tx2, competing_tx3] = competing_transactions

    [
      %{
        tx_hash: tx1_hash,
        # in-flight transaction
        competitor_position: not_included_competitor_pos(),
        call_data: %{
          competing_tx: Transaction.encode(competing_tx1),
          competing_tx_input_index: 1,
          competing_tx_sig: @zero_sig
        }
      },
      %{
        tx_hash: tx1_hash,
        # canonical transaction
        competitor_position: Utxo.position(1000, 0, 0) |> Utxo.Position.encode(),
        call_data: %{
          competing_tx: Transaction.encode(competing_tx2),
          competing_tx_input_index: 1,
          competing_tx_sig: @zero_sig
        }
      },
      %{
        tx_hash: tx2_hash,
        # in-flight transaction
        competitor_position: not_included_competitor_pos(),
        call_data: %{
          competing_tx: Transaction.encode(competing_tx3),
          competing_tx_input_index: 2,
          competing_tx_sig: <<1::520>>
        }
      }
    ]
  end

  deffixture processor_filled(
               processor_empty,
               exit_events,
               contract_exit_statuses,
               in_flight_exit_events,
               contract_ife_statuses
             ) do
    {state, _} = Core.new_exits(processor_empty, exit_events, contract_exit_statuses)
    {state, _} = Core.new_in_flight_exits(state, in_flight_exit_events, contract_ife_statuses)
    state
  end

  deffixture invalid_piggyback_on_input(
               alice,
               processor_filled,
               transactions,
               ife_tx_hashes,
               competing_transactions
             ) do
    tx = hd(transactions)
    competitor = hd(competing_transactions)
    state = processor_filled
    ife_id = hd(ife_tx_hashes)
    txbytes = Transaction.encode(tx)
    competitor_txbytes = Transaction.encode(competitor)

    {:ok, recovered} = DevCrypto.sign(tx, [alice.priv, alice.priv]) |> Transaction.Recovered.recover_from()
    %{sigs: competitor_signatures} = DevCrypto.sign(competitor, [alice.priv, alice.priv])

    competitor_ife_event = %{
      call_data: %{in_flight_tx: competitor_txbytes, in_flight_tx_sigs: Enum.join(competitor_signatures)},
      eth_height: 2
    }

    competitor_ife_status = {1, <<1::192>>}

    {state, _} = Core.new_in_flight_exits(state, [competitor_ife_event], [competitor_ife_status])
    {state, _} = Core.new_piggybacks(state, [%{tx_hash: ife_id, output_index: 0}])

    {request, state} =
      %ExitProcessor.Request{
        blknum_now: 4000,
        eth_height_now: 5,
        piggybacked_blocks_result: [Block.hashed_txs_at([recovered], 3000)]
      }
      |> Core.find_ifes_in_blocks(state)

    %{
      state: state,
      request: request,
      ife_input_index: 0,
      ife_txbytes: txbytes,
      spending_txbytes: competitor_txbytes,
      spending_input_index: 1,
      spending_sig: hd(competitor_signatures)
    }
  end

  deffixture invalid_piggyback_on_output(
               alice,
               processor_filled,
               transactions,
               ife_tx_hashes
             ) do
    tx = hd(transactions)
    state = processor_filled
    ife_id = hd(ife_tx_hashes)
    # the piggybacked-output-spending tx is going to be included in a block, which requires more back&forth
    # 1. transaction which is, ife'd, output piggybacked, and included in a block
    txbytes = Transaction.encode(tx)
    {:ok, recovered} = DevCrypto.sign(tx, [alice.priv, alice.priv]) |> Transaction.Recovered.recover_from()

    # 2. transaction which spends that piggybacked output
    comp = Transaction.new([{3000, 0, 0}], [])
    comp_txbytes = Transaction.encode(comp)
    %{sigs: comp_signatures} = signed = DevCrypto.sign(comp, [alice.priv])
    {:ok, comp_recovered} = Transaction.Recovered.recover_from(signed)

    # 3. stuff happens in the contract; output #4 is a double-spend; #5 is OK
    {state, _} =
      Core.new_piggybacks(state, [
        %{tx_hash: ife_id, output_index: 4},
        %{tx_hash: ife_id, output_index: 5}
      ])

    tx_blknum = 3000
    comp_blknum = 4000

    block = Block.hashed_txs_at([recovered], tx_blknum)

    {exit_processor_request, state} =
      %ExitProcessor.Request{
        blknum_now: 5000,
        eth_height_now: 5,
        blocks_result: [block],
        piggybacked_blocks_result: [
          block,
          Block.hashed_txs_at([comp_recovered], comp_blknum)
        ]
      }
      |> Core.find_ifes_in_blocks(state)

    %{
      state: state,
      request: exit_processor_request,
      ife_good_pb_index: 5,
      ife_txbytes: txbytes,
      ife_output_pos: Utxo.position(tx_blknum, 0, 0),
      ife_proof: Block.inclusion_proof(block, 0),
      spending_txbytes: comp_txbytes,
      spending_input_index: 0,
      spending_sig: hd(comp_signatures),
      ife_input_index: 4
    }
  end

  @tag fixtures: [:processor_empty, :exit_events, :contract_exit_statuses]
  test "can start new standard exits one by one or batched", %{
    processor_empty: empty,
    exit_events: events,
    contract_exit_statuses: contract_statuses
  } do
    {state2, _} = Core.new_exits(empty, Enum.slice(events, 0, 1), Enum.slice(contract_statuses, 0, 1))
    {final_state, _} = Core.new_exits(empty, events, contract_statuses)
    assert {^final_state, _} = Core.new_exits(state2, Enum.slice(events, 1, 1), Enum.slice(contract_statuses, 1, 1))
  end

  @tag fixtures: [:processor_empty, :alice, :exit_events]
  test "new_exits sanity checks",
       %{processor_empty: processor, alice: %{addr: alice}, exit_events: [one_exit | _]} do
    {:error, :unexpected_events} = processor |> Core.new_exits([one_exit], [])
    {:error, :unexpected_events} = processor |> Core.new_exits([], [{alice, @eth, 10}])
  end

  @tag fixtures: [:processor_empty, :processor_filled]
  test "can process empty new exits, empty in flight exits or empty finalizations", %{
    processor_empty: empty,
    processor_filled: filled
  } do
    assert {^empty, []} = Core.new_exits(empty, [], [])
    assert {^empty, []} = Core.new_in_flight_exits(empty, [], [])
    assert {^filled, []} = Core.new_exits(filled, [], [])
    assert {^filled, []} = Core.new_in_flight_exits(filled, [], [])

    assert {^filled, []} = Core.finalize_exits(filled, {[], []})
  end

  @tag fixtures: [:processor_empty, :alice, :state_empty, :exit_events, :contract_exit_statuses]
  test "handles invalid exit finalization - doesn't forget and causes a byzantine chain report", %{
    processor_empty: processor,
    state_empty: state,
    exit_events: events,
    contract_exit_statuses: contract_exit_statuses
  } do
    {processor, _} =
      processor
      |> Core.new_exits(events, contract_exit_statuses)

    # exits invalidly finalize and continue/start emitting events and complain
    {:ok, {_, _, two_spend}, state_after_spend} =
      [@utxo_pos1, @utxo_pos2] |> prepare_exit_finalizations() |> State.Core.exit_utxos(state)

    # finalizing here - note that without `finalize_exits`, we would just get a single invalid exit event
    # with - we get 3, because we include the invalidly finalized on which will hurt forever
    # (see persistence tests for the "forever" part)
    assert {processor, _} = Core.finalize_exits(processor, two_spend)

    assert {{:error, :unchallenged_exit}, [_event1, _event2, _event3]} =
             %ExitProcessor.Request{eth_height_now: 12, blknum_now: @late_blknum}
             |> Core.determine_utxo_existence_to_get(processor)
             |> mock_utxo_exists(state_after_spend)
             |> Core.invalid_exits(processor)
  end

  @tag fixtures: [:processor_empty, :state_alice_deposit, :exit_events, :contract_exit_statuses]
  test "can work with State to determine valid exits and finalize them", %{
    processor_empty: processor,
    state_alice_deposit: state,
    exit_events: [one_exit | _],
    contract_exit_statuses: [one_status | _]
  } do
    {processor, _} =
      processor
      |> Core.new_exits([one_exit], [one_status])

    assert {:ok, [%Event.InvalidExit{}]} =
             %ExitProcessor.Request{eth_height_now: 5, blknum_now: @late_blknum}
             |> Core.determine_utxo_existence_to_get(processor)
             |> mock_utxo_exists(state)
             |> Core.invalid_exits(processor)

    exiting_position = Utxo.Position.encode(@utxo_pos1)

    # go into the future - old exits work the same
    assert {{:error, :unchallenged_exit},
            [%Event.UnchallengedExit{utxo_pos: ^exiting_position}, %Event.InvalidExit{utxo_pos: ^exiting_position}]} =
             %ExitProcessor.Request{eth_height_now: 105, blknum_now: @late_blknum}
             |> Core.determine_utxo_existence_to_get(processor)
             |> mock_utxo_exists(state)
             |> Core.invalid_exits(processor)

    # exit validly finalizes and continues to not emit any events
    {:ok, {_, _, spends}, _} = [@utxo_pos3] |> prepare_exit_finalizations() |> State.Core.exit_utxos(state)
    assert {processor, [{:delete, :exit_info, {1, 0, 0}}]} = Core.finalize_exits(processor, spends)

    assert %ExitProcessor.Request{utxos_to_check: [Utxo.position(1, 3, 0)]} =
             Core.determine_utxo_existence_to_get(%ExitProcessor.Request{blknum_now: @late_blknum}, processor)
  end

  @tag fixtures: [:processor_empty, :state_empty, :exit_events, :contract_exit_statuses]
  test "can work with State to determine and notify invalid exits", %{
    processor_empty: processor,
    state_empty: state,
    exit_events: [one_exit | _],
    contract_exit_statuses: [one_status | _]
  } do
    exiting_position = Utxo.Position.encode(@utxo_pos1)

    {processor, _} =
      processor
      |> Core.new_exits([one_exit], [one_status])

    assert {:ok, [%Event.InvalidExit{utxo_pos: ^exiting_position}]} =
             %ExitProcessor.Request{eth_height_now: 5, blknum_now: @late_blknum}
             |> Core.determine_utxo_existence_to_get(processor)
             |> mock_utxo_exists(state)
             |> Core.invalid_exits(processor)
  end

  @tag fixtures: [:processor_empty, :exit_events, :contract_exit_statuses]
  test "can challenge exits, which are then forgotten completely", %{
    processor_empty: processor,
    exit_events: events,
    contract_exit_statuses: contract_statuses
  } do
    {processor, _} =
      processor
      |> Core.new_exits(events, contract_statuses)

    # sanity
    assert %ExitProcessor.Request{utxos_to_check: [_, _]} =
             Core.determine_utxo_existence_to_get(%ExitProcessor.Request{blknum_now: @late_blknum}, processor)

    assert {processor, _} =
             processor
             |> Core.challenge_exits([
               %{utxo_pos: Utxo.Position.encode(@utxo_pos1)},
               %{utxo_pos: Utxo.Position.encode(@utxo_pos2)}
             ])

    assert %ExitProcessor.Request{utxos_to_check: []} =
             Core.determine_utxo_existence_to_get(%ExitProcessor.Request{blknum_now: @late_blknum}, processor)
  end

  @tag fixtures: [:processor_empty, :state_empty, :exit_events, :contract_exit_statuses]
  test "can work with State to determine invalid exits entered too late", %{
    processor_empty: processor,
    state_empty: state,
    exit_events: [one_exit | _],
    contract_exit_statuses: [one_status | _]
  } do
    exiting_position = Utxo.Position.encode(@utxo_pos1)

    {processor, _} =
      processor
      |> Core.new_exits([one_exit], [one_status])

    assert {{:error, :unchallenged_exit},
            [%Event.UnchallengedExit{utxo_pos: ^exiting_position}, %Event.InvalidExit{utxo_pos: ^exiting_position}]} =
             %ExitProcessor.Request{eth_height_now: 13, blknum_now: @late_blknum}
             |> Core.determine_utxo_existence_to_get(processor)
             |> mock_utxo_exists(state)
             |> Core.invalid_exits(processor)
  end

  @tag fixtures: [:processor_empty, :state_empty, :exit_events]
  test "invalid exits that have been witnessed already inactive don't excite events", %{
    processor_empty: processor,
    state_empty: state,
    exit_events: [one_exit | _]
  } do
    {processor, _} =
      processor
      |> Core.new_exits([one_exit], [{@zero_address, @eth, 10, Utxo.Position.encode(@utxo_pos1)}])

    assert {:ok, []} =
             %ExitProcessor.Request{eth_height_now: 13, blknum_now: @late_blknum}
             |> Core.determine_utxo_existence_to_get(processor)
             |> mock_utxo_exists(state)
             |> Core.invalid_exits(processor)
  end

  @tag fixtures: [:processor_empty, :state_empty, :exit_events, :contract_exit_statuses]
  test "exits of utxos that couldn't have been seen created yet never excite events", %{
    processor_empty: processor,
    state_empty: state,
    exit_events: [_, late_exit | _],
    contract_exit_statuses: [_, active_status | _]
  } do
    {processor, _} =
      processor
      |> Core.new_exits([late_exit], [active_status])

    assert {:ok, []} =
             %ExitProcessor.Request{eth_height_now: 13, blknum_now: @early_blknum}
             |> Core.determine_utxo_existence_to_get(processor)
             |> mock_utxo_exists(state)
             |> Core.invalid_exits(processor)
  end

  @tag fixtures: [:processor_empty]
  test "empty processor returns no exiting utxo positions", %{processor_empty: empty} do
    assert %ExitProcessor.Request{utxos_to_check: []} =
             Core.determine_utxo_existence_to_get(%ExitProcessor.Request{blknum_now: @late_blknum}, empty)
  end

  @tag fixtures: [
         :processor_empty,
         :exit_events,
         :contract_exit_statuses,
         :in_flight_exit_events,
         :contract_ife_statuses
       ]
  test "ifes and standard exits don't interfere", %{
    processor_empty: processor,
    exit_events: [one_exit | _],
    contract_exit_statuses: [one_status | _],
    in_flight_exit_events: [one_ife | _],
    contract_ife_statuses: [one_ife_status | _]
  } do
    {processor, _} = processor |> Core.new_exits([one_exit], [one_status])
    {processor, _} = processor |> Core.new_in_flight_exits([one_ife], [one_ife_status])

    assert %{utxos_to_check: [_, Utxo.position(1, 2, 1), @utxo_pos1]} =
             exit_processor_request =
             %ExitProcessor.Request{eth_height_now: 5, blknum_now: @late_blknum}
             |> Core.determine_utxo_existence_to_get(processor)

    # here it's crucial that the missing utxo related to the ife isn't interpeted as a standard invalid exit
    # that missing utxo isn't enough for any IFE-related event too
    assert {:ok, [%Event.InvalidExit{}]} =
             exit_processor_request
             |> struct!(utxo_exists_result: [false, false, false])
             |> invalid_exits_filtered(processor, only: [Event.InvalidExit])
  end

  @tag fixtures: [:processor_empty, :in_flight_exit_events, :contract_ife_statuses, :transactions]
  test "properly processes new in flight exits, returns all of them on request", %{
    processor_empty: processor,
    in_flight_exit_events: events,
    contract_ife_statuses: statuses
  } do
    assert [] == Core.get_in_flight_exits(processor)

    {processor, _} = Core.new_in_flight_exits(processor, events, statuses)
    ifes_response = Core.get_in_flight_exits(processor)

    assert ifes_response |> Enum.count() == 2
  end

  @tag fixtures: [:processor_empty, :in_flight_exit_events, :contract_ife_statuses, :transactions]
  test "correct format of getting all ifes", %{
    processor_empty: processor,
    in_flight_exit_events: events,
    contract_ife_statuses: statuses,
    transactions: [tx1, tx2 | _]
  } do
    {processor, _} = Core.new_in_flight_exits(processor, events, statuses)

    assert [
             %{
               txbytes: Transaction.encode(tx1),
               txhash: Transaction.hash(tx1),
               eth_height: 2,
               piggybacked_inputs: [],
               piggybacked_outputs: []
             },
             %{
               txbytes: Transaction.encode(tx2),
               txhash: Transaction.hash(tx2),
               eth_height: 4,
               piggybacked_inputs: [],
               piggybacked_outputs: []
             }
           ] == Core.get_in_flight_exits(processor) |> Enum.sort_by(& &1.eth_height)
  end

  @tag fixtures: [:processor_empty, :in_flight_exit_events, :contract_ife_statuses, :transactions]
  test "reports piggybacked inputs/outputs when getting ifes", %{
    processor_empty: processor,
    in_flight_exit_events: [event | _],
    contract_ife_statuses: [status | _],
    transactions: [tx | _]
  } do
    txhash = Transaction.hash(tx)
    {processor, _} = Core.new_in_flight_exits(processor, [event], [status])
    assert [%{piggybacked_inputs: [], piggybacked_outputs: []}] = Core.get_in_flight_exits(processor)

    {processor, _} = Core.new_piggybacks(processor, [%{tx_hash: txhash, output_index: 0}])

    assert [%{piggybacked_inputs: [0], piggybacked_outputs: []}] = Core.get_in_flight_exits(processor)

    {processor, _} =
      Core.new_piggybacks(processor, [%{tx_hash: txhash, output_index: 4}, %{tx_hash: txhash, output_index: 5}])

    assert [%{piggybacked_inputs: [0], piggybacked_outputs: [0, 1]}] = Core.get_in_flight_exits(processor)
  end

  @tag fixtures: [:processor_empty, :in_flight_exit_events, :contract_ife_statuses]
  test "in flight exits sanity checks", %{
    processor_empty: state,
    in_flight_exit_events: events,
    contract_ife_statuses: statuses
  } do
    assert {state, []} == Core.new_in_flight_exits(state, [], [])
    assert {:error, :unexpected_events} == Core.new_in_flight_exits(state, Enum.slice(events, 0, 1), [])
    assert {:error, :unexpected_events} == Core.new_in_flight_exits(state, [], Enum.slice(statuses, 0, 1))
  end

  @tag fixtures: [:processor_filled, :ife_tx_hashes]
  test "piggybacking sanity checks", %{processor_filled: state, ife_tx_hashes: [ife_id | _]} do
    assert {^state, []} = Core.new_piggybacks(state, [])
    catch_error(Core.new_piggybacks(state, [%{tx_hash: 0, output_index: 0}]))
    catch_error(Core.new_piggybacks(state, [%{tx_hash: ife_id, output_index: 8}]))

    # cannot piggyback twice the same output
    {updated_state, [_]} = Core.new_piggybacks(state, [%{tx_hash: ife_id, output_index: 0}])
    catch_error(Core.new_piggybacks(updated_state, [%{tx_hash: ife_id, output_index: 0}]))
  end

  @tag fixtures: [:processor_filled, :in_flight_exits_challenges_events]
  test "challenges don't affect the list of IFEs returned", %{
    processor_filled: processor,
    in_flight_exits_challenges_events: [challenge | _]
  } do
    assert Core.get_in_flight_exits(processor) |> Enum.count() == 2
    {processor2, _} = Core.new_ife_challenges(processor, [challenge])
    assert Core.get_in_flight_exits(processor2) |> Enum.count() == 2
    # sanity
    assert processor2 != processor
  end

  @tag fixtures: [:processor_filled, :ife_tx_hashes]
  test "forgets challenged piggybacks",
       %{processor_filled: processor, ife_tx_hashes: [tx_hash1, tx_hash2]} do
    {processor, _} =
      Core.new_piggybacks(processor, [%{tx_hash: tx_hash1, output_index: 0}, %{tx_hash: tx_hash2, output_index: 0}])

    # sanity: there are some piggybacks after piggybacking, to be removed later
    assert [%{piggybacked_inputs: [_]}, %{piggybacked_inputs: [_]}] = Core.get_in_flight_exits(processor)
    {processor, _} = Core.challenge_piggybacks(processor, [%{tx_hash: tx_hash1, output_index: 0}])

    assert [%{txhash: ^tx_hash1, piggybacked_inputs: []}, %{piggybacked_inputs: [0]}] =
             Core.get_in_flight_exits(processor)
             |> Enum.sort_by(&length(&1.piggybacked_inputs))
  end

  @tag fixtures: [:processor_filled, :ife_tx_hashes]
  test "can open and challenge two piggybacks at one call",
       %{processor_filled: processor, ife_tx_hashes: [tx_hash1, tx_hash2]} do
    events = [%{tx_hash: tx_hash1, output_index: 0}, %{tx_hash: tx_hash2, output_index: 0}]

    {processor, _} = Core.new_piggybacks(processor, events)
    # sanity: there are some piggybacks after piggybacking, to be removed later
    assert [%{piggybacked_inputs: [_]}, %{piggybacked_inputs: [_]}] = Core.get_in_flight_exits(processor)
    {processor, _} = Core.challenge_piggybacks(processor, events)

    assert [%{piggybacked_inputs: []}, %{piggybacked_inputs: []}] = Core.get_in_flight_exits(processor)
  end

  @tag fixtures: [:processor_filled, :ife_tx_hashes]
  test "challenge piggybacks sanity checks", %{processor_filled: state, ife_tx_hashes: [tx_hash | _]} do
    # cannot challenge piggyback of unknown ife
    assert {state, []} == Core.challenge_piggybacks(state, [%{tx_hash: 0, output_index: 0}])
    # cannot challenge not piggybacked output
    assert {state, []} == Core.challenge_piggybacks(state, [%{tx_hash: tx_hash, output_index: 0}])
    # other sanity checks
    assert {state, []} == Core.challenge_piggybacks(state, [%{tx_hash: tx_hash, output_index: 8}])
  end

  @tag fixtures: [:processor_empty, :alice, :exit_events, :contract_exit_statuses]
  test "detect invalid standard exit based on ife tx which spends same input", %{
    processor_empty: processor,
    alice: alice,
    exit_events: [one_exit | _],
    contract_exit_statuses: [one_status | _]
  } do
    tx = Transaction.new([{1, 3, 0}], [])
    txbytes = Transaction.encode(tx)
    signature = DevCrypto.sign(tx, [alice.priv]) |> Map.get(:sigs) |> Enum.join()

    ife_event = %{call_data: %{in_flight_tx: txbytes, in_flight_tx_sigs: signature}, eth_height: 2}
    ife_status = {1, <<1::192>>}

    {processor, _} = Core.new_in_flight_exits(processor, [ife_event], [ife_status])

    {processor, _} =
      processor
      |> Core.new_exits([one_exit], [one_status])

    exiting_utxo = Utxo.Position.encode(@utxo_pos1)

    assert {:ok, [%Event.InvalidExit{utxo_pos: ^exiting_utxo}]} =
             %ExitProcessor.Request{eth_height_now: 5, blknum_now: @late_blknum}
             |> invalid_exits_filtered(processor, only: [Event.InvalidExit])
  end

  describe "available piggybacks" do
    @tag fixtures: [:processor_filled, :transactions, :alice]
    test "detects multiple available piggybacks, with all the fields",
         %{
           processor_filled: processor,
           transactions: [tx1, tx2],
           alice: alice
         } do
      [%{owner: tx1_owner1}, %{owner: tx1_owner2}, _, _] = Transaction.get_outputs(tx1)
      [%{owner: tx2_owner1}, %{owner: tx2_owner2}, _, _] = Transaction.get_outputs(tx2)

      txbytes_1 = Transaction.encode(tx1)
      txbytes_2 = Transaction.encode(tx2)

      assert {:ok, events} =
               %ExitProcessor.Request{blknum_now: 5000, eth_height_now: 5}
               |> Core.invalid_exits(processor)

      assert_events(events, [
        %Event.PiggybackAvailable{
          available_inputs: [%{address: alice.addr, index: 0}, %{address: alice.addr, index: 1}],
          available_outputs: [%{address: tx1_owner1, index: 0}, %{address: tx1_owner2, index: 1}],
          txbytes: txbytes_1
        },
        %Event.PiggybackAvailable{
          available_inputs: [%{address: alice.addr, index: 0}, %{address: alice.addr, index: 1}],
          available_outputs: [%{address: tx2_owner1, index: 0}, %{address: tx2_owner2, index: 1}],
          txbytes: txbytes_2
        }
      ])
    end

    @tag fixtures: [:processor_empty, :alice]
    test "detects available piggyback because tx not seen in valid block, regardless of competitors",
         %{processor_empty: processor, alice: alice} do
      # testing this because everywhere else, the test fixtures always imply competitors
      tx = Transaction.new([{1, 0, 0}], [])
      txbytes = Transaction.encode(tx)
      signature = DevCrypto.sign(tx, [alice.priv]) |> Map.get(:sigs) |> Enum.join()

      ife_event = %{call_data: %{in_flight_tx: txbytes, in_flight_tx_sigs: signature}, eth_height: 2}
      ife_status = {1, @non_zero_exit_id}

      {processor, _} = Core.new_in_flight_exits(processor, [ife_event], [ife_status])

      assert {:ok, [%Event.PiggybackAvailable{txbytes: ^txbytes}]} =
               %ExitProcessor.Request{blknum_now: 5000, eth_height_now: 5}
               |> Core.invalid_exits(processor)
    end

    @tag fixtures: [:alice, :processor_filled, :transactions]
    test "doesn't detect available piggybacks because txs seen in valid block", %{
      alice: alice,
      processor_filled: processor,
      transactions: [tx1, tx2]
    } do
      {:ok, recovered_tx1} = DevCrypto.sign(tx1, [alice.priv, alice.priv]) |> Transaction.Recovered.recover_from()

      exit_processor_request = %ExitProcessor.Request{
        blknum_now: 5000,
        eth_height_now: 5,
        blocks_result: [Block.hashed_txs_at([recovered_tx1], 3000)]
      }

      txbytes_2 = Transaction.encode(tx2)

      assert {:ok,
              [
                %Event.PiggybackAvailable{
                  txbytes: ^txbytes_2
                }
              ]} = exit_processor_request |> Core.invalid_exits(processor)
    end

    @tag fixtures: [:alice, :bob, :processor_empty]
    test "transaction without outputs and different input owners", %{
      alice: alice,
      bob: bob,
      processor_empty: processor
    } do
      tx = Transaction.new([{1, 0, 0}, {1, 2, 1}], [])

      alice_addr = alice.addr
      bob_addr = bob.addr

      txbytes = Transaction.encode(tx)
      signature = DevCrypto.sign(tx, [alice.priv, bob.priv]) |> Map.get(:sigs) |> Enum.join()

      ife_event = %{call_data: %{in_flight_tx: txbytes, in_flight_tx_sigs: signature}, eth_height: 2}
      ife_status = {1, @non_zero_exit_id}

      {processor, _} = Core.new_in_flight_exits(processor, [ife_event], [ife_status])

      assert {:ok,
              [
                %Event.PiggybackAvailable{
                  available_inputs: [%{address: ^alice_addr, index: 0}, %{address: ^bob_addr, index: 1}],
                  available_outputs: [],
                  txbytes: ^txbytes
                }
              ]} =
               %ExitProcessor.Request{blknum_now: 1000, eth_height_now: 5}
               |> invalid_exits_filtered(processor, only: [Event.PiggybackAvailable])
    end

    @tag fixtures: [:processor_filled, :transactions, :in_flight_exits_challenges_events]
    test "challenged IFEs emit the same piggybacks as canonical ones", %{
      processor_filled: processor,
      in_flight_exits_challenges_events: [challenge_event | _]
    } do
      assert {:ok, events_canonical} =
               %ExitProcessor.Request{blknum_now: 1000, eth_height_now: 5}
               |> Core.invalid_exits(processor)

      {challenged_processor, _} = Core.new_ife_challenges(processor, [challenge_event])

      assert {:ok, events_challenged} =
               %ExitProcessor.Request{blknum_now: 5000, eth_height_now: 5}
               |> Core.invalid_exits(challenged_processor)

      assert_events(events_canonical, events_challenged)
    end
  end

  describe "evaluates correctness of new piggybacks" do
    @tag fixtures: [:alice, :processor_filled, :transactions, :ife_tx_hashes, :competing_transactions]
    test "detects double-spend of an input, found in IFE",
         %{
           alice: alice,
           processor_filled: state,
           transactions: [tx | _],
           competing_transactions: [comp | _],
           ife_tx_hashes: [ife_id | _]
         } do
      txbytes = Transaction.encode(tx)
      comp_txbytes = Transaction.encode(comp)

      %{sigs: [first_sig, other_sig]} = DevCrypto.sign(comp, [alice.priv, alice.priv])

      other_ife_event = %{
        call_data: %{in_flight_tx: comp_txbytes, in_flight_tx_sigs: first_sig <> other_sig},
        eth_height: 3
      }

      other_ife_status = {1, <<1::192>>}

      {state, _} = Core.new_in_flight_exits(state, [other_ife_event], [other_ife_status])

      {state, _} = Core.new_piggybacks(state, [%{tx_hash: ife_id, output_index: 0}])
      request = %ExitProcessor.Request{blknum_now: 1000, eth_height_now: 5}

      assert {:ok, [%Event.InvalidPiggyback{txbytes: ^txbytes, inputs: [0], outputs: []}]} =
               invalid_exits_filtered(request, state, only: [Event.InvalidPiggyback])

      assert {:ok,
              %{
                in_flight_input_index: 0,
                in_flight_txbytes: ^txbytes,
                spending_txbytes: ^comp_txbytes,
                spending_input_index: 1,
                spending_sig: ^other_sig
              }} = Core.get_input_challenge_data(request, state, txbytes, 0)
    end

    @tag fixtures: [:alice, :processor_filled, :transactions, :ife_tx_hashes, :competing_transactions]
    test "detects double-spend of an input, found in a block",
         %{
           alice: alice,
           processor_filled: state,
           transactions: [tx | _],
           competing_transactions: [comp | _],
           ife_tx_hashes: [ife_id | _]
         } do
      txbytes = Transaction.encode(tx)
      comp_txbytes = Transaction.encode(comp)
      %{sigs: [_, other_sig]} = comp_signed = DevCrypto.sign(comp, [alice.priv, alice.priv])
      {:ok, comp_recovered} = comp_signed |> Transaction.Recovered.recover_from()
      {state, _} = Core.new_piggybacks(state, [%{tx_hash: ife_id, output_index: 0}])

      comp_blknum = 4000

      {request, state} =
        %ExitProcessor.Request{
          blknum_now: 5000,
          eth_height_now: 5,
          blocks_result: [Block.hashed_txs_at([comp_recovered], comp_blknum)]
        }
        |> Core.find_ifes_in_blocks(state)

      assert {:ok, [%Event.InvalidPiggyback{txbytes: ^txbytes, inputs: [0], outputs: []}]} =
               invalid_exits_filtered(request, state, only: [Event.InvalidPiggyback])

      assert {:ok,
              %{
                in_flight_input_index: 0,
                in_flight_txbytes: ^txbytes,
                spending_txbytes: ^comp_txbytes,
                spending_input_index: 1,
                spending_sig: ^other_sig
              }} = Core.get_input_challenge_data(request, state, txbytes, 0)
    end

    @tag fixtures: [:alice, :processor_filled, :transactions, :ife_tx_hashes, :competing_transactions]
    test "detects double-spend of an output, found in a IFE",
         %{
           alice: alice,
           processor_filled: state,
           transactions: [tx | _],
           ife_tx_hashes: [ife_id | _]
         } do
      # 1. transaction which is, ife'd, output piggybacked, and included in a block
      txbytes = Transaction.encode(tx)
      {:ok, recovered} = DevCrypto.sign(tx, [alice.priv, alice.priv]) |> Transaction.Recovered.recover_from()

      tx_blknum = 3000

      # 2. transaction which spends that piggybacked output
      comp = Transaction.new([{tx_blknum, 0, 0}], [])
      comp_txbytes = Transaction.encode(comp)
      %{sigs: [comp_signature]} = DevCrypto.sign(comp, [alice.priv])

      other_ife_event = %{
        call_data: %{in_flight_tx: comp_txbytes, in_flight_tx_sigs: comp_signature},
        eth_height: 4
      }

      other_ife_status = {1, <<1::192>>}

      # 3. stuff happens in the contract
      {state, _} = Core.new_in_flight_exits(state, [other_ife_event], [other_ife_status])
      {state, _} = Core.new_piggybacks(state, [%{tx_hash: ife_id, output_index: 4}])

      {exit_processor_request, state} =
        %ExitProcessor.Request{
          blknum_now: 5000,
          eth_height_now: 5,
          piggybacked_blocks_result: [Block.hashed_txs_at([recovered], tx_blknum)]
        }
        |> Core.find_ifes_in_blocks(state)

      assert {:ok, [%Event.InvalidPiggyback{txbytes: ^txbytes, inputs: [], outputs: [0]}]} =
               invalid_exits_filtered(exit_processor_request, state, only: [Event.InvalidPiggyback])

      assert {:ok,
              %{
                in_flight_output_pos: Utxo.position(^tx_blknum, 0, 0),
                in_flight_proof: proof_bytes,
                in_flight_txbytes: ^txbytes,
                spending_txbytes: ^comp_txbytes,
                spending_input_index: 0,
                spending_sig: ^comp_signature
              }} = Core.get_output_challenge_data(exit_processor_request, state, txbytes, 0)

      assert_proof_sound(proof_bytes)
    end

    @tag fixtures: [:alice, :processor_filled, :transactions, :ife_tx_hashes, :competing_transactions]
    test "detects double-spend of an output, found in a block",
         %{
           alice: alice,
           processor_filled: state,
           transactions: [tx | _],
           ife_tx_hashes: [ife_id | _]
         } do
      # this time, the piggybacked-output-spending tx is going to be included in a block, which requires more back&forth
      # 1. transaction which is, ife'd, output piggybacked, and included in a block
      txbytes = Transaction.encode(tx)
      {:ok, recovered} = DevCrypto.sign(tx, [alice.priv, alice.priv]) |> Transaction.Recovered.recover_from()

      tx_blknum = 3000

      # 2. transaction which spends that piggybacked output
      comp = Transaction.new([{tx_blknum, 0, 0}], [])
      comp_txbytes = Transaction.encode(comp)
      %{sigs: [comp_signature]} = comp_signed = DevCrypto.sign(comp, [alice.priv])
      {:ok, comp_recovered} = comp_signed |> Transaction.Recovered.recover_from()

      # 3. stuff happens in the contract
      {state, _} = Core.new_piggybacks(state, [%{tx_hash: ife_id, output_index: 4}])

      comp_blknum = 4000

      {exit_processor_request, state} =
        %ExitProcessor.Request{
          blknum_now: 5000,
          eth_height_now: 5,
          piggybacked_blocks_result: [
            Block.hashed_txs_at([recovered], tx_blknum)
          ]
        }
        |> Core.find_ifes_in_blocks(state)

      exit_processor_request = %{
        exit_processor_request
        | blocks_result: [Block.hashed_txs_at([comp_recovered], comp_blknum)]
      }

      assert {:ok, [%Event.InvalidPiggyback{txbytes: ^txbytes, inputs: [], outputs: [0]}]} =
               invalid_exits_filtered(exit_processor_request, state, only: [Event.InvalidPiggyback])

      assert {:ok,
              %{
                in_flight_output_pos: Utxo.position(^tx_blknum, 0, 0),
                in_flight_proof: proof_bytes,
                in_flight_txbytes: ^txbytes,
                spending_txbytes: ^comp_txbytes,
                spending_input_index: 0,
                spending_sig: ^comp_signature
              }} = Core.get_output_challenge_data(exit_processor_request, state, txbytes, 0)

      assert_proof_sound(proof_bytes)
    end

    @tag fixtures: [:alice, :processor_filled, :transactions, :ife_tx_hashes, :competing_transactions]
    test "does not look into piggybacked_blocks_result when it should not",
         %{
           alice: alice,
           processor_filled: state,
           transactions: [tx | _],
           ife_tx_hashes: [ife_id | _]
         } do
      {:ok, recovered} = DevCrypto.sign(tx, [alice.priv, alice.priv]) |> Transaction.Recovered.recover_from()

      txbytes = Transaction.encode(tx)
      tx_blknum = 3000

      {state, _} = Core.new_piggybacks(state, [%{tx_hash: ife_id, output_index: 4}])

      {exit_processor_request, state} =
        %ExitProcessor.Request{
          blknum_now: 5000,
          eth_height_now: 5,
          piggybacked_blocks_result: [
            Block.hashed_txs_at([recovered], tx_blknum)
          ]
        }
        |> Core.find_ifes_in_blocks(state)

      exit_processor_request = %{
        exit_processor_request
        | blocks_result: [],
          piggybacked_blocks_result: nil
      }

      assert {:ok, []} = invalid_exits_filtered(exit_processor_request, state, only: [Event.InvalidPiggyback])

      assert {:error, :no_double_spend_on_particular_piggyback} =
               Core.get_output_challenge_data(exit_processor_request, state, txbytes, 0)
    end

    @tag fixtures: [:alice, :processor_filled, :transactions, :ife_tx_hashes, :competing_transactions]
    test "handles well situation when syncing is in progress",
         %{
           processor_filled: state,
           ife_tx_hashes: [ife_id | _]
         } do
      {state, _} = Core.new_piggybacks(state, [%{tx_hash: ife_id, output_index: 4}])

      assert %ExitProcessor.Request{utxos_to_check: [], piggybacked_utxos_to_check: []} =
               %ExitProcessor.Request{eth_height_now: 13, blknum_now: 0}
               |> Core.determine_ife_input_utxos_existence_to_get(state)
               |> Core.determine_utxo_existence_to_get(state)
    end

    @tag fixtures: [:alice, :processor_filled, :transactions, :ife_tx_hashes, :competing_transactions]
    test "seeks piggybacked-output-spending txs in blocks",
         %{
           alice: alice,
           processor_filled: processor,
           transactions: [tx | _],
           ife_tx_hashes: [ife_id | _]
         } do
      # if an output-piggybacking transaction is included in some block, we need to seek blocks that could be spending
      {:ok, recovered} = DevCrypto.sign(tx, [alice.priv, alice.priv]) |> Transaction.Recovered.recover_from()
      {processor, _} = Core.new_piggybacks(processor, [%{tx_hash: ife_id, output_index: 4}])

      tx_blknum = 3000

      exit_processor_request = %ExitProcessor.Request{
        blknum_now: 5000,
        eth_height_now: 5,
        blocks_result: [Block.hashed_txs_at([recovered], tx_blknum)]
      }

      # for one piggybacked output, we're asking for its inputs positions to check utxo existence
      request = Core.determine_ife_input_utxos_existence_to_get(exit_processor_request, processor)
      assert Utxo.position(1, 0, 0) in request.piggybacked_utxos_to_check
      assert Utxo.position(1, 2, 1) in request.piggybacked_utxos_to_check

      # if it turns out to not exists, we're fetching the spending block
      request =
        exit_processor_request
        |> struct!(%{piggybacked_utxos_to_check: [Utxo.position(1, 0, 0)], piggybacked_utxo_exists_result: [false]})
        |> Core.determine_ife_spends_to_get(processor)

      assert Utxo.position(1, 0, 0) in request.piggybacked_spends_to_get

      assert %ExitProcessor.Request{piggybacked_blknums_to_get: [1]} =
               exit_processor_request
               |> struct!(%{piggybacked_spends_to_get: [Utxo.position(1, 0, 0)], piggybacked_spent_blknum_result: [1]})
               |> Core.determine_ife_blocks_to_get()
    end

    @tag fixtures: [:alice, :carol, :processor_filled, :transactions, :ife_tx_hashes]
    test "detects multiple double-spends in single IFE",
         %{
           alice: alice,
           carol: carol,
           processor_filled: state,
           transactions: [tx | _],
           ife_tx_hashes: [ife_id | _]
         } do
      tx_blknum = 3000
      txbytes = Transaction.encode(tx)
      {:ok, recovered} = DevCrypto.sign(tx, [alice.priv, alice.priv]) |> Transaction.Recovered.recover_from()

      comp = Transaction.new([{1, 0, 0}, {1, 2, 1}, {tx_blknum, 0, 0}, {tx_blknum, 0, 1}], [])
      comp_txbytes = Transaction.encode(comp)
      %{sigs: [_, alice_sig | _] = array_of_sigs} = DevCrypto.sign(tx, [alice.priv, alice.priv, alice.priv, carol.priv])

      other_ife_event = %{
        call_data: %{in_flight_tx: comp_txbytes, in_flight_tx_sigs: Enum.join(array_of_sigs)},
        eth_height: 2
      }

      other_ife_status = {1, <<1::192>>}

      {state, _} = Core.new_in_flight_exits(state, [other_ife_event], [other_ife_status])

      {state, _} = Core.new_piggybacks(state, [%{tx_hash: ife_id, output_index: 0}])
      {state, _} = Core.new_piggybacks(state, [%{tx_hash: ife_id, output_index: 1}])
      {state, _} = Core.new_piggybacks(state, [%{tx_hash: ife_id, output_index: 4}])
      {state, _} = Core.new_piggybacks(state, [%{tx_hash: ife_id, output_index: 5}])

      {request, state} =
        %ExitProcessor.Request{
          blknum_now: 4000,
          eth_height_now: 5,
          piggybacked_blocks_result: [Block.hashed_txs_at([recovered], tx_blknum)]
        }
        |> Core.find_ifes_in_blocks(state)

      assert {:ok, [%Event.InvalidPiggyback{txbytes: ^txbytes, inputs: [0, 1], outputs: [0, 1]}]} =
               invalid_exits_filtered(request, state, only: [Event.InvalidPiggyback])

      assert {:ok,
              %{
                in_flight_input_index: 1,
                in_flight_txbytes: ^txbytes,
                spending_txbytes: ^comp_txbytes,
                spending_input_index: 1,
                spending_sig: ^alice_sig
              }} = Core.get_input_challenge_data(request, state, txbytes, 1)

      assert {:ok,
              %{
                in_flight_txbytes: ^txbytes,
                in_flight_output_pos: Utxo.position(^tx_blknum, 0, 0),
                in_flight_proof: inclusion_proof,
                spending_txbytes: ^comp_txbytes,
                spending_input_index: 2,
                spending_sig: ^alice_sig
              }} = Core.get_output_challenge_data(request, state, txbytes, 0)

      assert_proof_sound(inclusion_proof)
    end
  end

  describe "produces challenges for bad piggybacks" do
    @tag fixtures: [:invalid_piggyback_on_input, :competing_transactions]
    test "produces single challenge proof on double-spent piggyback input",
         %{
           invalid_piggyback_on_input: %{
             state: state,
             request: request,
             ife_input_index: ife_input_index,
             ife_txbytes: ife_txbytes,
             spending_txbytes: spending_txbytes,
             spending_input_index: spending_input_index,
             spending_sig: spending_sig
           }
         } do
      assert {:ok,
              %{
                in_flight_input_index: ^ife_input_index,
                in_flight_txbytes: ^ife_txbytes,
                spending_txbytes: ^spending_txbytes,
                spending_input_index: ^spending_input_index,
                spending_sig: ^spending_sig
              }} = Core.get_input_challenge_data(request, state, ife_txbytes, ife_input_index)
    end

    @tag fixtures: [:invalid_piggyback_on_input, :competing_transactions]
    test "fail when asked to produce proof for wrong oindex",
         %{
           invalid_piggyback_on_input: %{
             state: state,
             request: request,
             ife_input_index: bad_pb_output,
             ife_txbytes: txbytes
           }
         } do
      assert bad_pb_output != 1

      assert {:error, :no_double_spend_on_particular_piggyback} =
               Core.get_input_challenge_data(request, state, txbytes, 1)
    end

    @tag fixtures: [:invalid_piggyback_on_input, :competing_transactions]
    test "fail when asked to produce proof for wrong txhash",
         %{invalid_piggyback_on_input: %{state: state, request: request}, competing_transactions: [_, _, comp3 | _]} do
      comp3_txbytes = Transaction.encode(comp3)
      assert {:error, :unknown_ife} = Core.get_input_challenge_data(request, state, comp3_txbytes, 0)
    end

    @tag fixtures: [:invalid_piggyback_on_input, :competing_transactions]
    test "fail when asked to produce proof for wrong badly encoded tx",
         %{invalid_piggyback_on_input: %{state: state, request: request}, competing_transactions: [_, _, comp3 | _]} do
      corrupted_txbytes = "corruption" <> Transaction.encode(comp3)
      assert {:error, :malformed_transaction_rlp} = Core.get_input_challenge_data(request, state, corrupted_txbytes, 0)
    end

    @tag fixtures: [:invalid_piggyback_on_input]
    test "fail when asked to produce proof for illegal oindex",
         %{invalid_piggyback_on_input: %{state: state, request: request, ife_txbytes: txbytes}} do
      assert {:error, :piggybacked_index_out_of_range} = Core.get_input_challenge_data(request, state, txbytes, -1)
    end

    @tag fixtures: [:invalid_piggyback_on_output]
    test "will fail if asked to produce proof for wrong output",
         %{
           invalid_piggyback_on_output: %{
             state: state,
             request: request,
             ife_input_index: bad_pb_output,
             ife_txbytes: txbytes
           }
         } do
      assert 2 != bad_pb_output - 4

      assert {:error, :no_double_spend_on_particular_piggyback} =
               Core.get_output_challenge_data(request, state, txbytes, 2)
    end

    @tag fixtures: [:invalid_piggyback_on_output]
    test "will fail if asked to produce proof for correct piggyback on output",
         %{
           invalid_piggyback_on_output: %{
             state: state,
             request: request,
             ife_good_pb_index: good_pb_output,
             ife_txbytes: txbytes
           }
         } do
      assert {:error, :no_double_spend_on_particular_piggyback} =
               Core.get_output_challenge_data(request, state, txbytes, good_pb_output - 4)
    end
  end

  describe "finds competitors and allows canonicity challenges" do
    @tag fixtures: [:processor_filled]
    test "none if input never spent elsewhere",
         %{processor_filled: processor} do
      assert {:ok, []} =
               %ExitProcessor.Request{blknum_now: 1000, eth_height_now: 5}
               |> invalid_exits_filtered(processor, exclude: [Event.PiggybackAvailable])
    end

    @tag fixtures: [:processor_filled, :transactions, :competing_transactions, :alice]
    test "none if different input spent in some tx from appendix",
         %{processor_filled: processor, transactions: [tx1 | _], competing_transactions: [_, _, comp3], alice: alice} do
      txbytes = Transaction.encode(tx1)

      other_txbytes = Transaction.encode(comp3)
      other_signature = DevCrypto.sign(comp3, [alice.priv, alice.priv]) |> Map.get(:sigs) |> Enum.join()

      other_ife_event = %{call_data: %{in_flight_tx: other_txbytes, in_flight_tx_sigs: other_signature}, eth_height: 2}
      other_ife_status = {1, @non_zero_exit_id}

      {processor, _} = Core.new_in_flight_exits(processor, [other_ife_event], [other_ife_status])

      assert {:ok, []} =
               %ExitProcessor.Request{blknum_now: 1000, eth_height_now: 5}
               |> invalid_exits_filtered(processor, exclude: [Event.PiggybackAvailable])

      assert {:error, :competitor_not_found} =
               %ExitProcessor.Request{blknum_now: 5000, eth_height_now: 5}
               |> Core.get_competitor_for_ife(processor, txbytes)
    end

    @tag fixtures: [:alice, :processor_filled, :transactions, :competing_transactions]
    test "none if different input spent in some tx from block",
         %{alice: alice, processor_filled: processor, transactions: [tx1 | _], competing_transactions: [_, _, comp3]} do
      txbytes = Transaction.encode(tx1)

      {:ok, other_recovered} = DevCrypto.sign(comp3, [alice.priv, alice.priv]) |> Transaction.Recovered.recover_from()

      exit_processor_request = %ExitProcessor.Request{
        blknum_now: 5000,
        eth_height_now: 5,
        blocks_result: [Block.hashed_txs_at([other_recovered], 3000)]
      }

      assert {:ok, []} =
               exit_processor_request |> invalid_exits_filtered(processor, exclude: [Event.PiggybackAvailable])

      assert {:error, :competitor_not_found} =
               exit_processor_request
               |> Core.get_competitor_for_ife(processor, txbytes)
    end

    @tag fixtures: [:alice, :processor_filled, :transactions]
    test "none if input spent in _same_ tx in block",
         %{alice: alice, processor_filled: processor, transactions: [tx1 | _]} do
      txbytes = Transaction.encode(tx1)

      {:ok, other_recovered} = DevCrypto.sign(tx1, [alice.priv, alice.priv]) |> Transaction.Recovered.recover_from()

      exit_processor_request = %ExitProcessor.Request{
        blknum_now: 5000,
        eth_height_now: 5,
        blocks_result: [Block.hashed_txs_at([other_recovered], 3000)]
      }

      assert {:ok, []} =
               exit_processor_request |> invalid_exits_filtered(processor, exclude: [Event.PiggybackAvailable])

      assert {:error, :competitor_not_found} =
               exit_processor_request
               |> Core.get_competitor_for_ife(processor, txbytes)
    end

    @tag fixtures: [:alice, :processor_filled, :transactions]
    test "none if input spent in _same_ tx in tx appendix",
         %{alice: alice, processor_filled: processor, transactions: [tx1 | _]} do
      txbytes = Transaction.encode(tx1)

      other_txbytes = Transaction.encode(tx1)
      %{sigs: [other_signature, _]} = DevCrypto.sign(tx1, [alice.priv, alice.priv])

      other_ife_event = %{call_data: %{in_flight_tx: other_txbytes, in_flight_tx_sigs: other_signature}, eth_height: 2}
      other_ife_status = {1, @non_zero_exit_id}

      {processor, _} = Core.new_in_flight_exits(processor, [other_ife_event], [other_ife_status])

      assert {:ok, []} =
               %ExitProcessor.Request{blknum_now: 5000, eth_height_now: 5}
               |> invalid_exits_filtered(processor, exclude: [Event.PiggybackAvailable])

      assert {:error, :competitor_not_found} =
               %ExitProcessor.Request{blknum_now: 5000, eth_height_now: 5}
               |> Core.get_competitor_for_ife(processor, txbytes)
    end

    @tag fixtures: [:alice, :processor_filled, :transactions, :competing_transactions]
    test "each other, if input spent in different ife",
         %{alice: alice, processor_filled: processor, transactions: [tx1 | _], competing_transactions: [comp | _]} do
      txbytes = Transaction.encode(tx1)

      other_txbytes = Transaction.encode(comp)
      %{sigs: [other_signature, _]} = DevCrypto.sign(comp, [alice.priv, <<>>])

      other_ife_event = %{call_data: %{in_flight_tx: other_txbytes, in_flight_tx_sigs: other_signature}, eth_height: 2}
      other_ife_status = {1, @non_zero_exit_id}

      {processor, _} = Core.new_in_flight_exits(processor, [other_ife_event], [other_ife_status])

      assert {:ok, events} =
               %ExitProcessor.Request{blknum_now: 5000, eth_height_now: 5}
               |> invalid_exits_filtered(processor, only: [Event.NonCanonicalIFE])

      # no invalid piggyback events are generated
      assert {:ok, []} =
               %ExitProcessor.Request{blknum_now: 5000, eth_height_now: 5}
               |> invalid_exits_filtered(processor, only: [Event.InvalidPiggyback])

      assert_events(events, [%Event.NonCanonicalIFE{txbytes: txbytes}, %Event.NonCanonicalIFE{txbytes: other_txbytes}])

      assert {:ok,
              %{
                in_flight_txbytes: ^txbytes,
                in_flight_input_index: 0,
                competing_txbytes: ^other_txbytes,
                competing_input_index: 1,
                competing_sig: ^other_signature,
                competing_tx_pos: Utxo.position(0, 0, 0),
                competing_proof: ""
              }} =
               %ExitProcessor.Request{blknum_now: 5000, eth_height_now: 5}
               |> Core.get_competitor_for_ife(processor, txbytes)
    end

    @tag fixtures: [:alice, :processor_filled, :transactions]
    test "a competitor that's submitted as challenge to other IFE",
         %{alice: alice, processor_filled: processor, transactions: [tx1, tx2 | _]} do
      # ifes in processor here aren't competitors to each other, but the challenge filed for tx2 is a competitor
      # for tx1, which is what we want to detect:
      competing_tx = Transaction.new([{1, 0, 0}], [])
      %{sigs: [other_signature, _]} = DevCrypto.sign(competing_tx, [alice.priv, <<>>])

      txbytes = Transaction.encode(tx1)
      other_txbytes = Transaction.encode(competing_tx)

      challenge_event = %{
        tx_hash: Transaction.hash(tx2),
        competitor_position: not_included_competitor_pos(),
        call_data: %{competing_tx: other_txbytes, competing_tx_input_index: 0, competing_tx_sig: other_signature}
      }

      {processor, _} = Core.new_ife_challenges(processor, [challenge_event])

      exit_processor_request = %ExitProcessor.Request{blknum_now: 5000, eth_height_now: 5}

      assert {:ok, [%Event.NonCanonicalIFE{txbytes: ^txbytes}]} =
               exit_processor_request |> invalid_exits_filtered(processor, only: [Event.NonCanonicalIFE])

      assert {:ok,
              %{
                in_flight_txbytes: ^txbytes,
                competing_txbytes: ^other_txbytes,
                competing_input_index: 0,
                competing_sig: ^other_signature
              }} = exit_processor_request |> Core.get_competitor_for_ife(processor, txbytes)
    end

    @tag fixtures: [:alice, :processor_filled, :transactions, :competing_transactions]
    test "a single competitor included in a block, with proof",
         %{alice: alice, processor_filled: processor, transactions: [tx1 | _], competing_transactions: [comp | _]} do
      txbytes = Transaction.encode(tx1)

      other_txbytes = Transaction.encode(comp)

      {:ok, %{signed_tx: %{sigs: [other_signature, _]}} = other_recovered} =
        DevCrypto.sign(comp, [alice.priv, alice.priv]) |> Transaction.Recovered.recover_from()

      other_blknum = 3000

      exit_processor_request = %ExitProcessor.Request{
        blknum_now: 5000,
        eth_height_now: 5,
        blocks_result: [Block.hashed_txs_at([other_recovered], other_blknum)]
      }

      assert {:ok, [%Event.NonCanonicalIFE{txbytes: ^txbytes}]} =
               exit_processor_request
               |> invalid_exits_filtered(processor, only: [Event.NonCanonicalIFE])

      assert {:ok,
              %{
                in_flight_txbytes: ^txbytes,
                in_flight_input_index: 0,
                competing_txbytes: ^other_txbytes,
                competing_input_index: 1,
                competing_sig: ^other_signature,
                competing_tx_pos: Utxo.position(^other_blknum, 0, 0),
                competing_proof: proof_bytes
              }} =
               exit_processor_request
               |> Core.get_competitor_for_ife(processor, txbytes)

      assert_proof_sound(proof_bytes)
    end

    @tag fixtures: [:alice, :processor_filled, :transactions]
    test "a competitor having the double-spend on various input indices",
         %{alice: alice, processor_filled: processor, transactions: [tx1 | _]} do
      input_spent_in_idx0 = {1, 0, 0}
      input_spent_in_idx1 = {1, 2, 1}
      other_input1 = {10, 2, 1}
      other_input2 = {11, 2, 1}
      other_input3 = {12, 2, 1}

      comps = [
        Transaction.new([input_spent_in_idx0], []),
        Transaction.new([other_input1, input_spent_in_idx0], []),
        Transaction.new([other_input1, other_input2, input_spent_in_idx0], []),
        Transaction.new([other_input1, other_input2, other_input3, input_spent_in_idx0], []),
        Transaction.new([input_spent_in_idx1], []),
        Transaction.new([other_input1, input_spent_in_idx1], []),
        Transaction.new([other_input1, other_input2, input_spent_in_idx1], []),
        Transaction.new([other_input1, other_input2, other_input3, input_spent_in_idx1], [])
      ]

      expected_input_ids = [{0, 0}, {1, 0}, {2, 0}, {3, 0}, {0, 1}, {1, 1}, {2, 1}, {3, 1}]

      txbytes = Transaction.encode(tx1)

      check = fn {comp, {competing_input_index, in_flight_input_index}} ->
        # unfortunately, transaction validity requires us to duplicate a signature for every non-zero input
        required_priv_key_list =
          comp
          |> Transaction.get_inputs()
          |> Enum.filter(&Utxo.Position.non_zero?/1)
          |> Enum.count()
          |> (&List.duplicate(alice.priv, &1)).()

        {:ok, other_recovered} = comp |> DevCrypto.sign(required_priv_key_list) |> Transaction.Recovered.recover_from()

        exit_processor_request = %ExitProcessor.Request{
          blknum_now: 5000,
          eth_height_now: 5,
          blocks_result: [Block.hashed_txs_at([other_recovered], 3000)]
        }

        assert {:ok, [%Event.NonCanonicalIFE{txbytes: ^txbytes}]} =
                 exit_processor_request |> invalid_exits_filtered(processor, only: [Event.NonCanonicalIFE])

        assert {:ok,
                %{
                  in_flight_input_index: ^in_flight_input_index,
                  competing_input_index: ^competing_input_index
                }} =
                 exit_processor_request
                 |> Core.get_competitor_for_ife(processor, txbytes)
      end

      comps
      |> Enum.zip(expected_input_ids)
      |> Enum.each(check)
    end

    @tag fixtures: [:alice, :bob, :processor_filled, :transactions, :competing_transactions]
    test "a competitor being signed on various positions",
         %{
           alice: alice,
           bob: bob,
           processor_filled: processor,
           transactions: [tx1 | _],
           competing_transactions: [competitor | _]
         } do
      txbytes = Transaction.encode(tx1)

      {:ok, %{signed_tx: %{sigs: [_, other_signature]}} = other_recovered} =
        DevCrypto.sign(competitor, [bob.priv, alice.priv]) |> Transaction.Recovered.recover_from()

      exit_processor_request = %ExitProcessor.Request{
        blknum_now: 5000,
        eth_height_now: 5,
        blocks_result: [Block.hashed_txs_at([other_recovered], 3000)]
      }

      assert {:ok, %{competing_sig: ^other_signature}} =
               exit_processor_request
               |> Core.get_competitor_for_ife(processor, txbytes)
    end

    @tag fixtures: [:alice, :processor_filled, :transactions, :competing_transactions]
    test "a best competitor, included earliest in a block, regardless of conflicting utxo position",
         %{alice: alice, processor_filled: processor, transactions: [tx1 | _], competing_transactions: [comp | _]} do
      # NOTE that the recent competitor spends an __older__ input. Also note the reversing of block results done below
      #      Regardless of these, the best competitor (from blknum 2000) must always be returned
      # NOTE also that non-included competitors always are considered last, and hence worst and never are returned

      # first the included competitors
      comp_recent = Transaction.new([{1, 0, 0}], [])
      comp_oldest = Transaction.new([{1, 2, 1}], [])

      {:ok, recovered_recent} = DevCrypto.sign(comp_recent, [alice.priv]) |> Transaction.Recovered.recover_from()
      {:ok, recovered_oldest} = DevCrypto.sign(comp_oldest, [alice.priv]) |> Transaction.Recovered.recover_from()

      # ife-related competitor
      other_ife_event = %{
        call_data: %{in_flight_tx: Transaction.encode(comp), in_flight_tx_sigs: <<4::520>>},
        eth_height: 2
      }

      other_ife_status = {1, @non_zero_exit_id}
      {processor, _} = Core.new_in_flight_exits(processor, [other_ife_event], [other_ife_status])

      exit_processor_request = %ExitProcessor.Request{
        blknum_now: 5000,
        eth_height_now: 5,
        blocks_result: [Block.hashed_txs_at([recovered_oldest], 2000), Block.hashed_txs_at([recovered_recent], 3000)]
      }

      txbytes = Transaction.encode(tx1)

      assert {:ok, %{competing_tx_pos: Utxo.position(2000, 0, 0)}} =
               exit_processor_request
               |> Core.get_competitor_for_ife(processor, txbytes)

      assert {:ok, %{competing_tx_pos: Utxo.position(2000, 0, 0)}} =
               exit_processor_request
               |> Map.update!(:blocks_result, &Enum.reverse/1)
               |> struct!()
               |> Core.get_competitor_for_ife(processor, txbytes)

      # check also that the rule applies to order of txs within a block
      assert {:ok, %{competing_tx_pos: Utxo.position(2000, 0, 0)}} =
               exit_processor_request
               |> Map.put(:blocks_result, [Block.hashed_txs_at([recovered_oldest, recovered_recent], 2000)])
               |> struct!()
               |> Core.get_competitor_for_ife(processor, txbytes)
    end

    @tag fixtures: [:processor_filled]
    test "by asking for utxo existence concerning active ifes and standard exits",
         %{processor_filled: processor} do
      assert %{
               utxos_to_check: [
                 # refer to stuff added by `deffixture processor_filled` for this - both ifes and standard exits here
                 Utxo.position(1, 0, 0),
                 Utxo.position(1, 2, 1),
                 Utxo.position(1, 3, 0),
                 Utxo.position(2, 1, 0),
                 Utxo.position(2, 2, 1),
                 Utxo.position(9000, 0, 1)
               ]
             } =
               %ExitProcessor.Request{blknum_now: @late_blknum}
               |> Core.determine_utxo_existence_to_get(processor)
    end

    @tag fixtures: [:processor_filled]
    test "by asking for utxo spends concerning active ifes",
         %{processor_filled: processor} do
      assert %{spends_to_get: [Utxo.position(1, 2, 1)]} =
               %ExitProcessor.Request{
                 utxos_to_check: [Utxo.position(1, 2, 1), Utxo.position(112, 2, 1)],
                 utxo_exists_result: [false, false]
               }
               |> Core.determine_spends_to_get(processor)
    end

    @tag fixtures: [:alice, :processor_empty, :transactions]
    test "by not asking for utxo spends concerning non-active ifes",
         %{alice: alice, processor_empty: processor, transactions: [tx | _]} do
      txbytes = Transaction.encode(tx)
      %{sigs: [signature, _]} = DevCrypto.sign(tx, [alice.priv, <<>>])

      ife_event = %{call_data: %{in_flight_tx: txbytes, in_flight_tx_sigs: signature}, eth_height: 2}
      # inactive
      ife_status = {0, @non_zero_exit_id}

      {processor, _} = Core.new_in_flight_exits(processor, [ife_event], [ife_status])

      assert %{spends_to_get: []} =
               %ExitProcessor.Request{
                 utxos_to_check: [Utxo.position(1, 0, 0)],
                 utxo_exists_result: [false]
               }
               |> Core.determine_spends_to_get(processor)
    end

    @tag fixtures: [:alice, :processor_empty, :transactions]
    test "by not asking for utxo spends concerning finalized ifes",
         %{alice: alice, processor_empty: processor, transactions: [tx | _]} do
      txbytes = Transaction.encode(tx)
      %{sigs: [signature, _]} = DevCrypto.sign(tx, [alice.priv, <<>>])

      ife_event = %{call_data: %{in_flight_tx: txbytes, in_flight_tx_sigs: signature}, eth_height: 2}
      # inactive
      ife_status = {0, @non_zero_exit_id}

      {processor, _} = Core.new_in_flight_exits(processor, [ife_event], [ife_status])

      assert %{spends_to_get: []} =
               %ExitProcessor.Request{
                 utxos_to_check: [Utxo.position(1, 0, 0)],
                 utxo_exists_result: [false]
               }
               |> Core.determine_spends_to_get(processor)
    end

    @tag fixtures: [:processor_empty]
    test "by not asking for spends on no ifes",
         %{processor_empty: processor} do
      assert %{spends_to_get: []} =
               %ExitProcessor.Request{utxos_to_check: [Utxo.position(1, 0, 0)], utxo_exists_result: [false]}
               |> Core.determine_spends_to_get(processor)
    end

    @tag fixtures: [:alice, :processor_filled, :state_alice_deposit]
    test "by working with State - only asking for spends concerning ifes",
         %{
           alice: alice,
           processor_filled: processor,
           state_alice_deposit: state
         } do
      other_recovered = OMG.API.TestHelper.create_recovered([{1, 0, 0, alice}], @eth, [{alice, 8}])

      # first sanity-check as if the utxo was not spent yet
      assert %{utxos_to_check: utxos_to_check, utxo_exists_result: utxo_exists_result, spends_to_get: spends_to_get} =
               %ExitProcessor.Request{blknum_now: @late_blknum}
               |> Core.determine_utxo_existence_to_get(processor)
               |> mock_utxo_exists(state)
               |> Core.determine_spends_to_get(processor)

      assert {Utxo.position(1, 0, 0), false} not in Enum.zip(utxos_to_check, utxo_exists_result)
      assert Utxo.position(1, 0, 0) not in spends_to_get

      # spend and see that Core now requests the relevant utxo checks and spends to get
      {:ok, _, state} = State.Core.exec(state, other_recovered, %{@eth => 0})
      {:ok, {block, _, _}, state} = State.Core.form_block(1000, state)

      assert %{utxos_to_check: utxos_to_check, utxo_exists_result: utxo_exists_result, spends_to_get: spends_to_get} =
               %ExitProcessor.Request{blknum_now: @late_blknum, blocks_result: [block]}
               |> Core.determine_utxo_existence_to_get(processor)
               |> mock_utxo_exists(state)
               |> Core.determine_spends_to_get(processor)

      assert {Utxo.position(1, 0, 0), false} in Enum.zip(utxos_to_check, utxo_exists_result)
      assert Utxo.position(1, 0, 0) in spends_to_get
    end

    test "by asking for the right blocks",
         %{} do
      # NOTE: for now test trivial, because we don't require any filtering yet
      assert %{blknums_to_get: [1000]} =
               %ExitProcessor.Request{spent_blknum_result: [1000]} |> Core.determine_blocks_to_get()

      assert %{blknums_to_get: []} = %ExitProcessor.Request{spent_blknum_result: []} |> Core.determine_blocks_to_get()

      assert %{blknums_to_get: [1000, 2000]} =
               %ExitProcessor.Request{spent_blknum_result: [2000, 1000]} |> Core.determine_blocks_to_get()
    end

    @tag fixtures: [:processor_filled]
    test "none if input not yet created during sync",
         %{processor_filled: processor} do
      assert %{utxos_to_check: to_check} =
               %ExitProcessor.Request{blknum_now: 1000, eth_height_now: 13}
               |> Core.determine_utxo_existence_to_get(processor)

      assert Utxo.position(9000, 0, 1) not in to_check
    end

    @tag fixtures: [:transactions, :processor_empty]
    test "for nonexistent tx doesn't crash",
         %{transactions: [tx | _], processor_empty: processor} do
      txbytes = Transaction.encode(tx)

      assert {:error, :ife_not_known_for_tx} =
               %ExitProcessor.Request{blknum_now: 5000, eth_height_now: 5}
               |> Core.get_competitor_for_ife(processor, txbytes)
    end
  end

  describe "detects the need and allows to respond to canonicity challenges" do
    @tag fixtures: [:alice, :processor_filled, :transactions, :in_flight_exits_challenges_events]
    test "against a competitor",
         %{
           alice: alice,
           processor_filled: processor,
           transactions: [tx1 | _] = txs,
           in_flight_exits_challenges_events: [challenge_event | _]
         } do
      {challenged_processor, _} = Core.new_ife_challenges(processor, [challenge_event])
      txbytes = Transaction.encode(tx1)

      other_blknum = 3000

      block =
        txs
        |> Enum.map(fn tx1 ->
          {:ok, tx1_recovered} = DevCrypto.sign(tx1, [alice.priv, alice.priv]) |> Transaction.Recovered.recover_from()
          tx1_recovered
        end)
        |> Block.hashed_txs_at(other_blknum)

      other_blknum = 3000

      exit_processor_request = %ExitProcessor.Request{
        blknum_now: 5000,
        eth_height_now: 5,
        blocks_result: [block]
      }

      assert {:ok, [%Event.InvalidIFEChallenge{txbytes: ^txbytes}]} =
               exit_processor_request |> Core.invalid_exits(challenged_processor)

      assert {:ok,
              %{
                in_flight_txbytes: ^txbytes,
                in_flight_tx_pos: Utxo.position(^other_blknum, 0, 0),
                in_flight_proof: proof_bytes
              }} =
               exit_processor_request
               |> Core.prove_canonical_for_ife(txbytes)

      assert_proof_sound(proof_bytes)
    end

    @tag fixtures: [:transactions]
    test "proving canonical for nonexistent tx doesn't crash",
         %{transactions: [tx | _]} do
      txbytes = Transaction.encode(tx)

      assert {:error, :canonical_not_found} =
               %ExitProcessor.Request{blknum_now: 5000, eth_height_now: 5}
               |> Core.prove_canonical_for_ife(txbytes)
    end

    @tag fixtures: [:processor_filled]
    test "none if ifes are canonical",
         %{processor_filled: processor} do
      assert {:ok, []} =
               %ExitProcessor.Request{blknum_now: 5000, eth_height_now: 5}
               |> invalid_exits_filtered(processor, exclude: [Event.PiggybackAvailable])
    end

    # TODO: implement more behavior tests
    test "none if challenge gets responded and ife canonical",
         %{} do
    end
  end

  describe "in-flight exit finalization" do
    @tag fixtures: [:processor_empty, :in_flight_exit_events, :contract_ife_statuses]
    test "succeeds",
         %{
           processor_empty: processor,
           in_flight_exit_events: [ife | _],
           contract_ife_statuses: [{_, ife_id} = ife_status | _]
         } do
      {processor, _} = Core.new_in_flight_exits(processor, [ife], [ife_status])
      tx_hash = ife_tx_hash(ife)

      {processor, _} = Core.new_piggybacks(processor, [%{tx_hash: tx_hash, output_index: 1}])
      {processor, _} = Core.new_piggybacks(processor, [%{tx_hash: tx_hash, output_index: 2}])

      finalization1 = %{in_flight_exit_id: ife_id, output_index: 1}

      {:ok, processor, [{:put, :in_flight_exit_info, {_, exit_info}}]} =
        Core.finalize_in_flight_exits(processor, [finalization1])

      assert expect_finalized_outputs(exit_info, [1], [2])

      finalization2 = %{in_flight_exit_id: ife_id, output_index: 2}

      {:ok, _, [{:put, :in_flight_exit_info, {_, exit_info}}]} =
        Core.finalize_in_flight_exits(processor, [finalization2])

      assert expect_finalized_outputs(exit_info, [1, 2], [])
    end

    @tag fixtures: [:processor_empty, :in_flight_exit_events, :contract_ife_statuses]
    test "finalizing multiple times does not do harm",
         %{
           processor_empty: processor,
           in_flight_exit_events: [ife | _],
           contract_ife_statuses: [{_, ife_id} = ife_status | _]
         } do
      {processor, _} = Core.new_in_flight_exits(processor, [ife], [ife_status])

      tx_hash = ife_tx_hash(ife)
      {processor, _} = Core.new_piggybacks(processor, [%{tx_hash: tx_hash, output_index: 1}])

      finalization = %{in_flight_exit_id: ife_id, output_index: 1}
      {:ok, processor, _} = Core.finalize_in_flight_exits(processor, [finalization])
      {:ok, ^processor, []} = Core.finalize_in_flight_exits(processor, [finalization])
    end

    @tag fixtures: [:processor_empty, :in_flight_exit_events, :contract_ife_statuses]
    test "finalizing perserve in flights exits that are not being finalized",
         %{
           processor_empty: processor,
           in_flight_exit_events: [ife1, ife2 | _],
           contract_ife_statuses: [{_, ife_id} = ife_status1, ife_status2 | _]
         } do
      {processor, _} = Core.new_in_flight_exits(processor, [ife1, ife2], [ife_status1, ife_status2])

      tx_hash = ife_tx_hash(ife1)
      {processor, _} = Core.new_piggybacks(processor, [%{tx_hash: tx_hash, output_index: 1}])
      finalization = %{in_flight_exit_id: ife_id, output_index: 1}
      {:ok, processor, _} = Core.finalize_in_flight_exits(processor, [finalization])
      [_, _] = Core.get_in_flight_exits(processor)
    end

    @tag fixtures: [:processor_empty, :in_flight_exit_events, :contract_ife_statuses]
    test "fails when unknown in-flight exit is being finalized", %{processor_empty: processor} do
      ife_id = <<1::192>>
      finalization = %{in_flight_exit_id: ife_id, output_index: 1}

      {:unknown_in_flight_exit, unknown_exits} = Core.finalize_in_flight_exits(processor, [finalization])
      assert unknown_exits == MapSet.new([ife_id])
    end

    @tag fixtures: [:processor_empty, :in_flight_exit_events, :contract_ife_statuses]
    test "fails when exiting an output that is not piggybacked",
         %{
           processor_empty: processor,
           in_flight_exit_events: [ife | _],
           contract_ife_statuses: [{_, ife_id} = ife_status | _]
         } do
      {processor, _} = Core.new_in_flight_exits(processor, [ife], [ife_status])

      tx_hash = ife_tx_hash(ife)
      {processor, _} = Core.new_piggybacks(processor, [%{tx_hash: tx_hash, output_index: 1}])

      finalization1 = %{in_flight_exit_id: ife_id, output_index: 1}
      finalization2 = %{in_flight_exit_id: ife_id, output_index: 2}

      {:not_piggybacked, [^finalization2]} = Core.finalize_in_flight_exits(processor, [finalization1, finalization2])
    end
  end

  defp expect_finalized_outputs(exit_info, expected_finalized_outputs, expected_active_outputs) do
    expected_finalized =
      expected_finalized_outputs
      |> Enum.all?(&InFlightExitInfo.is_finalized?(exit_info, &1))

    expected_active =
      expected_active_outputs
      |> Enum.all?(&InFlightExitInfo.is_active?(exit_info, &1))

    expected_finalized and expected_active
  end

  defp ife_tx_hash(%{call_data: %{in_flight_tx: tx_bytes}}) do
    {:ok, tx} = tx_bytes |> Transaction.decode()
    Transaction.hash(tx)
  end

  defp mock_utxo_exists(%ExitProcessor.Request{utxos_to_check: positions} = request, state) do
    %{request | utxo_exists_result: positions |> Enum.map(&State.Core.utxo_exists?(&1, state))}
  end

  defp assert_proof_sound(proof_bytes) do
    # NOTE: checking of actual proof working up to the contract integration test
    assert is_binary(proof_bytes)
    # hash size * merkle tree depth
    assert byte_size(proof_bytes) == 32 * 16
  end

  defp assert_events(events, expected_events) do
    assert MapSet.new(events) == MapSet.new(expected_events)
  end

  defp invalid_exits_filtered(request, processor, opts) do
    exclude_events = Keyword.get(opts, :exclude, [])
    only_events = Keyword.get(opts, :only, [])

    {result, events} = Core.invalid_exits(request, processor)

    any? = fn filtering_events, event ->
      Enum.any?(filtering_events, fn filtering_event -> event.__struct__ == filtering_event end)
    end

    filtered_events =
      events
      |> Enum.filter(fn event ->
        Enum.empty?(exclude_events) or not any?.(exclude_events, event)
      end)
      |> Enum.filter(fn event ->
        Enum.empty?(only_events) or any?.(only_events, event)
      end)

    {result, filtered_events}
  end

  defp prepare_exit_finalizations(utxo_positions), do: Enum.map(utxo_positions, &%{utxo_pos: Utxo.Position.encode(&1)})

  #  Challenger

  defp create_block_with(blknum, txs) do
    %Block{
      number: blknum,
      transactions: Enum.map(txs, & &1.signed_tx_bytes)
    }
  end

  defp assert_sig_belongs_to(sig, %Transaction.Signed{raw_tx: raw_tx}, expected_owner) do
    {:ok, signer_addr} =
      raw_tx
      |> Transaction.hash()
      |> Crypto.recover_address(sig)

    assert expected_owner.addr == signer_addr
  end

  @tag fixtures: [:alice, :bob]
  test "creates a challenge for an exit; provides utxo position of non-zero amount", %{alice: alice, bob: bob} do
    # transactions spending one of utxos from above transaction
    tx_spending_1st_utxo =
      TestHelper.create_signed([{0, 0, 0, alice}, {1000, 0, 0, alice}], @eth, [{bob, 50}, {alice, 50}])

    tx_spending_2nd_utxo =
      TestHelper.create_signed([{1000, 0, 1, bob}, {0, 0, 0, alice}], @eth, [{alice, 50}, {bob, 50}])

    spending_block = create_block_with(2000, [tx_spending_1st_utxo, tx_spending_2nd_utxo])

    # Assert 1st spend challenge
    expected_txbytes = tx_spending_1st_utxo.raw_tx |> Transaction.encode()

    assert %{
             exit_id: 424_242_424_242_424_242_424_242_424_242,
             input_index: 1,
             txbytes: ^expected_txbytes,
             sig: alice_signature
           } =
             Core.create_challenge(
               %ExitInfo{owner: alice.addr},
               spending_block,
               Utxo.position(1000, 0, 0),
               424_242_424_242_424_242_424_242_424_242
             )

    assert_sig_belongs_to(alice_signature, tx_spending_1st_utxo, alice)

    # Assert 2nd spend challenge
    expected_txbytes = tx_spending_2nd_utxo.raw_tx |> Transaction.encode()

    assert %{
             exit_id: 333,
             input_index: 0,
             txbytes: ^expected_txbytes,
             sig: bob_signature
           } = Core.create_challenge(%ExitInfo{owner: bob.addr}, spending_block, Utxo.position(1000, 0, 1), 333)

    assert_sig_belongs_to(bob_signature, tx_spending_2nd_utxo, bob)
  end

  @tag fixtures: [:alice, :bob]
  test "create challenge based on ife", %{alice: alice, bob: bob} do
    tx = TestHelper.create_signed([{0, 0, 0, alice}, {1000, 0, 1, alice}], @eth, [{bob, 50}, {alice, 50}])
    expected_txbytes = tx.raw_tx |> Transaction.encode()

    assert %{
             exit_id: 111,
             input_index: 1,
             txbytes: ^expected_txbytes,
             sig: alice_signature
           } = Core.create_challenge(%ExitInfo{owner: alice.addr}, tx, Utxo.position(1000, 0, 1), 111)
  end

  @tag fixtures: [:processor_filled]
  test "not spent or not existed utxo should be not challengeable", %{
    processor_filled: processor
  } do
    assert {:ok, 1000, exit_info} = Core.get_challange_data({:ok, 1000}, @utxo_pos1, processor)

    assert {:error, :utxo_not_spent} = Core.get_challange_data({:ok, :not_found}, Utxo.position(1000, 0, 1), processor)
    assert {:error, :exit_not_found} = Core.get_challange_data({:ok, 1000}, @utxo_pos3, processor)
  end
end<|MERGE_RESOLUTION|>--- conflicted
+++ resolved
@@ -30,11 +30,8 @@
   alias OMG.Watcher.Event
   alias OMG.Watcher.ExitProcessor
   alias OMG.Watcher.ExitProcessor.Core
-<<<<<<< HEAD
   alias OMG.Watcher.ExitProcessor.ExitInfo
-=======
   alias OMG.Watcher.ExitProcessor.InFlightExitInfo
->>>>>>> 1a8ecc56
 
   require Utxo
 
