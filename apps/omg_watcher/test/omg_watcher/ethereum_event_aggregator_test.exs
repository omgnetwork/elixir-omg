--- conflicted
+++ resolved
@@ -112,12 +112,8 @@
                  "InFlightExitStarted(address,bytes32)",
                  "InFlightExitOutputPiggybacked(address,bytes32,uint16)",
                  "InFlightExitInputPiggybacked(address,bytes32,uint16)",
-<<<<<<< HEAD
                  "ExitStarted(address,uint168)",
-=======
-                 "ExitStarted(address,uint160)",
-                 "InFlightExitDeleted(uint160)",
->>>>>>> b90fdc92
+                 "InFlightExitDeleted(uint168)",
                  "DepositCreated(address,uint256,address,uint256)"
                ])
     end
