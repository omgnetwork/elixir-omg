# Copyright 2019-2020 OmiseGO Pte Ltd
#
# Licensed under the Apache License, Version 2.0 (the "License");
# you may not use this file except in compliance with the License.
# You may obtain a copy of the License at
#
#     http://www.apache.org/licenses/LICENSE-2.0
#
# Unless required by applicable law or agreed to in writing, software
# distributed under the License is distributed on an "AS IS" BASIS,
# WITHOUT WARRANTIES OR CONDITIONS OF ANY KIND, either express or implied.
# See the License for the specific language governing permissions and
# limitations under the License.

defmodule OMG.Watcher.ExitProcessor.PersistenceTest do
  @moduledoc """
  Test focused on the persistence bits of `OMG.Watcher.ExitProcessor.Core`.

  The aim of this test is to ensure, that whatever state the processor ends up being in will be revived from the DB
  """

  use ExUnitFixtures
  use OMG.DB.RocksDBCase, async: true

  alias OMG.DevCrypto
  alias OMG.State.Transaction
  alias OMG.Utxo
  alias OMG.Watcher.ExitProcessor.Core

  require Utxo

  import OMG.Watcher.ExitProcessor.TestHelper

  @eth OMG.Eth.zero_address()

  @utxo_pos1 Utxo.position(1, 0, 0)
  @utxo_pos2 Utxo.position(1_000, 0, 1)

  @zero_exit_id 0
  @non_zero_exit_id 1
  @zero_sig <<0::520>>

  setup %{db_pid: db_pid} do
    :ok = OMG.DB.initiation_multiupdate(db_pid)

    alice = OMG.TestHelper.generate_entity()
    carol = OMG.TestHelper.generate_entity()
    {:ok, processor_empty} = Core.init([], [], [])

    transactions = [
      Transaction.Payment.new([{1, 0, 0}, {1, 2, 1}], [{alice.addr, @eth, 1}, {carol.addr, @eth, 2}]),
      Transaction.Payment.new([{2, 1, 0}, {2, 2, 1}], [{alice.addr, @eth, 1}, {carol.addr, @eth, 2}])
    ]

    [txbytes1, txbytes2] = transactions |> Enum.map(&Transaction.raw_txbytes/1)

    exits =
      {[
         %{
           owner: alice.addr,
           eth_height: 2,
           exit_id: 1,
           call_data: %{utxo_pos: Utxo.Position.encode(@utxo_pos1), output_tx: txbytes1},
<<<<<<< HEAD
           root_chain_txhash: binary_from_integer(1, 32)
=======
           root_chain_txhash: <<1::256>>
>>>>>>> ed9b1fc1
         },
         %{
           owner: alice.addr,
           eth_height: 4,
           exit_id: 2,
           call_data: %{utxo_pos: Utxo.Position.encode(@utxo_pos2), output_tx: txbytes2},
<<<<<<< HEAD
           root_chain_txhash: binary_from_integer(2, 32)
=======
           root_chain_txhash: <<2::256>>
>>>>>>> ed9b1fc1
         }
       ],
       [
         {true, Utxo.Position.encode(@utxo_pos1), Utxo.Position.encode(@utxo_pos1), alice.addr, 10, 0},
         {false, Utxo.Position.encode(@utxo_pos2), Utxo.Position.encode(@utxo_pos2), alice.addr, 10, 0}
       ]}

    {:ok, %{alice: alice, carol: carol, processor_empty: processor_empty, transactions: transactions, exits: exits}}
  end

  test "persist finalizations with mixed validities",
       %{processor_empty: processor, db_pid: db_pid, exits: {exit_events, statuses}} do
    processor
    |> persist_new_exits(exit_events, statuses, db_pid)
    |> persist_finalize_exits({[@utxo_pos1], [@utxo_pos2]}, db_pid)
  end

  test "persist finalizations with all valid",
       %{processor_empty: processor, db_pid: db_pid, exits: {exit_events, statuses}} do
    processor
    |> persist_new_exits(exit_events, statuses, db_pid)
    |> persist_finalize_exits({[@utxo_pos1, @utxo_pos2], []}, db_pid)
  end

  test "persist finalizations with all invalid",
       %{processor_empty: processor, db_pid: db_pid, exits: {exit_events, statuses}} do
    processor
    |> persist_new_exits(exit_events, statuses, db_pid)
    |> persist_finalize_exits({[], [@utxo_pos1, @utxo_pos2]}, db_pid)
  end

  test "persist challenges",
       %{processor_empty: processor, db_pid: db_pid, exits: {exit_events, statuses}} do
    processor
    |> persist_new_exits(exit_events, statuses, db_pid)
    |> persist_challenge_exits([@utxo_pos1], db_pid)
  end

  test "persist multiple challenges",
       %{processor_empty: processor, db_pid: db_pid, exits: {exit_events, statuses}} do
    processor
    |> persist_new_exits(exit_events, statuses, db_pid)
    |> persist_challenge_exits([@utxo_pos2, @utxo_pos1], db_pid)
  end

  test "persist started ifes regardless of status",
       %{processor_empty: processor, alice: alice, carol: carol, db_pid: db_pid} do
    txs = [
      Transaction.Payment.new([{1, 0, 0}, {1, 2, 1}], [{alice.addr, @eth, 1}]),
      Transaction.Payment.new([{2, 1, 0}, {2, 2, 1}], [{alice.addr, @eth, 1}, {carol.addr, @eth, 2}])
    ]

    contract_statuses = [{active_ife_status(), @non_zero_exit_id}, {inactive_ife_status(), @zero_exit_id}]

    processor
    |> persist_new_ifes(txs, [[alice.priv], [alice.priv, carol.priv]], contract_statuses, db_pid)
  end

  test "persist new challenges, responses and piggybacks",
       %{processor_empty: processor, alice: alice, db_pid: db_pid} do
    tx = Transaction.Payment.new([{2, 1, 0}], [{alice.addr, @eth, 1}, {alice.addr, @eth, 2}])
    hash = Transaction.raw_txhash(tx)
    competing_tx = Transaction.Payment.new([{2, 1, 0}, {1, 0, 0}], [{alice.addr, @eth, 2}, {alice.addr, @eth, 1}])

    challenge = %{
      tx_hash: hash,
      competitor_position: Utxo.Position.encode(@utxo_pos2),
      call_data: %{
        competing_tx: Transaction.raw_txbytes(competing_tx),
        competing_tx_input_index: 0,
        competing_tx_sig: @zero_sig
      }
    }

    piggybacks1 = [
      %{tx_hash: hash, output_index: 0, omg_data: %{piggyback_type: :input}},
      %{tx_hash: hash, output_index: 0, omg_data: %{piggyback_type: :output}}
    ]

    piggybacks2 = [%{tx_hash: hash, output_index: 1, omg_data: %{piggyback_type: :output}}]

    processor
    |> persist_new_ifes([tx], [[alice.priv]], db_pid)
    |> persist_new_piggybacks(piggybacks1, db_pid)
    |> persist_new_piggybacks(piggybacks2, db_pid)
    |> persist_new_ife_challenges([challenge], db_pid)
    |> persist_challenge_piggybacks(piggybacks2, db_pid)
    |> persist_challenge_piggybacks(piggybacks1, db_pid)
    |> persist_respond_to_in_flight_exits_challenges([ife_response(tx, @utxo_pos1)], db_pid)
  end

  test "persist ife finalizations",
       %{processor_empty: processor, alice: alice, db_pid: db_pid} do
    tx = Transaction.Payment.new([{2, 1, 0}], [{alice.addr, @eth, 1}, {alice.addr, @eth, 2}])
    hash = Transaction.raw_txhash(tx)

    piggybacks1 = [
      %{tx_hash: hash, output_index: 0, omg_data: %{piggyback_type: :input}},
      %{tx_hash: hash, output_index: 0, omg_data: %{piggyback_type: :output}}
    ]

    piggybacks2 = [%{tx_hash: hash, output_index: 1, omg_data: %{piggyback_type: :output}}]

    processor
    |> persist_new_ifes([tx], [[alice.priv]], db_pid)
    |> persist_new_piggybacks(piggybacks1, db_pid)
    |> persist_new_piggybacks(piggybacks2, db_pid)
    |> persist_finalize_ifes(
      [%{in_flight_exit_id: @non_zero_exit_id, output_index: 0, omg_data: %{piggyback_type: :input}}],
      db_pid
    )
    |> persist_finalize_ifes(
      [
        %{in_flight_exit_id: @non_zero_exit_id, output_index: 0, omg_data: %{piggyback_type: :output}},
        %{in_flight_exit_id: @non_zero_exit_id, output_index: 1, omg_data: %{piggyback_type: :output}}
      ],
      db_pid
    )
  end

  # mimics `&OMG.Watcher.ExitProcessor.init/1`
  defp state_from(db_pid) do
    {:ok, db_exits} = OMG.DB.exit_infos(db_pid)
    {:ok, db_ifes} = OMG.DB.in_flight_exits_info(db_pid)
    {:ok, db_competitors} = OMG.DB.competitors_info(db_pid)

    {:ok, state} = Core.init(db_exits, db_ifes, db_competitors)
    state
  end

  defp persist_common(processor, db_updates, db_pid) do
    assert :ok = OMG.DB.multi_update(db_updates, db_pid)
    assert processor == state_from(db_pid)
    processor
  end

  defp persist_new_exits(processor, exit_events, contract_statuses, db_pid) do
    {processor, db_updates} = Core.new_exits(processor, exit_events, contract_statuses)
    persist_common(processor, db_updates, db_pid)
  end

  defp persist_finalize_exits(processor, validities, db_pid) do
    {processor, db_updates} = Core.finalize_exits(processor, validities)
    persist_common(processor, db_updates, db_pid)
  end

  defp persist_challenge_exits(processor, utxo_positions, db_pid) do
    {processor, db_updates} =
      Core.challenge_exits(processor, utxo_positions |> Enum.map(&%{utxo_pos: Utxo.Position.encode(&1)}))

    persist_common(processor, db_updates, db_pid)
  end

  defp persist_new_ifes(processor, txs, priv_keys, statuses \\ nil, db_pid) do
    in_flight_exit_events =
      txs
      |> Enum.zip(priv_keys)
      |> Enum.map(fn {tx, keys} -> {tx, DevCrypto.sign(tx, keys)} end)
      |> Enum.map(fn {tx, signed_tx} -> ife_event(tx, sigs: signed_tx.sigs) end)

    statuses = statuses || List.duplicate({active_ife_status(), @non_zero_exit_id}, length(in_flight_exit_events))
    {processor, db_updates} = Core.new_in_flight_exits(processor, in_flight_exit_events, statuses)
    persist_common(processor, db_updates, db_pid)
  end

  defp persist_new_piggybacks(processor, piggybacks, db_pid) do
    {processor, db_updates} = Core.new_piggybacks(processor, piggybacks)
    persist_common(processor, db_updates, db_pid)
  end

  defp persist_new_ife_challenges(processor, challenges, db_pid) do
    {processor, db_updates} = Core.new_ife_challenges(processor, challenges)
    persist_common(processor, db_updates, db_pid)
  end

  defp persist_respond_to_in_flight_exits_challenges(processor, challenges, db_pid) do
    {processor, db_updates} = Core.respond_to_in_flight_exits_challenges(processor, challenges)
    persist_common(processor, db_updates, db_pid)
  end

  defp persist_challenge_piggybacks(processor, piggybacks, db_pid) do
    {processor, db_updates} = Core.challenge_piggybacks(processor, piggybacks)
    persist_common(processor, db_updates, db_pid)
  end

  defp persist_finalize_ifes(processor, finalizations, db_pid) do
    {:ok, processor, db_updates} = Core.finalize_in_flight_exits(processor, finalizations, %{})
    persist_common(processor, db_updates, db_pid)
  end
end<|MERGE_RESOLUTION|>--- conflicted
+++ resolved
@@ -61,22 +61,14 @@
            eth_height: 2,
            exit_id: 1,
            call_data: %{utxo_pos: Utxo.Position.encode(@utxo_pos1), output_tx: txbytes1},
-<<<<<<< HEAD
-           root_chain_txhash: binary_from_integer(1, 32)
-=======
            root_chain_txhash: <<1::256>>
->>>>>>> ed9b1fc1
          },
          %{
            owner: alice.addr,
            eth_height: 4,
            exit_id: 2,
            call_data: %{utxo_pos: Utxo.Position.encode(@utxo_pos2), output_tx: txbytes2},
-<<<<<<< HEAD
-           root_chain_txhash: binary_from_integer(2, 32)
-=======
            root_chain_txhash: <<2::256>>
->>>>>>> ed9b1fc1
          }
        ],
        [
