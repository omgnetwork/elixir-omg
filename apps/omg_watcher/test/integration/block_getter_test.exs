--- conflicted
+++ resolved
@@ -146,14 +146,8 @@
     assert {:ok, [%{amount: 7, utxo_pos: utxo_pos, owner: alice.addr, currency: @eth, eth_height: exit_eth_height}]} ==
              Eth.RootChain.get_exits(0, height)
 
-<<<<<<< HEAD
-    # exiting spends UTXO on child chain
-    # wait until the exit is recognized and attempt to spend the exited utxo
-    Process.sleep(1_000)
-=======
     IntegrationTest.wait_for_current_block_fetch(@timeout)
 
->>>>>>> ac0a13f1
     tx2 = API.TestHelper.create_encoded([{block_nr, 0, 0, alice}], @eth, [{alice, 7}])
 
     {:error, {-32_603, "Internal error", "utxo_not_found"}} = Client.call(:submit, %{transaction: tx2})
