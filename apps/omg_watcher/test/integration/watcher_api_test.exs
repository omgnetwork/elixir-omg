--- conflicted
+++ resolved
@@ -112,7 +112,6 @@
     IntegrationTest.wait_for_exit_processing(exit_eth_height, @timeout)
 
     assert [token_deposit] == IntegrationTest.get_utxos(alice)
-
     # finally alice exits her token deposit
     %{
       "utxo_pos" => utxo_pos,
@@ -120,19 +119,11 @@
       "proof" => proof
     } = IntegrationTest.get_exit_data(token_deposit_blknum, 0, 0)
 
-<<<<<<< HEAD
-    {:ok, %{"status" => "0x1"}} =
+    {:ok, %{"status" => "0x1", "blockNumber" => exit_eth_height}} =
       Eth.RootChain.start_exit(
         utxo_pos,
         txbytes,
         proof,
-=======
-    {:ok, %{"status" => "0x1", "blockNumber" => exit_eth_height}} =
-      Eth.RootChain.start_deposit_exit(
-        deposit_pos,
-        token,
-        10,
->>>>>>> ebfbfa45
         alice.addr
       )
       |> Eth.DevHelpers.transact_sync!()
