--- conflicted
+++ resolved
@@ -41,11 +41,7 @@
     token: token,
     alice_deposits: {deposit_blknum, token_deposit_blknum}
   } do
-<<<<<<< HEAD
     exit_processor_validation = 2 * Application.fetch_env!(:omg_watcher, :exit_processor_validation_interval_ms)
-=======
-    exit_processor_validation = Application.fetch_env!(:omg_watcher, :exit_processor_validation_interval_ms)
->>>>>>> 7f90331d
 
     token_addr = token |> Base.encode16()
 
