--- conflicted
+++ resolved
@@ -23,12 +23,7 @@
   alias OMG.API.Crypto
   alias OMG.API.Utxo
   alias OMG.Eth
-<<<<<<< HEAD
-  alias OMG.JSONRPC.Client
-  alias OMG.Watcher
-=======
   alias OMG.RPC.Client
->>>>>>> 111ea159
   alias OMG.Watcher.Integration.TestHelper, as: IntegrationTest
 
   require Utxo
