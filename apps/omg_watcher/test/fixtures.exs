# Copyright 2019-2020 OmiseGO Pte Ltd
#
# Licensed under the Apache License, Version 2.0 (the "License");
# you may not use this file except in compliance with the License.
# You may obtain a copy of the License at
#
#     http://www.apache.org/licenses/LICENSE-2.0
#
# Unless required by applicable law or agreed to in writing, software
# distributed under the License is distributed on an "AS IS" BASIS,
# WITHOUT WARRANTIES OR CONDITIONS OF ANY KIND, either express or implied.
# See the License for the specific language governing permissions and
# limitations under the License.

defmodule OMG.Watcher.Fixtures do
  use ExUnitFixtures.FixtureModule

  use OMG.DB.Fixtures
  use OMG.Eth.Fixtures
  use OMG.Utils.LoggerExt

  alias FakeServer.Agents.EnvAgent
  alias FakeServer.HTTP.Server
  alias OMG.Eth
  alias OMG.Status.Alert.Alarm
  alias OMG.TestHelper
  alias Support.DevHelper

  @payment_tx_type OMG.WireFormatTypes.tx_type_for(:tx_payment_v1)

  deffixture fee_file(token) do
    # ensuring that the child chain handles the token (esp. fee-wise)

    enc_eth = Eth.Encoding.to_hex(OMG.Eth.zero_address())

    {:ok, file_path} =
      TestHelper.write_fee_file(%{
        @payment_tx_type => %{
          enc_eth => %{
            amount: 1,
            pegged_amount: 1,
            subunit_to_unit: 1_000_000_000_000_000_000,
            pegged_currency: "USD",
            pegged_subunit_to_unit: 100,
            updated_at: DateTime.utc_now()
          },
          token => %{
            amount: 2,
            pegged_amount: 1,
            subunit_to_unit: 1_000_000_000_000_000_000,
            pegged_currency: "USD",
            pegged_subunit_to_unit: 100,
            updated_at: DateTime.utc_now()
          }
        }
      })

    old_value = Application.fetch_env!(:omg_child_chain, :fee_adapter)

    :ok =
      Application.put_env(
        :omg_child_chain,
        :fee_adapter,
        {OMG.ChildChain.Fees.FileAdapter, opts: [specs_file_path: file_path]},
        persistent: true
      )

    on_exit(fn ->
      :ok = File.rm(file_path)
      :ok = Application.put_env(:omg_child_chain, :fee_adapter, old_value)
    end)

    file_path
  end

  deffixture mix_based_child_chain(contract, fee_file) do
<<<<<<< HEAD
    fee_file_path = fee_file
=======
    _ = contract
>>>>>>> e0279d39
    config_file_path = Briefly.create!(extname: ".exs")
    db_path = Briefly.create!(directory: true)
    contract_addr = OMG.Eth.Configuration.contracts()
    txhash = OMG.Eth.Configuration.txhash_contract()
    authority_addr = OMG.Eth.Configuration.authority_addr()
    contract = %{contract_addr: contract_addr, txhash_contract: txhash, authority_addr: authority_addr}

    config_file_path
    |> File.open!([:write])
    |> IO.binwrite("""
      #{DevHelper.create_conf_file(contract)}

      config :omg_db, path: "#{db_path}"
      # this causes the inner test child chain server process to log info. To see these logs adjust test's log level
      config :logger, level: :info
      config :omg_child_chain, fee_adapter_opts: [specs_file_path: "#{fee_file_path}"]
    """)
    |> File.close()

    {:ok, config} = File.read(config_file_path)
    Logger.debug(IO.ANSI.format([:blue, :bright, config], true))
    Logger.debug("Starting db_init")

    exexec_opts_for_mix = [
      stdout: :stream,
      cd: Application.fetch_env!(:omg_watcher, :umbrella_root_dir),
      env: %{"MIX_ENV" => to_string(Mix.env())},
      # group 0 will create a new process group, equal to the OS pid of that process
      group: 0,
      kill_group: true
    ]

    {:ok, _db_proc, _ref, [{:stream, db_out, _stream_server}]} =
      Exexec.run_link(
        "mix run --no-start -e ':ok = OMG.DB.init()' --config #{config_file_path} 2>&1",
        exexec_opts_for_mix
      )

    db_out |> Enum.each(&log_output("db_init", &1))

    child_chain_mix_cmd = " mix xomg.child_chain.start --config #{config_file_path} 2>&1"

    Logger.info("Starting child_chain")

    {:ok, child_chain_proc, _ref, [{:stream, child_chain_out, _stream_server}]} =
      Exexec.run_link(child_chain_mix_cmd, exexec_opts_for_mix)

    wait_for_start(child_chain_out, "Running OMG.ChildChainRPC.Web.Endpoint", 20_000, &log_output("child_chain", &1))

    Task.async(fn -> Enum.each(child_chain_out, &log_output("child_chain", &1)) end)

    on_exit(fn ->
      # NOTE see DevGeth.stop/1 for details
      _ = Process.monitor(child_chain_proc)

      :ok =
        case Exexec.stop_and_wait(child_chain_proc) do
          :normal ->
            :ok

          :shutdown ->
            :ok

          :noproc ->
            :ok

          other ->
            _ = Logger.warn("Child chain stopped with an unexpected reason")
            other
        end

      File.rm(config_file_path)
      File.rm_rf(db_path)
    end)

    :ok
  end

  defp wait_for_start(outstream, look_for, timeout, logger_fn) do
    # Monitors the stdout coming out of a process for signal of successful startup
    waiting_task_function = fn ->
      outstream
      |> Stream.map(logger_fn)
      |> Stream.take_while(fn line -> not String.contains?(line, look_for) end)
      |> Enum.to_list()
    end

    waiting_task_function
    |> Task.async()
    |> Task.await(timeout)

    :ok
  end

  defp log_output(prefix, line) do
    Logger.debug("#{prefix}: " <> line)
    line
  end

  deffixture in_beam_watcher(db_initialized, root_chain_contract_config) do
    :ok = db_initialized
    :ok = root_chain_contract_config

    {:ok, started_apps} = Application.ensure_all_started(:omg_db)
    {:ok, started_security_watcher} = Application.ensure_all_started(:omg_watcher)
    {:ok, started_watcher_api} = Application.ensure_all_started(:omg_watcher_rpc)
    wait_for_web()

    on_exit(fn ->
      Application.put_env(:omg_db, :path, nil)

      (started_apps ++ started_security_watcher ++ started_watcher_api)
      |> Enum.reverse()
      |> Enum.map(fn app -> :ok = Application.stop(app) end)
    end)
  end

  deffixture test_server do
    {:ok, server_id, port} = Server.run()
    env = FakeServer.Env.new(port)

    EnvAgent.save_env(server_id, env)

    real_addr = Application.fetch_env!(:omg_watcher, :child_chain_url)
    old_client_env = Application.fetch_env!(:omg_watcher, :child_chain_url)
    fake_addr = "http://#{env.ip}:#{env.port}"

    on_exit(fn ->
      Application.put_env(:omg_watcher, :child_chain_url, old_client_env)

      Server.stop(server_id)
      EnvAgent.delete_env(server_id)
    end)

    %{
      real_addr: real_addr,
      fake_addr: fake_addr,
      server_id: server_id
    }
  end

  defp wait_for_web(), do: wait_for_web(100)

  defp wait_for_web(counter) do
    case Keyword.has_key?(Alarm.all(), elem(Alarm.main_supervisor_halted(__MODULE__), 0)) do
      true ->
        Process.sleep(100)
        wait_for_web(counter - 1)

      false ->
        :ok
    end
  end
end<|MERGE_RESOLUTION|>--- conflicted
+++ resolved
@@ -74,11 +74,7 @@
   end
 
   deffixture mix_based_child_chain(contract, fee_file) do
-<<<<<<< HEAD
-    fee_file_path = fee_file
-=======
     _ = contract
->>>>>>> e0279d39
     config_file_path = Briefly.create!(extname: ".exs")
     db_path = Briefly.create!(directory: true)
     contract_addr = OMG.Eth.Configuration.contracts()
@@ -94,7 +90,7 @@
       config :omg_db, path: "#{db_path}"
       # this causes the inner test child chain server process to log info. To see these logs adjust test's log level
       config :logger, level: :info
-      config :omg_child_chain, fee_adapter_opts: [specs_file_path: "#{fee_file_path}"]
+      config :omg_child_chain, fee_adapter_opts: [specs_file_path: "#{fee_file}"]
     """)
     |> File.close()
 
