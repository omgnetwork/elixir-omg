--- conflicted
+++ resolved
@@ -76,29 +76,7 @@
     _ = contract
 
     db_path = Briefly.create!(directory: true)
-<<<<<<< HEAD
-    contract_addr = OMG.Eth.Configuration.contracts()
-    txhash = OMG.Eth.Configuration.txhash_contract()
-    authority_addr = OMG.Eth.Configuration.authority_addr()
-    contract = %{contract_addr: contract_addr, txhash_contract: txhash, authority_addr: authority_addr}
-
-    config_file_path
-    |> File.open!([:write])
-    |> IO.binwrite("""
-      #{DevHelper.create_conf_file(contract)}
-
-      config :omg_db, path: "#{db_path}"
-      # this causes the inner test child chain server process to log info. To see these logs adjust test's log level
-      config :logger, level: :info
-      config :omg_child_chain, fee_adapter_opts: [specs_file_path: "#{fee_file}"]
-    """)
-    |> File.close()
-
-    {:ok, config} = File.read(config_file_path)
-    Logger.debug(IO.ANSI.format([:blue, :bright, config], true))
-=======
-
->>>>>>> 7ea4e915
+
     Logger.debug("Starting db_init")
 
     exexec_opts_for_mix = [
