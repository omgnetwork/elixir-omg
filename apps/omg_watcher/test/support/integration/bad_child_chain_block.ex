--- conflicted
+++ resolved
@@ -19,13 +19,8 @@
   """
 
   alias OMG.RPC.Client
-<<<<<<< HEAD
-  alias OMG.Watcher.TestServer
+  alias OMG.Watcher.Integration.TestServer
   alias OMG.Watcher.Web.Serializers.Response
-=======
-  alias OMG.Watcher.Integration.TestServer
-  alias OMG.Watcher.Web.Serializer.Response
->>>>>>> 9eda2dd9
 
   @doc """
   Adds a route to TestServer which responded with prepared bad block when asked for known hash
