--- conflicted
+++ resolved
@@ -81,11 +81,7 @@
     Process.sleep(2 * exit_period_ms)
 
     {:ok, %{"status" => "0x1", "blockNumber" => process_eth_height, "logs" => logs}} =
-<<<<<<< HEAD
-      RootChainHelper.process_exits(token, 0, 1, user.addr) |> DevHelper.transact_sync!()
-=======
-      OMG.Eth.RootChainHelper.process_exits(vault_id, token, 0, 1, user.addr) |> Eth.DevHelpers.transact_sync!()
->>>>>>> 3fcd3d0f
+      RootChainHelper.process_exits(vault_id, token, 0, 1, user.addr) |> Support.DevHelper.transact_sync!()
 
     # status 0x1 doesn't yet mean much. To smoke test the success of the processing (exits actually processed) we
     # take a look at the logs. Single entry means no logs were processed (it is the `ProcessedExitsNum`, that always
