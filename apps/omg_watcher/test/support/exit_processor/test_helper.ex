# Copyright 2019-2020 OmiseGO Pte Ltd
#
# Licensed under the Apache License, Version 2.0 (the "License");
# you may not use this file except in compliance with the License.
# You may obtain a copy of the License at
#
#     http://www.apache.org/licenses/LICENSE-2.0
#
# Unless required by applicable law or agreed to in writing, software
# distributed under the License is distributed on an "AS IS" BASIS,
# WITHOUT WARRANTIES OR CONDITIONS OF ANY KIND, either express or implied.
# See the License for the specific language governing permissions and
# limitations under the License.

defmodule OMG.Watcher.ExitProcessor.TestHelper do
  @moduledoc """
  Common utilities to manipulate the `ExitProcessor`
  """

  import ExUnit.Assertions

  alias OMG.State.Transaction
  alias OMG.Utxo
  alias OMG.Watcher.ExitProcessor.Core

  require Utxo

  # default exit_id used when starting exits using `start_se_from` and `start_ife_from`
  @exit_id 9876

  def start_se_from(%Core{} = processor, tx, exiting_pos, opts \\ []) do
    {event, status} = se_event_status(tx, exiting_pos, opts)
    {processor, _} = Core.new_exits(processor, [event], [status])
    processor
  end

  def se_event_status(tx, exiting_pos, opts \\ []) do
    Utxo.position(_, _, oindex) = exiting_pos
    txbytes = Transaction.raw_txbytes(tx)
    enc_pos = Utxo.Position.encode(exiting_pos)
    owner = tx |> Transaction.get_outputs() |> Enum.at(oindex) |> Map.get(:owner)
    eth_height = Keyword.get(opts, :eth_height, 2)
    exit_id = Keyword.get(opts, :exit_id, @exit_id)
    call_data = %{utxo_pos: enc_pos, output_tx: txbytes}
<<<<<<< HEAD
    root_chain_txhash = binary_from_integer(@exit_id, 32)
=======
    root_chain_txhash = <<1::256>>
>>>>>>> ed9b1fc1

    event = %{
      owner: owner,
      eth_height: eth_height,
      exit_id: exit_id,
      call_data: call_data,
      root_chain_txhash: root_chain_txhash
    }

    exitable = not Keyword.get(opts, :inactive, false)
    # those should be unused so setting to `nil`
    fake_output_id = enc_pos
    amount = nil
    bond_size = nil

    status = Keyword.get(opts, :status) || {exitable, enc_pos, fake_output_id, owner, amount, bond_size}

    {event, status}
  end

  def start_ife_from(%Core{} = processor, tx, opts \\ []) do
    exit_id = Keyword.get(opts, :exit_id, @exit_id)
    status = Keyword.get(opts, :status, active_ife_status())
    status = if status == :inactive, do: inactive_ife_status(), else: status

    {processor, _} = Core.new_in_flight_exits(processor, [ife_event(tx, opts)], [{status, exit_id}])

    processor
  end

  # See `OMG.Eth.RootChain.get_in_flight_exits_structs/2` for reference of where this comes from
  # `nil`s are unused portions of the returns data from the contract
  def active_ife_status(), do: {nil, 1, nil, nil, nil, nil, nil}
  def inactive_ife_status(), do: {nil, 0, nil, nil, nil, nil, nil}

  def piggyback_ife_from(%Core{} = processor, tx_hash, output_index, piggyback_type) do
    {processor, _} =
      Core.new_piggybacks(processor, [
        %{
          tx_hash: tx_hash,
          output_index: output_index,
          omg_data: %{piggyback_type: piggyback_type}
        }
      ])

    processor
  end

  def ife_event(tx, opts \\ []) do
    sigs = Keyword.get(opts, :sigs) || sigs(tx)
    input_utxos_pos = Transaction.get_inputs(tx) |> Enum.map(&Utxo.Position.encode/1)

    input_txs = Keyword.get(opts, :input_txs) || List.duplicate("input_tx", length(input_utxos_pos))

    eth_height = Keyword.get(opts, :eth_height, 2)

    %{
      call_data: %{
        in_flight_tx: Transaction.raw_txbytes(tx),
        input_txs: input_txs,
        input_utxos_pos: input_utxos_pos,
        in_flight_tx_sigs: sigs
      },
      eth_height: eth_height
    }
  end

  def ife_response(tx, position),
    do: %{tx_hash: Transaction.raw_txhash(tx), challenge_position: Utxo.Position.encode(position)}

  def ife_challenge(tx, comp, opts \\ []) do
    competitor_position = Keyword.get(opts, :competitor_position)

    competitor_position =
      if competitor_position,
        do: Utxo.Position.encode(competitor_position),
        else: not_included_competitor_pos()

    %{
      tx_hash: Transaction.raw_txhash(tx),
      competitor_position: competitor_position,
      call_data: %{
        competing_tx: txbytes(comp),
        competing_tx_input_index: Keyword.get(opts, :competing_tx_input_index, 0),
        competing_tx_sig: Keyword.get(opts, :competing_tx_sig, sig(comp))
      }
    }
  end

  def txbytes(tx), do: Transaction.raw_txbytes(tx)
  def sigs(tx), do: tx.signed_tx.sigs
  def sig(tx, idx \\ 0), do: tx |> sigs() |> Enum.at(idx)

  def assert_proof_sound(proof_bytes) do
    # NOTE: checking of actual proof working up to the contract integration test
    assert is_binary(proof_bytes)
    # hash size * merkle tree depth
    assert byte_size(proof_bytes) == 32 * 16
  end

  def assert_events(events, expected_events) do
    assert MapSet.new(events) == MapSet.new(expected_events)
  end

  def check_validity_filtered(request, processor, opts) do
    exclude_events = Keyword.get(opts, :exclude, [])
    only_events = Keyword.get(opts, :only, [])

    {result, events} = Core.check_validity(request, processor)

    any? = fn filtering_events, event ->
      Enum.any?(filtering_events, fn filtering_event -> event.__struct__ == filtering_event end)
    end

    filtered_events =
      events
      |> Enum.filter(fn event ->
        Enum.empty?(exclude_events) or not any?.(exclude_events, event)
      end)
      |> Enum.filter(fn event ->
        Enum.empty?(only_events) or any?.(only_events, event)
      end)

    {result, filtered_events}
  end

  defp not_included_competitor_pos() do
    <<long::256>> =
      List.duplicate(<<255::8>>, 32)
      |> Enum.reduce(fn val, acc -> val <> acc end)

    long
  end

  @doc """
  Generates a given length of bytes for the given integer.
  """
  @spec binary_from_integer(integer(), integer()) :: binary()
  def binary_from_integer(integer, num_bytes) do
    num_bits = num_bytes * 8
    <<integer::size(num_bits)>>
  end

  @doc """
  Generates a certain length of random bytes. Not recommended for identifiers as uniqueness not guaranteed.
  """
  @spec random_bytes(integer()) :: binary()
  def random_bytes(num_bytes) do
    0..255 |> Enum.shuffle() |> Enum.take(num_bytes) |> :erlang.list_to_binary()
  end
end<|MERGE_RESOLUTION|>--- conflicted
+++ resolved
@@ -42,11 +42,7 @@
     eth_height = Keyword.get(opts, :eth_height, 2)
     exit_id = Keyword.get(opts, :exit_id, @exit_id)
     call_data = %{utxo_pos: enc_pos, output_tx: txbytes}
-<<<<<<< HEAD
-    root_chain_txhash = binary_from_integer(@exit_id, 32)
-=======
     root_chain_txhash = <<1::256>>
->>>>>>> ed9b1fc1
 
     event = %{
       owner: owner,
@@ -180,21 +176,4 @@
 
     long
   end
-
-  @doc """
-  Generates a given length of bytes for the given integer.
-  """
-  @spec binary_from_integer(integer(), integer()) :: binary()
-  def binary_from_integer(integer, num_bytes) do
-    num_bits = num_bytes * 8
-    <<integer::size(num_bits)>>
-  end
-
-  @doc """
-  Generates a certain length of random bytes. Not recommended for identifiers as uniqueness not guaranteed.
-  """
-  @spec random_bytes(integer()) :: binary()
-  def random_bytes(num_bytes) do
-    0..255 |> Enum.shuffle() |> Enum.take(num_bytes) |> :erlang.list_to_binary()
-  end
 end