# Copyright 2018 OmiseGO Pte Ltd
#
# Licensed under the Apache License, Version 2.0 (the "License");
# you may not use this file except in compliance with the License.
# You may obtain a copy of the License at
#
#     http://www.apache.org/licenses/LICENSE-2.0
#
# Unless required by applicable law or agreed to in writing, software
# distributed under the License is distributed on an "AS IS" BASIS,
# WITHOUT WARRANTIES OR CONDITIONS OF ANY KIND, either express or implied.
# See the License for the specific language governing permissions and
# limitations under the License.

defmodule OMG.Watcher.Web.Controller.ChallengeTest do
  use ExUnitFixtures
  use ExUnit.Case, async: false
  use OMG.API.Fixtures

  alias OMG.API
  alias OMG.API.Crypto
  alias OMG.API.Utxo
  alias OMG.Watcher.DB
  alias OMG.Watcher.TestHelper

  require Utxo

  @eth Crypto.zero_address()

  @tag fixtures: [:phoenix_ecto_sandbox, :alice]
  test "challenge data is properly formatted", %{alice: alice} do
    DB.EthEvent.insert_deposits([%{owner: alice.addr, currency: @eth, amount: 100, blknum: 1}])

    DB.Transaction.update_with(%{
      transactions: [
        API.TestHelper.create_recovered([{1, 0, 0, alice}], @eth, [{alice, 100}])
      ],
      blknum: 1000,
      blkhash: <<?#::256>>,
      timestamp: :os.system_time(:second),
      eth_height: 1
    })

    utxo_pos = Utxo.position(1, 0, 0) |> Utxo.Position.encode()

<<<<<<< HEAD
      %{
        "data" => %{
          "inputIndex" => _input_index,
          "outputId" => _output_id,
          "sig" => _sig,
          "txbytes" => _txbytes
        },
        "result" => "success"
      } = TestHelper.rest_call(:get, "utxo/#{utxo_pos}/challenge_data")
    end
=======
    %{
      "cutxopos" => _cutxopos,
      "eutxoindex" => _eutxoindex,
      "proof" => _proof,
      "sigs" => _sigs,
      "txbytes" => _txbytes
    } = TestHelper.success?("utxo.get_challenge_data", %{"utxo_pos" => utxo_pos})
  end
>>>>>>> 76fc57ac

  @tag fixtures: [:phoenix_ecto_sandbox]
  test "challenging non-existent utxo returns error" do
    utxo_pos = Utxo.position(1, 1, 0) |> Utxo.Position.encode()

    %{
      "code" => "challenge:invalid",
      "description" => "The challenge of particular exit is invalid because provided utxo is not spent"
    } = TestHelper.no_success?("utxo.get_challenge_data", %{"utxo_pos" => utxo_pos})
  end
end<|MERGE_RESOLUTION|>--- conflicted
+++ resolved
@@ -43,27 +43,13 @@
 
     utxo_pos = Utxo.position(1, 0, 0) |> Utxo.Position.encode()
 
-<<<<<<< HEAD
-      %{
-        "data" => %{
-          "inputIndex" => _input_index,
-          "outputId" => _output_id,
-          "sig" => _sig,
-          "txbytes" => _txbytes
-        },
-        "result" => "success"
-      } = TestHelper.rest_call(:get, "utxo/#{utxo_pos}/challenge_data")
-    end
-=======
     %{
-      "cutxopos" => _cutxopos,
-      "eutxoindex" => _eutxoindex,
-      "proof" => _proof,
-      "sigs" => _sigs,
+      "inputIndex" => _input_index,
+      "outputId" => _output_id,
+      "sig" => _sig,
       "txbytes" => _txbytes
     } = TestHelper.success?("utxo.get_challenge_data", %{"utxo_pos" => utxo_pos})
   end
->>>>>>> 76fc57ac
 
   @tag fixtures: [:phoenix_ecto_sandbox]
   test "challenging non-existent utxo returns error" do
