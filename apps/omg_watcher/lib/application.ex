# Copyright 2018 OmiseGO Pte Ltd
#
# Licensed under the Apache License, Version 2.0 (the "License");
# you may not use this file except in compliance with the License.
# You may obtain a copy of the License at
#
#     http://www.apache.org/licenses/LICENSE-2.0
#
# Unless required by applicable law or agreed to in writing, software
# distributed under the License is distributed on an "AS IS" BASIS,
# WITHOUT WARRANTIES OR CONDITIONS OF ANY KIND, either express or implied.
# See the License for the specific language governing permissions and
# limitations under the License.

defmodule OMG.Watcher.Application do
  @moduledoc false
  use Application
  use OMG.API.LoggerExt

  def start(_type, _args) do
    import Supervisor.Spec

    # Define workers and child supervisors to be supervised
    block_finality_margin = Application.get_env(:omg_api, :ethereum_event_block_finality_margin)
    slow_exit_validator_block_margin = Application.get_env(:omg_watcher, :slow_exit_validator_block_margin)

    children = [
      # Start the Ecto repository
      supervisor(OMG.Watcher.DB.Repo, []),
      # Start workers
      {OMG.API.State, []},
      {OMG.Watcher.Eventer, []},
      {OMG.API.RootChainCoordinator, MapSet.new([:depositer, :fast_validator, :slow_validator, :block_getter])},
      worker(
        OMG.API.EthereumEventListener,
        [
          %{
            synced_height_update_key: :last_depositer_eth_height,
            service_name: :depositer,
            block_finality_margin: block_finality_margin,
            get_events_callback: &OMG.Eth.RootChain.get_deposits/2,
            process_events_callback: &deposit_events_callback/1,
            get_last_synced_height_callback: &OMG.DB.last_depositer_eth_height/0
          }
        ],
        id: :depositer
      ),
      worker(
        OMG.API.EthereumEventListener,
        [
          %{
            block_finality_margin: 0,
            synced_height_update_key: :last_fast_exit_eth_height,
            service_name: :fast_validator,
            get_events_callback: &OMG.Eth.RootChain.get_exits/2,
            process_events_callback: OMG.Watcher.ExitValidator.Validator.challenge_fastly_invalid_exits(),
            get_last_synced_height_callback: &OMG.DB.last_fast_exit_eth_height/0
          }
        ],
        id: :fast_validator
      ),
      worker(
        OMG.API.EthereumEventListener,
        [
          %{
            block_finality_margin: slow_exit_validator_block_margin,
            synced_height_update_key: :last_slow_exit_eth_height,
            service_name: :slow_validator,
            get_events_callback: &OMG.Eth.RootChain.get_exits/2,
            process_events_callback: OMG.Watcher.ExitValidator.Validator.challenge_slowly_invalid_exits(),
            get_last_synced_height_callback: &OMG.DB.last_slow_exit_eth_height/0
          }
        ],
        id: :slow_validator
      ),
      worker(
        OMG.Watcher.BlockGetter,
        [[]],
        restart: :transient,
        id: :block_getter
      ),

      # Start the endpoint when the application starts
      supervisor(OMG.Watcher.Web.Endpoint, [])
    ]

    _ = Logger.info(fn -> "Started application OMG.Watcher.Application" end)

    # See https://hexdocs.pm/elixir/Supervisor.html
    # for other strategies and supported options
    opts = [strategy: :one_for_one, name: OMG.Watcher.Supervisor]
    Supervisor.start_link(children, opts)
  end

  # Tell Phoenix to update the endpoint configuration
  # whenever the application is updated.
  def config_change(changed, _new, removed) do
    OMG.Watcher.Web.Endpoint.config_change(changed, removed)
    :ok
  end
<<<<<<< HEAD
=======

  defp slow_validator_utxo_exists_callback(utxo_exit) do
    with :ok <- OMG.API.State.exit_if_not_spent(utxo_exit) do
      :ok
    else
      :utxo_does_not_exist ->
        :ok = OMG.Watcher.ChainExiter.exit()
        :child_chain_exit
    end
  end

  defp deposit_events_callback(deposits) do
    :ok = OMG.API.State.deposit(deposits)
    _ = OMG.Watcher.DB.EthEventDB.insert_deposits(deposits)
    :ok
  end
>>>>>>> 49cdac4b
end<|MERGE_RESOLUTION|>--- conflicted
+++ resolved
@@ -98,8 +98,6 @@
     OMG.Watcher.Web.Endpoint.config_change(changed, removed)
     :ok
   end
-<<<<<<< HEAD
-=======
 
   defp slow_validator_utxo_exists_callback(utxo_exit) do
     with :ok <- OMG.API.State.exit_if_not_spent(utxo_exit) do
@@ -116,5 +114,4 @@
     _ = OMG.Watcher.DB.EthEventDB.insert_deposits(deposits)
     :ok
   end
->>>>>>> 49cdac4b
 end