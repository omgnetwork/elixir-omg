# Copyright 2018 OmiseGO Pte Ltd
#
# Licensed under the Apache License, Version 2.0 (the "License");
# you may not use this file except in compliance with the License.
# You may obtain a copy of the License at
#
#     http://www.apache.org/licenses/LICENSE-2.0
#
# Unless required by applicable law or agreed to in writing, software
# distributed under the License is distributed on an "AS IS" BASIS,
# WITHOUT WARRANTIES OR CONDITIONS OF ANY KIND, either express or implied.
# See the License for the specific language governing permissions and
# limitations under the License.

defmodule OMG.Watcher.Web.Controller.Transaction do
  @moduledoc """
  Operations related to transaction.
  """

  use OMG.Watcher.Web, :controller
  use PhoenixSwagger

  alias OMG.Watcher.{TransactionDB}
  alias OMG.Watcher.Web.View

  import OMG.Watcher.Web.ErrorHandler

  @doc """
  Retrieves a specific transaction by id.
  """
  def get_transaction(conn, %{"id" => id}) do
    id
    |> Base.decode16!()
    |> TransactionDB.get()
    |> respond(conn)
  end

  defp respond(%TransactionDB{} = transaction, conn) do
    render(conn, View.Transaction, :transaction, transaction: transaction)
  end

<<<<<<< HEAD
  defp respond(nil, conn) do
    handle_error(conn, :transaction_not_found)
=======
  # Responds when the transaction is not found
  defp respond_single(nil, conn), do: send_resp(conn, :not_found, "")

  def swagger_definitions do
    %{
      Transaction:
        swagger_schema do
          title("Transaction")

          properties do
            txid(:string, "Transaction id", required: true)
            blknum1(:integer, "Childchain block number of the first input utxo", required: true)
            txindex1(:integer, "Transaction index of the first input utxo", required: true)
            oindex1(:integer, "Output index of the first input utxo", required: true)
            blknum2(:integer, "Childchain block number of the second input utxo", required: true)
            txindex2(:integer, "Transaction index of the second input utxo", required: true)
            oindex2(:integer, "Output index of the second input utxo", required: true)
            cur12(:string, "Currency of the transaction", required: true)
            newowner1(:string, "Address of the owner of the first output utxo", required: true)
            amount1(:integer, "Amount of currency in the first output utxo", required: true)
            newowner2(:string, "Address of the owner of the second output utxo", required: true)
            amount2(:integer, "Amount of currency in the second output utxo", required: true)
            txblknum(:integer, "Number of block that the transaction is included in", required: true)
            txindex(:integer, "Transaction index", required: true)
            sig1(:string, "Signature of owner of the first input utxo", required: true)
            sig2(:string, "Signature of owner of the second input utxo", required: true)
            spender1(:string, "Address of owner of the first input utxo", required: true)
            spender2(:string, "Address of owner of the second input utxo", required: true)
          end

          example(%{
            txid: "5DF13A6BF96DBCF6E66D8BABD6B55BD40D64D4320C3B115364C6588FC18C2A21",
            blknum1: 1000,
            txindex1: 2,
            oindex1: 0,
            blknum2: 2000,
            txindex2: 0,
            oindex2: 1,
            cur12: "0000000000000000000000000000000000000000",
            newowner1: "B3256026863EB6AE5B06FA396AB09069784EA8EA",
            amount1: 1,
            newowner2: "0000000000000000000000000000000000000000",
            amount2: 2,
            txblknum: 3000,
            txindex: 1,
            sig1:
              "F3050F1CC506480EFFBD78CB2FB21074AD3545564520F1E58F8F7BA1E37EF35450EB406A4173524CA0A6C4DE4D7EF7E814E161795EB8D852033E60F3539E61F71B",
            sig2:
              "0000000000000000000000000000000000000000000000000000000000000000000000000000000000000000000000000000000000000000000000000000000000",
            spender1: "92EAD0DB732692FF887268DA965C311AC2C9005B",
            spender2: "92EAD0DB732692FF887268DA965C311AC2C9005B"
          })
        end
    }
  end

  swagger_path :get_transaction do
    get("/transactions")
    summary("Gets a transaction with the given id")

    parameters do
      id(:path, :integer, "Id of the transaction", required: true)
    end

    response(200, "OK", Schema.ref(:Transaction))
>>>>>>> 074df074
  end
end<|MERGE_RESOLUTION|>--- conflicted
+++ resolved
@@ -39,12 +39,9 @@
     render(conn, View.Transaction, :transaction, transaction: transaction)
   end
 
-<<<<<<< HEAD
   defp respond(nil, conn) do
     handle_error(conn, :transaction_not_found)
-=======
-  # Responds when the transaction is not found
-  defp respond_single(nil, conn), do: send_resp(conn, :not_found, "")
+  end
 
   def swagger_definitions do
     %{
@@ -108,6 +105,5 @@
     end
 
     response(200, "OK", Schema.ref(:Transaction))
->>>>>>> 074df074
   end
 end