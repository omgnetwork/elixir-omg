# Copyright 2018 OmiseGO Pte Ltd
#
# Licensed under the Apache License, Version 2.0 (the "License");
# you may not use this file except in compliance with the License.
# You may obtain a copy of the License at
#
#     http://www.apache.org/licenses/LICENSE-2.0
#
# Unless required by applicable law or agreed to in writing, software
# distributed under the License is distributed on an "AS IS" BASIS,
# WITHOUT WARRANTIES OR CONDITIONS OF ANY KIND, either express or implied.
# See the License for the specific language governing permissions and
# limitations under the License.

defmodule OMG.Watcher.BlockGetter do
  @moduledoc """
  Downloads blocks from child chain, validates them and updates watcher state.
  Manages simultaneous getting and stateless-processing of blocks.
  Detects byzantine behaviors like invalid blocks and block withholding and notifies Eventer.
  """
  alias OMG.API.Block
  alias OMG.API.EventerAPI
  alias OMG.API.RootChainCoordinator
  alias OMG.API.State
  alias OMG.Eth
  alias OMG.RPC.Client
  alias OMG.Watcher.BlockGetter.Core
  alias OMG.Watcher.DB
  alias OMG.Watcher.ExitProcessor

  use GenServer
  use OMG.API.LoggerExt

  @spec download_block(pos_integer()) ::
          {:ok, Block.t() | Core.PotentialWithholding.t()} | {:error, Core.block_error(), binary(), pos_integer()}
  defp download_block(requested_number) do
    {:ok, {requested_hash, block_timestamp}} = Eth.RootChain.get_child_chain(requested_number)
    response = Client.get_block(requested_hash)

    Core.validate_download_response(
      response,
      requested_hash,
      requested_number,
      block_timestamp,
      :os.system_time(:millisecond)
    )
  end

  def handle_cast(
        {:apply_block, %{transactions: transactions, number: blknum, zero_fee_requirements: fees} = block,
         block_rootchain_height},
        state
      ) do
    tx_exec_results = for tx <- transactions, do: OMG.API.State.exec(tx, fees)
    {continue, events} = Core.validate_tx_executions(tx_exec_results, block)

    blocks_to_persist =
      Core.ensure_block_imported_once(block, block_rootchain_height, state.last_block_persisted_from_prev_run)

    EventerAPI.emit_events(events)

    with :chain_ok <- continue,
         :chain_ok <- ExitProcessor.check_validity() do
      _ = Enum.map(blocks_to_persist, &DB.Transaction.update_with/1)
      state = run_block_download_task(state)

      {:ok, db_updates_from_state} = OMG.API.State.close_block(block_rootchain_height)

      {state, synced_height, db_updates} = Core.apply_block(state, blknum)
      _ = Logger.debug(fn -> "Synced height update: #{inspect(db_updates)}" end)

      :ok = OMG.DB.multi_update(db_updates ++ db_updates_from_state)
      :ok = RootChainCoordinator.check_in(synced_height, __MODULE__)

      {:noreply, state}
    else
      {:needs_stopping, reason} ->
        _ = Logger.error(fn -> "Stopping #{inspect(__MODULE__)} because of #{inspect(reason)}" end)
        {:stop, :shutdown, state}
    end
  end

  def start_link(_args) do
    GenServer.start_link(__MODULE__, :ok, name: __MODULE__)
  end

  def init(_opts) do
    {:ok, deployment_height} = Eth.RootChain.get_root_deployment_height()
    {:ok, last_synced_height} = OMG.DB.last_block_getter_eth_height()
    synced_height = max(deployment_height, last_synced_height)

    {current_block_height, state_at_block_beginning} = State.get_status()
    {:ok, child_block_interval} = Eth.RootChain.get_child_block_interval()

    # State treats current as the next block to be executed or a block that is being executed
    # while top block number is a block that has been formed (they differ by the interval)
    child_top_block_number = current_block_height - child_block_interval

    # here we look for submissions dating from a reasonably old ethereum block
    # the subtraction is in the rare event where BlockGetter erroneously checked in to the future height
    {:ok, block_submissions} =
      Eth.RootChain.get_block_submitted_events({max(0, synced_height - 1000), synced_height + 1000})

    exact_synced_height = Core.figure_out_exact_sync_height(block_submissions, synced_height, child_top_block_number)
    last_persisted_block = DB.Block.get_max_blknum()

    :ok = RootChainCoordinator.check_in(exact_synced_height, __MODULE__)

    height_sync_interval = Application.fetch_env!(:omg_watcher, :block_getter_height_sync_interval_ms)
    {:ok, _} = schedule_sync_height(height_sync_interval)
    :producer = send(self(), :producer)

    # how many eth blocks backward can change during an reorg
    block_reorg_margin = Application.fetch_env!(:omg_watcher, :block_reorg_margin)

    maximum_block_withholding_time_ms = Application.fetch_env!(:omg_watcher, :maximum_block_withholding_time_ms)
    maximum_number_of_unapplied_blocks = Application.fetch_env!(:omg_watcher, :maximum_number_of_unapplied_blocks)

    {:ok, state} =
      Core.init(
        child_top_block_number,
        child_block_interval,
        exact_synced_height,
<<<<<<< HEAD
        block_reorg_margin,
=======
        finality_margin,
        last_persisted_block,
>>>>>>> 915663ca
        state_at_block_beginning,
        maximum_block_withholding_time_ms: maximum_block_withholding_time_ms,
        maximum_number_of_unapplied_blocks: maximum_number_of_unapplied_blocks,
        # TODO: not elegant, but this should limit the number of heavy-lifting workers and chance to starve the rest
        maximum_number_of_pending_blocks: System.schedulers() - 1
      )

    {:ok, state}
  end

  @spec handle_info(
          :producer
          | {reference(), {:downloaded_block, {:ok, map}}}
          | {reference(), {:downloaded_block, {:error, Core.block_error()}}}
          | {:DOWN, reference(), :process, pid, :normal},
          Core.t()
        ) :: {:noreply, Core.t()} | {:stop, :normal, Core.t()}
  def handle_info(msg, state)

  def handle_info(:producer, state) do
    new_state = run_block_download_task(state)

    {:ok, _} = :timer.send_after(2_000, self(), :producer)
    {:noreply, new_state}
  end

  def handle_info({_ref, {:downloaded_block, response}}, state) do
    # 1/ process the block that arrived and consume
    {continue, state, events} = Core.handle_downloaded_block(state, response)
    state = run_block_download_task(state)

    EventerAPI.emit_events(events)

    with :ok <- continue do
      {:noreply, state}
    else
      {:needs_stopping, reason} ->
        _ = Logger.error(fn -> "Stopping #{inspect(__MODULE__)} because of #{inspect(reason)}" end)
        {:stop, :shutdown, state}
    end
  end

  def handle_info({:DOWN, _ref, :process, _pid, :normal} = _process, state), do: {:noreply, state}

  def handle_info(:sync, state) do
    with {:sync, next_synced_height} <- RootChainCoordinator.get_height() do
      block_range = Core.get_eth_range_for_block_submitted_events(state, next_synced_height)
      {:ok, submissions} = Eth.RootChain.get_block_submitted_events(block_range)

      _ =
        Logger.debug(fn ->
          "Submitted #{length(submissions)} plasma blocks on Ethereum block range #{inspect(block_range)}"
        end)

      {blocks_to_apply, synced_height, db_updates, state} =
        Core.get_blocks_to_apply(state, submissions, next_synced_height)

      _ =
        Logger.debug(fn ->
          "Synced height is #{inspect(synced_height)}, got #{length(blocks_to_apply)} blocks to apply"
        end)

      Enum.each(blocks_to_apply, fn {block, eth_height} ->
        GenServer.cast(__MODULE__, {:apply_block, block, eth_height})
      end)

      :ok = OMG.DB.multi_update(db_updates)
      :ok = RootChainCoordinator.check_in(synced_height, __MODULE__)
      {:noreply, state}
    else
      :nosync ->
        :ok = RootChainCoordinator.check_in(state.synced_height, __MODULE__)
        {:noreply, state}
    end
  end

  defp run_block_download_task(state) do
    {:ok, next_child} = Eth.RootChain.get_current_child_block()
    {new_state, blocks_numbers} = Core.get_numbers_of_blocks_to_download(state, next_child)

    blocks_numbers
    |> Enum.each(
      # captures the result in handle_info/2 with the atom: downloaded_block
      &Task.async(fn -> {:downloaded_block, download_block(&1)} end)
    )

    new_state
  end

  defp schedule_sync_height(interval) do
    :timer.send_interval(interval, self(), :sync)
  end
end<|MERGE_RESOLUTION|>--- conflicted
+++ resolved
@@ -121,12 +121,8 @@
         child_top_block_number,
         child_block_interval,
         exact_synced_height,
-<<<<<<< HEAD
         block_reorg_margin,
-=======
-        finality_margin,
         last_persisted_block,
->>>>>>> 915663ca
         state_at_block_beginning,
         maximum_block_withholding_time_ms: maximum_block_withholding_time_ms,
         maximum_number_of_unapplied_blocks: maximum_number_of_unapplied_blocks,
