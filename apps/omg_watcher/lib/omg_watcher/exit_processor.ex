# Copyright 2019-2020 OmiseGO Pte Ltd
#
# Licensed under the Apache License, Version 2.0 (the "License");
# you may not use this file except in compliance with the License.
# You may obtain a copy of the License at
#
#     http://www.apache.org/licenses/LICENSE-2.0
#
# Unless required by applicable law or agreed to in writing, software
# distributed under the License is distributed on an "AS IS" BASIS,
# WITHOUT WARRANTIES OR CONDITIONS OF ANY KIND, either express or implied.
# See the License for the specific language governing permissions and
# limitations under the License.

defmodule OMG.Watcher.ExitProcessor do
  @moduledoc """
  Tracks and handles the exits from the child chain, their validity and challenges.

  Keeps a state of exits that are in progress, updates it with news from the root chain contract, compares to the
  state of the ledger (`OMG.State`), issues notifications as it finds suitable.

  Should manage all kinds of exits allowed in the protocol and handle the interactions between them.

  For functional logic and more info see `OMG.Watcher.ExitProcessor.Core`

  NOTE: Note that all calls return `db_updates` and relay on the caller to do persistence.
  """

  alias OMG.Block
  alias OMG.DB
  alias OMG.DB.Models.PaymentExitInfo
  alias OMG.Eth
  alias OMG.Eth.EthereumHeight
  alias OMG.Eth.RootChain
  alias OMG.State
  alias OMG.State.Transaction
  alias OMG.Utxo
  alias OMG.Watcher.ExitProcessor
  alias OMG.Watcher.ExitProcessor.Core
  alias OMG.Watcher.ExitProcessor.ExitInfo
  alias OMG.Watcher.ExitProcessor.StandardExit
  alias OMG.Watcher.ExitProcessor.Tools

  use OMG.Utils.LoggerExt
  require Utxo

  @timeout 60_000

  ### Client

  @doc """
  Starts the `GenServer` process with options. For documentation of the options see `init/1`
  """
  def start_link(args) do
    GenServer.start_link(__MODULE__, args, name: __MODULE__)
  end

  @doc """
  Accepts events and processes them in the state - new exits are tracked.

  Returns `db_updates` to be sent to `OMG.DB` by the caller
  """
  # empty list clause to not block the server for no-ops
  def new_exits([]), do: {:ok, []}

  def new_exits(exits) do
<<<<<<< HEAD
    GenServer.call(__MODULE__, {:new_exits, exits}, 60_000)
=======
    GenServer.call(__MODULE__, {:new_exits, exits}, @timeout)
>>>>>>> 30624616
  end

  @doc """
  Accepts events and processes them in the state - new in flight exits are tracked.

  Returns `db_updates` to be sent to `OMG.DB` by the caller
  """
  # empty list clause to not block the server for no-ops
  def new_in_flight_exits([]), do: {:ok, []}

  def new_in_flight_exits(in_flight_exit_started_events) do
<<<<<<< HEAD
    GenServer.call(__MODULE__, {:new_in_flight_exits, in_flight_exit_started_events}, 60_000)
=======
    GenServer.call(__MODULE__, {:new_in_flight_exits, in_flight_exit_started_events}, @timeout)
>>>>>>> 30624616
  end

  @doc """
  Accepts events and processes them in the state - finalized exits are untracked _if valid_ otherwise raises alert

  Returns `db_updates` to be sent to `OMG.DB` by the caller
  """
  # empty list clause to not block the server for no-ops
  def finalize_exits([]), do: {:ok, []}

  def finalize_exits(finalizations) do
<<<<<<< HEAD
    GenServer.call(__MODULE__, {:finalize_exits, finalizations}, 60_000)
=======
    GenServer.call(__MODULE__, {:finalize_exits, finalizations}, @timeout)
>>>>>>> 30624616
  end

  @doc """
  Accepts events and processes them in the state - new piggybacks are tracked, if invalid raises an alert

  Returns `db_updates` to be sent to `OMG.DB` by the caller
  """
  # empty list clause to not block the server for no-ops
  def piggyback_exits([]), do: {:ok, []}

  def piggyback_exits(piggybacks) do
<<<<<<< HEAD
    GenServer.call(__MODULE__, {:piggyback_exits, piggybacks}, 60_000)
=======
    GenServer.call(__MODULE__, {:piggyback_exits, piggybacks}, @timeout)
>>>>>>> 30624616
  end

  @doc """
  Accepts events and processes them in the state - challenged exits are untracked

  Returns `db_updates` to be sent to `OMG.DB` by the caller
  """
  # empty list clause to not block the server for no-ops
  def challenge_exits([]), do: {:ok, []}

  def challenge_exits(challenges) do
<<<<<<< HEAD
    GenServer.call(__MODULE__, {:challenge_exits, challenges}, 60_000)
=======
    GenServer.call(__MODULE__, {:challenge_exits, challenges}, @timeout)
>>>>>>> 30624616
  end

  @doc """
  Accepts events and processes them in the state.

  Marks the challenged IFE as non-canonical and persists information about the competitor and its age.

  Competitors are stored for future use (i.e. to challenge an in flight exit).

  Returns `db_updates` to be sent to `OMG.DB` by the caller
  """
  # empty list clause to not block the server for no-ops
  def new_ife_challenges([]), do: {:ok, []}

  def new_ife_challenges(challenges) do
<<<<<<< HEAD
    GenServer.call(__MODULE__, {:new_ife_challenges, challenges}, 60_000)
=======
    GenServer.call(__MODULE__, {:new_ife_challenges, challenges}, @timeout)
>>>>>>> 30624616
  end

  @doc """
  Accepts events and processes them in state.

  Marks the IFE as canonical and perists information about the inclusion age as responded with in the contract.

  Returns `db_updates` to be sent to `OMG.DB` by the caller
  """
  # empty list clause to not block the server for no-ops
  def respond_to_in_flight_exits_challenges([]), do: {:ok, []}

  def respond_to_in_flight_exits_challenges(responds) do
<<<<<<< HEAD
    GenServer.call(__MODULE__, {:respond_to_in_flight_exits_challenges, responds}, 60_000)
=======
    GenServer.call(__MODULE__, {:respond_to_in_flight_exits_challenges, responds}, @timeout)
>>>>>>> 30624616
  end

  @doc """
  Accepts events and processes them in state.

  Returns `db_updates` to be sent to `OMG.DB` by the caller
  """
  # empty list clause to not block the server for no-ops
  def challenge_piggybacks([]), do: {:ok, []}

  def challenge_piggybacks(challenges) do
<<<<<<< HEAD
    GenServer.call(__MODULE__, {:challenge_piggybacks, challenges}, 60_000)
=======
    GenServer.call(__MODULE__, {:challenge_piggybacks, challenges}, @timeout)
>>>>>>> 30624616
  end

  @doc """
  Accepts events and processes them in state - finalized outputs are applied to the state.

  Returns `db_updates` to be sent to `OMG.DB` by the caller
  """
  # empty list clause to not block the server for no-ops
  def finalize_in_flight_exits([]), do: {:ok, []}

  def finalize_in_flight_exits(finalizations) do
<<<<<<< HEAD
    GenServer.call(__MODULE__, {:finalize_in_flight_exits, finalizations}, 60_000)
=======
    GenServer.call(__MODULE__, {:finalize_in_flight_exits, finalizations}, @timeout)
>>>>>>> 30624616
  end

  @doc """
  Checks validity of all exit-related events and returns the list of actionable items.
  Works with `OMG.State` to discern validity.

  This function may also update some internal caches to make subsequent calls not redo the work,
  but under unchanged conditions, it should have unchanged behavior from POV of an outside caller.
  """
  def check_validity() do
<<<<<<< HEAD
    GenServer.call(__MODULE__, :check_validity, 60_000)
=======
    GenServer.call(__MODULE__, :check_validity, @timeout)
>>>>>>> 30624616
  end

  def check_validity(timeout) do
    GenServer.call(__MODULE__, :check_validity, timeout)
  end

  @doc """
  Returns a map of requested in flight exits, keyed by transaction hash
  """
  @spec get_active_in_flight_exits() :: {:ok, Core.in_flight_exits_response_t()}
  def get_active_in_flight_exits() do
<<<<<<< HEAD
    GenServer.call(__MODULE__, :get_active_in_flight_exits, 60_000)
=======
    GenServer.call(__MODULE__, :get_active_in_flight_exits, @timeout)
>>>>>>> 30624616
  end

  @doc """
  Returns all information required to produce a transaction to the root chain contract to present a competitor for
  a non-canonical in-flight exit
  """
  @spec get_competitor_for_ife(binary()) ::
          {:ok, ExitProcessor.Canonicity.competitor_data_t()}
          | {:error, :competitor_not_found}
          | {:error, :no_viable_competitor_found}
  def get_competitor_for_ife(txbytes) do
<<<<<<< HEAD
    GenServer.call(__MODULE__, {:get_competitor_for_ife, txbytes}, 60_000)
=======
    GenServer.call(__MODULE__, {:get_competitor_for_ife, txbytes}, @timeout)
>>>>>>> 30624616
  end

  @doc """
  Returns all information required to produce a transaction to the root chain contract to present a proof of canonicity
  for a challenged in-flight exit
  """
  @spec prove_canonical_for_ife(binary()) ::
          {:ok, ExitProcessor.Canonicity.prove_canonical_data_t()} | {:error, :no_viable_canonical_proof_found}
  def prove_canonical_for_ife(txbytes) do
<<<<<<< HEAD
    GenServer.call(__MODULE__, {:prove_canonical_for_ife, txbytes}, 60_000)
=======
    GenServer.call(__MODULE__, {:prove_canonical_for_ife, txbytes}, @timeout)
>>>>>>> 30624616
  end

  @doc """
  Returns all information required to challenge an invalid input piggyback
  """
  @spec get_input_challenge_data(Transaction.Signed.tx_bytes(), Transaction.input_index_t()) ::
          {:ok, ExitProcessor.Piggyback.input_challenge_data()}
          | {:error, ExitProcessor.Piggyback.piggyback_challenge_data_error()}
  def get_input_challenge_data(txbytes, input_index) do
<<<<<<< HEAD
    GenServer.call(__MODULE__, {:get_input_challenge_data, txbytes, input_index}, 60_000)
=======
    GenServer.call(__MODULE__, {:get_input_challenge_data, txbytes, input_index}, @timeout)
>>>>>>> 30624616
  end

  @doc """
  Returns all information required to challenge an invalid output piggyback
  """
  @spec get_output_challenge_data(Transaction.Signed.tx_bytes(), Transaction.input_index_t()) ::
          {:ok, ExitProcessor.Piggyback.output_challenge_data()}
          | {:error, ExitProcessor.Piggyback.piggyback_challenge_data_error()}
  def get_output_challenge_data(txbytes, output_index) do
<<<<<<< HEAD
    GenServer.call(__MODULE__, {:get_output_challenge_data, txbytes, output_index}, 60_000)
=======
    GenServer.call(__MODULE__, {:get_output_challenge_data, txbytes, output_index}, @timeout)
>>>>>>> 30624616
  end

  @doc """
  Returns challenge for an invalid standard exit
  """
  @spec create_challenge(Utxo.Position.t()) ::
          {:ok, StandardExit.Challenge.t()} | {:error, :utxo_not_spent | :exit_not_found}
  def create_challenge(exiting_utxo_pos) do
<<<<<<< HEAD
    GenServer.call(__MODULE__, {:create_challenge, exiting_utxo_pos}, 60_000)
=======
    GenServer.call(__MODULE__, {:create_challenge, exiting_utxo_pos}, @timeout)
>>>>>>> 30624616
  end

  ### Server

  use GenServer

  @doc """
  Initializes the state of the `ExitProcessor`'s `GenServer`.

  Reads the exit data from `OMG.DB`.

  Options:
    - `exit_processor_sla_margin`: number of blocks after exit start before it's considered late (and potentially:
      unchallenged)
    - `exit_processor_sla_margin_forced`: if `true` will override the check of `exit_processor_sla_margin` against
      `min_exit_period_seconds`
    - `min_exit_period_seconds`: should reflect the value of this parameter for the specific child chain watched,
    - `ethereum_block_time_seconds`: just to relate blocks to seconds for the `exit_processor_sla_margin` check
    - `metrics_collection_interval`: how often are the metrics sent to `telemetry` (in milliseconds)
  """
  def init(
        exit_processor_sla_margin: exit_processor_sla_margin,
        exit_processor_sla_margin_forced: exit_processor_sla_margin_forced,
        metrics_collection_interval: metrics_collection_interval,
        min_exit_period_seconds: min_exit_period_seconds,
        ethereum_block_time_seconds: ethereum_block_time_seconds,
        child_block_interval: child_block_interval
      ) do
    {:ok, db_exits} = PaymentExitInfo.all_exit_infos()
    {:ok, db_ifes} = PaymentExitInfo.all_in_flight_exits_infos()
    {:ok, db_competitors} = DB.competitors_info()

    :ok =
      Core.check_sla_margin(
        exit_processor_sla_margin,
        exit_processor_sla_margin_forced,
        min_exit_period_seconds,
        ethereum_block_time_seconds
      )

    {:ok, processor} =
      Core.init(
        db_exits,
        db_ifes,
        db_competitors,
        min_exit_period_seconds,
        child_block_interval,
        exit_processor_sla_margin
      )

    {:ok, _} = :timer.send_interval(metrics_collection_interval, self(), :send_metrics)

    _ = Logger.info("Initializing with: #{inspect(processor)}")
    {:ok, processor}
  end

  @doc """
  See `new_exits/1`. Flow:

  - takes a list of standard exit start events from the contract
  - fetches the currently observed exit status in the contract (to decide if exits are "inactive on recognition", which
    helps cover the case when the Watcher is syncing up)
  - updates the `ExitProcessor`'s state
  - returns `db_updates`
  """
  def handle_call({:new_exits, exits}, _from, state) do
    _ = if not Enum.empty?(exits), do: Logger.info("Recognized #{Enum.count(exits)} exits: #{inspect(exits)}")

    {:ok, exit_contract_statuses} = Eth.RootChain.get_standard_exit_structs(get_in(exits, [Access.all(), :exit_id]))

    exit_maps =
      exits
      |> Task.async_stream(
        fn exit_event ->
          put_timestamp_and_sft(exit_event, state.min_exit_period_seconds, state.child_block_interval)
        end,
        timeout: 50_000,
        on_timeout: :exit,
        max_concurrency: System.schedulers_online() * 2
      )
      |> Enum.map(fn {:ok, result} -> result end)

    {new_state, db_updates} = Core.new_exits(state, exit_maps, exit_contract_statuses)
    {:reply, {:ok, db_updates}, new_state}
  end

  @doc """
  See `new_in_flight_exits/1`. Flow:

  - takes a list of IFE exit start events from the contract
  - fetches the currently observed exit status in the contract (to decide if exits are "inactive on recognition", which
    helps cover the case when the Watcher is syncing up)
  - updates the `ExitProcessor`'s state
  - returns `db_updates`
  """
<<<<<<< HEAD
  def handle_call({:new_in_flight_exits, events}, _from, state) do
    _ =
      if not Enum.empty?(events),
        do: Logger.info("Recognized #{Enum.count(events)} in-flight exits: #{inspect(events)}")
=======
  def handle_call({:new_in_flight_exits, exits}, _from, state) do
    _ = if not Enum.empty?(exits), do: Logger.info("Recognized #{Enum.count(exits)} in-flight exits: #{inspect(exits)}")
>>>>>>> 30624616

    contract_ife_ids =
      Enum.map(exits, fn %{call_data: %{in_flight_tx: txbytes}} ->
        ExPlasma.InFlightExit.txbytes_to_id(txbytes)
      end)

    # Prepare events data for internal bus
    :ok =
      exits
      |> Enum.map(fn %{call_data: %{input_utxos_pos: inputs}} = event ->
        {event, inputs}
      end)
      |> Tools.to_bus_events_data()
      |> publish_internal_bus_events("InFlightExitStarted")

    {:ok, statuses} = Eth.RootChain.get_in_flight_exit_structs(contract_ife_ids)
    ife_contract_statuses = Enum.zip(statuses, contract_ife_ids)
    {new_state, db_updates} = Core.new_in_flight_exits(state, exits, ife_contract_statuses)
    {:reply, {:ok, db_updates}, new_state}
  end

  @doc """
  See `finalize_exits/1`. Flow:

  - takes a list of standard exit finalization events from the contract
  - discovers the `OMG.State`'s native key for the finalizing exits (`utxo_pos`) (`Core.exit_key_by_exit_id/2`)
  - marks as spent these UTXOs in `OMG.State` expecting it to tell which of those were valid finalizations (UTXOs exist)
  - reflects this result in the `ExitProcessor`'s state
  - returns `db_updates`, concatenated with those related to the call to `OMG.State`
  """
  def handle_call({:finalize_exits, exits}, _from, state) do
    _ = if not Enum.empty?(exits), do: Logger.info("Recognized #{Enum.count(exits)} finalizations: #{inspect(exits)}")

    {:ok, db_updates_from_state, validities} =
      exits |> Enum.map(&Core.exit_key_by_exit_id(state, &1.exit_id)) |> State.exit_utxos()

    {new_state, db_updates} = Core.finalize_exits(state, validities)

    {:reply, {:ok, db_updates ++ db_updates_from_state}, new_state}
  end

  @doc """
  See `piggyback_exits/1`. Flow:

  - takes a list of IFE piggybacking events from the contract
  - updates the `ExitProcessor`'s state
  - returns `db_updates`
  """
  def handle_call({:piggyback_exits, exits}, _from, state) do
    _ = if not Enum.empty?(exits), do: Logger.info("Recognized #{Enum.count(exits)} piggybacks: #{inspect(exits)}")
    {new_state, db_updates} = Core.new_piggybacks(state, exits)

    :ok =
      exits
      |> Tools.to_bus_events_data()
      |> publish_internal_bus_events("InFlightTxOutputPiggybacked")

    {:reply, {:ok, db_updates}, new_state}
  end

  @doc """
  See `challenge_exits/1`. Flow:

  - takes a list of standard exit challenge events from the contract
  - updates the `ExitProcessor`'s state
  - returns `db_updates`
  """
  def handle_call({:challenge_exits, exits}, _from, state) do
    _ = if not Enum.empty?(exits), do: Logger.info("Recognized #{Enum.count(exits)} challenges: #{inspect(exits)}")
    {new_state, db_updates} = Core.challenge_exits(state, exits)
    {:reply, {:ok, db_updates}, new_state}
  end

  @doc """
  See `new_ife_challenges/1`. Flow:

  - takes a list of IFE exit canonicity challenge events from the contract
  - updates the `ExitProcessor`'s state
  - returns `db_updates`
  """
  def handle_call({:new_ife_challenges, challenges}, _from, state) do
    _ =
      if not Enum.empty?(challenges),
        do: Logger.info("Recognized #{Enum.count(challenges)} ife challenges: #{inspect(challenges)}")

    {new_state, db_updates} = Core.new_ife_challenges(state, challenges)
    {:reply, {:ok, db_updates}, new_state}
  end

  @doc """
  See `challenge_piggybacks/1`. Flow:

  - takes a list of IFE piggyback challenge events from the contract
  - updates the `ExitProcessor`'s state
  - returns `db_updates`
  """

  def handle_call({:challenge_piggybacks, challenges}, _from, state) do
    _ =
      if not Enum.empty?(challenges),
        do: Logger.info("Recognized #{Enum.count(challenges)} piggyback challenges: #{inspect(challenges)}")

    {new_state, db_updates} = Core.challenge_piggybacks(state, challenges)
    {:reply, {:ok, db_updates}, new_state}
  end

  @doc """
  See `respond_to_in_flight_exits_challenges/1`. Flow:

  - takes a list of IFE exit canonicity challenge response events from the contract
  - updates the `ExitProcessor`'s state
  - returns `db_updates`
  """
  def handle_call({:respond_to_in_flight_exits_challenges, responds}, _from, state) do
    _ =
      if not Enum.empty?(responds),
        do: Logger.info("Recognized #{Enum.count(responds)} response to IFE challenge: #{inspect(responds)}")

    {new_state, db_updates} = Core.respond_to_in_flight_exits_challenges(state, responds)
    {:reply, {:ok, db_updates}, new_state}
  end

  @doc """
  See `finalize_in_flight_exits/1`. Flow:

  - takes a list of IFE exit finalization events from the contract
  - pulls current information on IFE transaction inclusion
  - discovers the `OMG.State`'s native key for the finalizing exits (`utxo_pos`)
    (`Core.prepare_utxo_exits_for_in_flight_exit_finalizations/2`)
  - marks as spent these UTXOs in `OMG.State` expecting it to tell which of those were valid finalizations (UTXOs exist)
  - reflects this result in the `ExitProcessor`'s state
  - returns `db_updates`, concatenated with those related to the call to `OMG.State`
  """

  def handle_call({:finalize_in_flight_exits, finalizations}, _from, state) do
<<<<<<< HEAD
    _ =
      if not Enum.empty?(finalizations),
        do: Logger.info("Recognized #{Enum.count(finalizations)} ife finalizations: #{inspect(finalizations)}")
=======
    _ = Logger.info("Recognized #{Enum.count(finalizations)} ife finalizations: #{inspect(finalizations)}")
>>>>>>> 30624616

    # necessary, so that the processor knows the current state of inclusion of exiting IFE txs
    state2 = update_with_ife_txs_from_blocks(state)

    {:ok, exiting_positions, events_with_utxos} =
      Core.prepare_utxo_exits_for_in_flight_exit_finalizations(state2, finalizations)

    # NOTE: it's not straightforward to track from utxo position returned when exiting utxo in State to ife id
    # See issue #671 https://github.com/omisego/elixir-omg/issues/671
    {invalidities, state_db_updates} =
      Enum.reduce(exiting_positions, {%{}, []}, &collect_invalidities_and_state_db_updates/2)

    {:ok, state3, db_updates} = Core.finalize_in_flight_exits(state2, finalizations, invalidities)

    :ok =
      events_with_utxos
      |> Tools.to_bus_events_data()
      |> publish_internal_bus_events("InFlightExitOutputWithdrawn")

    {:reply, {:ok, state_db_updates ++ db_updates}, state3}
  end

  @doc """
  See `check_validity/0`. Flow:

  - pulls current information on IFE transaction inclusion
  - gets a list of interesting UTXOs to check for existence in `OMG.State`
  - combines this information to discover the state of all the exits to report (mainly byzantine events)
  """
  def handle_call(:check_validity, _from, state) do
    new_state = update_with_ife_txs_from_blocks(state)

    response =
      %ExitProcessor.Request{}
      |> fill_request_with_spending_data(new_state)
      |> Core.check_validity(new_state)

    {:reply, response, new_state}
  end

  @doc """
  See `get_active_in_flight_exits/0`.
  """
  def handle_call(:get_active_in_flight_exits, _from, state) do
    {:reply, {:ok, Core.get_active_in_flight_exits(state)}, state}
  end

  @doc """
  See `get_competitor_for_ife/1`. Flow:

  - pulls current information on IFE transaction inclusion
  - gets a list of interesting UTXOs to check for existence in `OMG.State`
  - combines this information to compose the challenge data
  """
  def handle_call({:get_competitor_for_ife, txbytes}, _from, state) do
    # TODO: run_status_gets and getting all non-existent UTXO positions imaginable can be optimized out heavily
    #       only the UTXO positions being inputs to `txbytes` must be looked at, but it becomes problematic as
    #       txbytes can be invalid so we'd need a with here...
    new_state = update_with_ife_txs_from_blocks(state)

    competitor_result =
      %ExitProcessor.Request{}
      |> fill_request_with_spending_data(new_state)
      |> Core.get_competitor_for_ife(new_state, txbytes)

    {:reply, competitor_result, new_state}
  end

  @doc """
  See `prove_canonical_for_ife/1`. Flow:

  - pulls current information on IFE transaction inclusion
  - gets a list of interesting UTXOs to check for existence in `OMG.State`
  - combines this information to compose the challenge data
  """
  def handle_call({:prove_canonical_for_ife, txbytes}, _from, state) do
    new_state = update_with_ife_txs_from_blocks(state)
    canonicity_result = Core.prove_canonical_for_ife(new_state, txbytes)
    {:reply, canonicity_result, new_state}
  end

  @doc """
  See `get_input_challenge_data/2`. Flow:

  - gets a list of interesting UTXOs to check for existence in `OMG.State`
  - combines this information to compose the challenge data
  """
  def handle_call({:get_input_challenge_data, txbytes, input_index}, _from, state) do
    response =
      %ExitProcessor.Request{}
      |> fill_request_with_spending_data(state)
      |> Core.get_input_challenge_data(state, txbytes, input_index)

    {:reply, response, state}
  end

  @doc """
  See `get_output_challenge_data/2`. Flow:

  - pulls current information on IFE transaction inclusion
  - gets a list of interesting UTXOs to check for existence in `OMG.State`
  - combines this information to compose the challenge data
  """
  def handle_call({:get_output_challenge_data, txbytes, output_index}, _from, state) do
    new_state = update_with_ife_txs_from_blocks(state)

    response =
      %ExitProcessor.Request{}
      |> fill_request_with_spending_data(new_state)
      |> Core.get_output_challenge_data(new_state, txbytes, output_index)

    {:reply, response, new_state}
  end

  @doc """
  See `create_challenge/1`. Flow:

  - leverages `OMG.State` to quickly learn if the exiting UTXO exists or was spent
  - pulls some additional data from `OMG.DB`, if needed
  - combines this information to compose the challenge data
  """
  def handle_call({:create_challenge, exiting_utxo_pos}, _from, state) do
    request = %ExitProcessor.Request{se_exiting_pos: exiting_utxo_pos}
    exiting_utxo_exists = State.utxo_exists?(exiting_utxo_pos)

    response =
      with {:ok, request} <- Core.determine_standard_challenge_queries(request, state, exiting_utxo_exists),
           do:
             request
             |> fill_request_with_standard_challenge_data()
             |> Core.create_challenge(state)

    {:reply, response, state}
  end

  def handle_info(:send_metrics, state) do
    :ok = :telemetry.execute([:process, __MODULE__], %{}, state)
    {:noreply, state}
  end

  defp fill_request_with_standard_challenge_data(%ExitProcessor.Request{se_spending_blocks_to_get: positions} = request) do
    %ExitProcessor.Request{request | se_spending_blocks_result: do_get_spending_blocks(positions)}
  end

  # based on the exits being processed, fills the request structure with data required to process queries
  @spec fill_request_with_spending_data(ExitProcessor.Request.t(), Core.t()) :: ExitProcessor.Request.t()
  defp fill_request_with_spending_data(request, state) do
    request
    |> run_status_gets()
    |> Core.determine_utxo_existence_to_get(state)
    |> get_utxo_existence()
    |> Core.determine_spends_to_get(state)
    |> get_spending_blocks()
  end

  # based on in-flight exiting transactions, updates the state with witnesses of those transactions' inclusions in block
  @spec update_with_ife_txs_from_blocks(Core.t()) :: Core.t()
  defp update_with_ife_txs_from_blocks(state) do
    prepared_request =
      %ExitProcessor.Request{}
      |> run_status_gets()
      # To find if IFE was included, see first if its inputs were spent.
      |> Core.determine_ife_input_utxos_existence_to_get(state)
      |> get_ife_input_utxo_existence()
      # Next, check by what transactions they were spent.
      |> Core.determine_ife_spends_to_get(state)
      |> get_ife_input_spending_blocks()

    # Compare found txes with ife.tx.
    # If equal, persist information about position.
    Core.find_ifes_in_blocks(state, prepared_request)
  end

  defp run_status_gets(%ExitProcessor.Request{eth_height_now: nil, blknum_now: nil} = request) do
    {:ok, eth_height_now} = EthereumHeight.get()
    {blknum_now, _} = State.get_status()

    _ = Logger.debug("eth_height_now: #{inspect(eth_height_now)}, blknum_now: #{inspect(blknum_now)}")
    %{request | eth_height_now: eth_height_now, blknum_now: blknum_now}
  end

  defp get_utxo_existence(%ExitProcessor.Request{utxos_to_check: positions} = request),
    do: %{request | utxo_exists_result: do_utxo_exists?(positions)}

  defp get_ife_input_utxo_existence(%ExitProcessor.Request{ife_input_utxos_to_check: positions} = request),
    do: %{request | ife_input_utxo_exists_result: do_utxo_exists?(positions)}

  defp do_utxo_exists?(positions) do
    result = Enum.map(positions, &State.utxo_exists?/1)
    _ = Logger.debug("utxos_to_check: #{inspect(positions)}, utxo_exists_result: #{inspect(result)}")
    result
  end

  defp get_spending_blocks(%ExitProcessor.Request{spends_to_get: positions} = request) do
    %{request | blocks_result: do_get_spending_blocks(positions)}
  end

  defp get_ife_input_spending_blocks(%ExitProcessor.Request{ife_input_spends_to_get: positions} = request) do
    %{request | ife_input_spending_blocks_result: do_get_spending_blocks(positions)}
  end

  defp do_get_spending_blocks(spent_positions_to_get) do
    blknums = Enum.map(spent_positions_to_get, &do_get_spent_blknum/1)
    _ = Logger.debug("spends_to_get: #{inspect(spent_positions_to_get)}, spent_blknum_result: #{inspect(blknums)}")

    blknums
    |> Core.handle_spent_blknum_result(spent_positions_to_get)
    |> do_get_blocks()
  end

  defp do_get_blocks(blknums) do
    {:ok, hashes} = OMG.DB.block_hashes(blknums)
    _ = Logger.debug("blknums: #{inspect(blknums)}, hashes: #{inspect(hashes)}")
    {:ok, blocks} = OMG.DB.blocks(hashes)
    _ = Logger.debug("blocks_result: #{inspect(blocks)}")

    Enum.map(blocks, &Block.from_db_value/1)
  end

  defp do_get_spent_blknum(position) do
    position |> Utxo.Position.to_input_db_key() |> OMG.DB.spent_blknum()
  end

  defp collect_invalidities_and_state_db_updates(
         {ife_id, exiting_positions},
         {invalidities_by_ife_id, state_db_updates}
       ) do
    {:ok, exits_state_updates, {_, invalidities}} = State.exit_utxos(exiting_positions)

    _ =
      if not Enum.empty?(invalidities), do: Logger.warn("Invalid in-flight exit finalization: #{inspect(invalidities)}")

    invalidities_by_ife_id = Map.put(invalidities_by_ife_id, ife_id, invalidities)
    state_db_updates = exits_state_updates ++ state_db_updates

    {invalidities_by_ife_id, state_db_updates}
  end

  @spec put_timestamp_and_sft(map(), pos_integer(), pos_integer()) :: map()
  defp put_timestamp_and_sft(
         %{eth_height: eth_height, call_data: %{utxo_pos: utxo_pos_enc}} = exit_event,
         min_exit_period_seconds,
         child_block_interval
       ) do
    {:utxo_position, blknum, _, _} = Utxo.Position.decode!(utxo_pos_enc)
    {_block_hash, utxo_creation_block_timestamp} = RootChain.blocks(blknum)
    {:ok, exit_block_timestamp} = Eth.get_block_timestamp_by_number(eth_height)

    {:ok, scheduled_finalization_time} =
      ExitInfo.calculate_sft(
        blknum,
        exit_block_timestamp,
        utxo_creation_block_timestamp,
        min_exit_period_seconds,
        child_block_interval
      )

    exit_event
    |> Map.put(:scheduled_finalization_time, scheduled_finalization_time)
    |> Map.put(:block_timestamp, exit_block_timestamp)
  end

  defp publish_internal_bus_events([], _), do: :ok

  defp publish_internal_bus_events(events_data, topic) when is_list(events_data) and is_binary(topic) do
    {:watcher, topic}
    |> OMG.Bus.Event.new(:data, events_data)
    |> OMG.Bus.direct_local_broadcast()
  end
end<|MERGE_RESOLUTION|>--- conflicted
+++ resolved
@@ -64,11 +64,7 @@
   def new_exits([]), do: {:ok, []}
 
   def new_exits(exits) do
-<<<<<<< HEAD
-    GenServer.call(__MODULE__, {:new_exits, exits}, 60_000)
-=======
     GenServer.call(__MODULE__, {:new_exits, exits}, @timeout)
->>>>>>> 30624616
   end
 
   @doc """
@@ -80,11 +76,7 @@
   def new_in_flight_exits([]), do: {:ok, []}
 
   def new_in_flight_exits(in_flight_exit_started_events) do
-<<<<<<< HEAD
-    GenServer.call(__MODULE__, {:new_in_flight_exits, in_flight_exit_started_events}, 60_000)
-=======
     GenServer.call(__MODULE__, {:new_in_flight_exits, in_flight_exit_started_events}, @timeout)
->>>>>>> 30624616
   end
 
   @doc """
@@ -96,11 +88,7 @@
   def finalize_exits([]), do: {:ok, []}
 
   def finalize_exits(finalizations) do
-<<<<<<< HEAD
-    GenServer.call(__MODULE__, {:finalize_exits, finalizations}, 60_000)
-=======
     GenServer.call(__MODULE__, {:finalize_exits, finalizations}, @timeout)
->>>>>>> 30624616
   end
 
   @doc """
@@ -112,11 +100,7 @@
   def piggyback_exits([]), do: {:ok, []}
 
   def piggyback_exits(piggybacks) do
-<<<<<<< HEAD
-    GenServer.call(__MODULE__, {:piggyback_exits, piggybacks}, 60_000)
-=======
     GenServer.call(__MODULE__, {:piggyback_exits, piggybacks}, @timeout)
->>>>>>> 30624616
   end
 
   @doc """
@@ -128,11 +112,7 @@
   def challenge_exits([]), do: {:ok, []}
 
   def challenge_exits(challenges) do
-<<<<<<< HEAD
-    GenServer.call(__MODULE__, {:challenge_exits, challenges}, 60_000)
-=======
     GenServer.call(__MODULE__, {:challenge_exits, challenges}, @timeout)
->>>>>>> 30624616
   end
 
   @doc """
@@ -148,11 +128,7 @@
   def new_ife_challenges([]), do: {:ok, []}
 
   def new_ife_challenges(challenges) do
-<<<<<<< HEAD
-    GenServer.call(__MODULE__, {:new_ife_challenges, challenges}, 60_000)
-=======
     GenServer.call(__MODULE__, {:new_ife_challenges, challenges}, @timeout)
->>>>>>> 30624616
   end
 
   @doc """
@@ -166,11 +142,7 @@
   def respond_to_in_flight_exits_challenges([]), do: {:ok, []}
 
   def respond_to_in_flight_exits_challenges(responds) do
-<<<<<<< HEAD
-    GenServer.call(__MODULE__, {:respond_to_in_flight_exits_challenges, responds}, 60_000)
-=======
     GenServer.call(__MODULE__, {:respond_to_in_flight_exits_challenges, responds}, @timeout)
->>>>>>> 30624616
   end
 
   @doc """
@@ -182,11 +154,7 @@
   def challenge_piggybacks([]), do: {:ok, []}
 
   def challenge_piggybacks(challenges) do
-<<<<<<< HEAD
-    GenServer.call(__MODULE__, {:challenge_piggybacks, challenges}, 60_000)
-=======
     GenServer.call(__MODULE__, {:challenge_piggybacks, challenges}, @timeout)
->>>>>>> 30624616
   end
 
   @doc """
@@ -198,11 +166,7 @@
   def finalize_in_flight_exits([]), do: {:ok, []}
 
   def finalize_in_flight_exits(finalizations) do
-<<<<<<< HEAD
-    GenServer.call(__MODULE__, {:finalize_in_flight_exits, finalizations}, 60_000)
-=======
     GenServer.call(__MODULE__, {:finalize_in_flight_exits, finalizations}, @timeout)
->>>>>>> 30624616
   end
 
   @doc """
@@ -213,11 +177,7 @@
   but under unchanged conditions, it should have unchanged behavior from POV of an outside caller.
   """
   def check_validity() do
-<<<<<<< HEAD
-    GenServer.call(__MODULE__, :check_validity, 60_000)
-=======
     GenServer.call(__MODULE__, :check_validity, @timeout)
->>>>>>> 30624616
   end
 
   def check_validity(timeout) do
@@ -229,11 +189,7 @@
   """
   @spec get_active_in_flight_exits() :: {:ok, Core.in_flight_exits_response_t()}
   def get_active_in_flight_exits() do
-<<<<<<< HEAD
-    GenServer.call(__MODULE__, :get_active_in_flight_exits, 60_000)
-=======
     GenServer.call(__MODULE__, :get_active_in_flight_exits, @timeout)
->>>>>>> 30624616
   end
 
   @doc """
@@ -245,11 +201,7 @@
           | {:error, :competitor_not_found}
           | {:error, :no_viable_competitor_found}
   def get_competitor_for_ife(txbytes) do
-<<<<<<< HEAD
-    GenServer.call(__MODULE__, {:get_competitor_for_ife, txbytes}, 60_000)
-=======
     GenServer.call(__MODULE__, {:get_competitor_for_ife, txbytes}, @timeout)
->>>>>>> 30624616
   end
 
   @doc """
@@ -259,11 +211,7 @@
   @spec prove_canonical_for_ife(binary()) ::
           {:ok, ExitProcessor.Canonicity.prove_canonical_data_t()} | {:error, :no_viable_canonical_proof_found}
   def prove_canonical_for_ife(txbytes) do
-<<<<<<< HEAD
-    GenServer.call(__MODULE__, {:prove_canonical_for_ife, txbytes}, 60_000)
-=======
     GenServer.call(__MODULE__, {:prove_canonical_for_ife, txbytes}, @timeout)
->>>>>>> 30624616
   end
 
   @doc """
@@ -273,11 +221,7 @@
           {:ok, ExitProcessor.Piggyback.input_challenge_data()}
           | {:error, ExitProcessor.Piggyback.piggyback_challenge_data_error()}
   def get_input_challenge_data(txbytes, input_index) do
-<<<<<<< HEAD
-    GenServer.call(__MODULE__, {:get_input_challenge_data, txbytes, input_index}, 60_000)
-=======
     GenServer.call(__MODULE__, {:get_input_challenge_data, txbytes, input_index}, @timeout)
->>>>>>> 30624616
   end
 
   @doc """
@@ -287,11 +231,7 @@
           {:ok, ExitProcessor.Piggyback.output_challenge_data()}
           | {:error, ExitProcessor.Piggyback.piggyback_challenge_data_error()}
   def get_output_challenge_data(txbytes, output_index) do
-<<<<<<< HEAD
-    GenServer.call(__MODULE__, {:get_output_challenge_data, txbytes, output_index}, 60_000)
-=======
     GenServer.call(__MODULE__, {:get_output_challenge_data, txbytes, output_index}, @timeout)
->>>>>>> 30624616
   end
 
   @doc """
@@ -300,11 +240,7 @@
   @spec create_challenge(Utxo.Position.t()) ::
           {:ok, StandardExit.Challenge.t()} | {:error, :utxo_not_spent | :exit_not_found}
   def create_challenge(exiting_utxo_pos) do
-<<<<<<< HEAD
-    GenServer.call(__MODULE__, {:create_challenge, exiting_utxo_pos}, 60_000)
-=======
     GenServer.call(__MODULE__, {:create_challenge, exiting_utxo_pos}, @timeout)
->>>>>>> 30624616
   end
 
   ### Server
@@ -400,15 +336,8 @@
   - updates the `ExitProcessor`'s state
   - returns `db_updates`
   """
-<<<<<<< HEAD
-  def handle_call({:new_in_flight_exits, events}, _from, state) do
-    _ =
-      if not Enum.empty?(events),
-        do: Logger.info("Recognized #{Enum.count(events)} in-flight exits: #{inspect(events)}")
-=======
   def handle_call({:new_in_flight_exits, exits}, _from, state) do
     _ = if not Enum.empty?(exits), do: Logger.info("Recognized #{Enum.count(exits)} in-flight exits: #{inspect(exits)}")
->>>>>>> 30624616
 
     contract_ife_ids =
       Enum.map(exits, fn %{call_data: %{in_flight_tx: txbytes}} ->
@@ -544,13 +473,7 @@
   """
 
   def handle_call({:finalize_in_flight_exits, finalizations}, _from, state) do
-<<<<<<< HEAD
-    _ =
-      if not Enum.empty?(finalizations),
-        do: Logger.info("Recognized #{Enum.count(finalizations)} ife finalizations: #{inspect(finalizations)}")
-=======
     _ = Logger.info("Recognized #{Enum.count(finalizations)} ife finalizations: #{inspect(finalizations)}")
->>>>>>> 30624616
 
     # necessary, so that the processor knows the current state of inclusion of exiting IFE txs
     state2 = update_with_ife_txs_from_blocks(state)
