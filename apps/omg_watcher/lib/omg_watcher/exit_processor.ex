# Copyright 2019-2020 OmiseGO Pte Ltd
#
# Licensed under the Apache License, Version 2.0 (the "License");
# you may not use this file except in compliance with the License.
# You may obtain a copy of the License at
#
#     http://www.apache.org/licenses/LICENSE-2.0
#
# Unless required by applicable law or agreed to in writing, software
# distributed under the License is distributed on an "AS IS" BASIS,
# WITHOUT WARRANTIES OR CONDITIONS OF ANY KIND, either express or implied.
# See the License for the specific language governing permissions and
# limitations under the License.

defmodule OMG.Watcher.ExitProcessor do
  @moduledoc """
  Tracks and handles the exits from the child chain, their validity and challenges.

  Keeps a state of exits that are in progress, updates it with news from the root chain contract, compares to the
  state of the ledger (`OMG.State`), issues notifications as it finds suitable.

  Should manage all kinds of exits allowed in the protocol and handle the interactions between them.

  For functional logic and more info see `OMG.Watcher.ExitProcessor.Core`

  NOTE: Note that all calls return `db_updates` and relay on the caller to do persistence.
  """

  alias OMG.Block
  alias OMG.DB
  alias OMG.DB.Models.PaymentExitInfo
  alias OMG.Eth
  alias OMG.Eth.EthereumHeight
  alias OMG.Eth.RootChain
  alias OMG.State
  alias OMG.State.Transaction
  alias OMG.Utxo
  alias OMG.Watcher.ExitProcessor
  alias OMG.Watcher.ExitProcessor.Core
  alias OMG.Watcher.ExitProcessor.ExitInfo
  alias OMG.Watcher.ExitProcessor.StandardExit
  alias OMG.Watcher.ExitProcessor.Tools

  use OMG.Utils.LoggerExt
  require Utxo

  ### Client

  @doc """
  Starts the `GenServer` process with options. For documentation of the options see `init/1`
  """
  def start_link(args) do
    GenServer.start_link(__MODULE__, Keyword.drop(args, [:name]), name: args[:name])
  end

  ### Server

  use GenServer

  @doc """
  Initializes the state of the `ExitProcessor`'s `GenServer`.

  Reads the exit data from `OMG.DB`.

  Options:
    - `exit_processor_sla_margin`: number of blocks after exit start before it's considered late (and potentially:
      unchallenged)
    - `exit_processor_sla_margin_forced`: if `true` will override the check of `exit_processor_sla_margin` against
      `min_exit_period_seconds`
    - `min_exit_period_seconds`: should reflect the value of this parameter for the specific child chain watched,
    - `ethereum_block_time_seconds`: just to relate blocks to seconds for the `exit_processor_sla_margin` check
    - `metrics_collection_interval`: how often are the metrics sent to `telemetry` (in milliseconds)
  """
  def init(
        transaction_type: transaction_type,
        exit_game_contract_addr: exit_game_contract_addr,
        exit_processor_sla_margin: exit_processor_sla_margin,
        exit_processor_sla_margin_forced: exit_processor_sla_margin_forced,
        metrics_collection_interval: metrics_collection_interval,
        min_exit_period_seconds: min_exit_period_seconds,
        ethereum_block_time_seconds: ethereum_block_time_seconds,
        child_block_interval: child_block_interval
      ) do
<<<<<<< HEAD
    # TODO: only load relevant exits based on type
    # payment v1 should load records that don't have
    # the namespace as well (old records)
    {:ok, db_exits} = DB.exit_infos()
    {:ok, db_ifes} = DB.in_flight_exits_info()
=======
    {:ok, db_exits} = PaymentExitInfo.all_exit_infos()
    {:ok, db_ifes} = PaymentExitInfo.all_in_flight_exits_infos()
>>>>>>> 7730d69f
    {:ok, db_competitors} = DB.competitors_info()

    :ok =
      Core.check_sla_margin(
        exit_processor_sla_margin,
        exit_processor_sla_margin_forced,
        min_exit_period_seconds,
        ethereum_block_time_seconds
      )

    {:ok, processor} =
      Core.init(
        db_exits,
        db_ifes,
        db_competitors,
        min_exit_period_seconds,
        child_block_interval,
        exit_processor_sla_margin
      )

    {:ok, _} = :timer.send_interval(metrics_collection_interval, self(), :send_metrics)

    _ = Logger.info("Initializing with: #{inspect(processor)}")
    {:ok, processor}
  end

  @doc """
  See `new_exits/1`. Flow:

  - takes a list of standard exit start events from the contract
  - fetches the currently observed exit status in the contract (to decide if exits are "inactive on recognition", which
    helps cover the case when the Watcher is syncing up)
  - updates the `ExitProcessor`'s state
  - returns `db_updates`
  """
  def handle_call({:new_exits, exits}, _from, state) do
    _ = if not Enum.empty?(exits), do: Logger.info("Recognized exits: #{inspect(exits)}")

    {:ok, exit_contract_statuses} = Eth.RootChain.get_standard_exit_structs(get_in(exits, [Access.all(), :exit_id]))

    exit_maps =
      Enum.map(exits, fn exit_event ->
        put_timestamp_and_sft(exit_event, state.min_exit_period_seconds, state.child_block_interval)
      end)

    {new_state, db_updates} = Core.new_exits(state, exit_maps, exit_contract_statuses)
    {:reply, {:ok, db_updates}, new_state}
  end

  @doc """
  See `new_in_flight_exits/1`. Flow:

  - takes a list of IFE exit start events from the contract
  - fetches the currently observed exit status in the contract (to decide if exits are "inactive on recognition", which
    helps cover the case when the Watcher is syncing up)
  - updates the `ExitProcessor`'s state
  - returns `db_updates`
  """
  def handle_call({:new_in_flight_exits, events}, _from, state) do
    _ = if not Enum.empty?(events), do: Logger.info("Recognized in-flight exits: #{inspect(events)}")

    contract_ife_ids =
      Enum.map(
        events,
        fn %{call_data: %{in_flight_tx: txbytes}} ->
          ExPlasma.InFlightExit.txbytes_to_id(txbytes)
        end
      )

    # Prepare events data for internal bus
    :ok =
      events
      |> Enum.map(fn %{call_data: %{input_utxos_pos: inputs}} = event ->
        {event, inputs}
      end)
      |> Tools.to_bus_events_data()
      |> publish_internal_bus_events("InFlightExitStarted")

    {:ok, statuses} = Eth.RootChain.get_in_flight_exit_structs(contract_ife_ids)
    ife_contract_statuses = Enum.zip(statuses, contract_ife_ids)
    {new_state, db_updates} = Core.new_in_flight_exits(state, events, ife_contract_statuses)
    {:reply, {:ok, db_updates}, new_state}
  end

  @doc """
  See `finalize_exits/1`. Flow:

  - takes a list of standard exit finalization events from the contract
  - discovers the `OMG.State`'s native key for the finalizing exits (`utxo_pos`) (`Core.exit_key_by_exit_id/2`)
  - marks as spent these UTXOs in `OMG.State` expecting it to tell which of those were valid finalizations (UTXOs exist)
  - reflects this result in the `ExitProcessor`'s state
  - returns `db_updates`, concatenated with those related to the call to `OMG.State`
  """
  def handle_call({:finalize_exits, exits}, _from, state) do
    _ = if not Enum.empty?(exits), do: Logger.info("Recognized finalizations: #{inspect(exits)}")

    {:ok, db_updates_from_state, validities} =
      exits |> Enum.map(&Core.exit_key_by_exit_id(state, &1.exit_id)) |> State.exit_utxos()

    {new_state, db_updates} = Core.finalize_exits(state, validities)

    {:reply, {:ok, db_updates ++ db_updates_from_state}, new_state}
  end

  @doc """
  See `piggyback_exits/1`. Flow:

  - takes a list of IFE piggybacking events from the contract
  - updates the `ExitProcessor`'s state
  - returns `db_updates`
  """
  def handle_call({:piggyback_exits, exits}, _from, state) do
    _ = if not Enum.empty?(exits), do: Logger.info("Recognized piggybacks: #{inspect(exits)}")
    {new_state, db_updates} = Core.new_piggybacks(state, exits)

    :ok =
      exits
      |> Tools.to_bus_events_data()
      |> publish_internal_bus_events("InFlightTxOutputPiggybacked")

    {:reply, {:ok, db_updates}, new_state}
  end

  @doc """
  See `challenge_exits/1`. Flow:

  - takes a list of standard exit challenge events from the contract
  - updates the `ExitProcessor`'s state
  - returns `db_updates`
  """
  def handle_call({:challenge_exits, exits}, _from, state) do
    _ = if not Enum.empty?(exits), do: Logger.info("Recognized challenges: #{inspect(exits)}")
    {new_state, db_updates} = Core.challenge_exits(state, exits)
    {:reply, {:ok, db_updates}, new_state}
  end

  @doc """
  See `new_ife_challenges/1`. Flow:

  - takes a list of IFE exit canonicity challenge events from the contract
  - updates the `ExitProcessor`'s state
  - returns `db_updates`
  """
  def handle_call({:new_ife_challenges, challenges}, _from, state) do
    _ = if not Enum.empty?(challenges), do: Logger.info("Recognized ife challenges: #{inspect(challenges)}")
    {new_state, db_updates} = Core.new_ife_challenges(state, challenges)
    {:reply, {:ok, db_updates}, new_state}
  end

  @doc """
  See `challenge_piggybacks/1`. Flow:

  - takes a list of IFE piggyback challenge events from the contract
  - updates the `ExitProcessor`'s state
  - returns `db_updates`
  """

  def handle_call({:challenge_piggybacks, challenges}, _from, state) do
    _ = if not Enum.empty?(challenges), do: Logger.info("Recognized piggyback challenges: #{inspect(challenges)}")
    {new_state, db_updates} = Core.challenge_piggybacks(state, challenges)
    {:reply, {:ok, db_updates}, new_state}
  end

  @doc """
  See `respond_to_in_flight_exits_challenges/1`. Flow:

  - takes a list of IFE exit canonicity challenge response events from the contract
  - updates the `ExitProcessor`'s state
  - returns `db_updates`
  """
  def handle_call({:respond_to_in_flight_exits_challenges, responds}, _from, state) do
    _ = if not Enum.empty?(responds), do: Logger.info("Recognized response to IFE challenge: #{inspect(responds)}")
    {new_state, db_updates} = Core.respond_to_in_flight_exits_challenges(state, responds)
    {:reply, {:ok, db_updates}, new_state}
  end

  @doc """
  See `finalize_in_flight_exits/1`. Flow:

  - takes a list of IFE exit finalization events from the contract
  - pulls current information on IFE transaction inclusion
  - discovers the `OMG.State`'s native key for the finalizing exits (`utxo_pos`)
    (`Core.prepare_utxo_exits_for_in_flight_exit_finalizations/2`)
  - marks as spent these UTXOs in `OMG.State` expecting it to tell which of those were valid finalizations (UTXOs exist)
  - reflects this result in the `ExitProcessor`'s state
  - returns `db_updates`, concatenated with those related to the call to `OMG.State`
  """
  def handle_call({:finalize_in_flight_exits, finalizations}, _from, state) do
    _ = if not Enum.empty?(finalizations), do: Logger.info("Recognized ife finalizations: #{inspect(finalizations)}")

    # necessary, so that the processor knows the current state of inclusion of exiting IFE txs
    state2 = update_with_ife_txs_from_blocks(state)

    {:ok, exiting_positions, events_with_utxos} =
      Core.prepare_utxo_exits_for_in_flight_exit_finalizations(state2, finalizations)

    # NOTE: it's not straightforward to track from utxo position returned when exiting utxo in State to ife id
    # See issue #671 https://github.com/omisego/elixir-omg/issues/671
    {invalidities, state_db_updates} =
      Enum.reduce(exiting_positions, {%{}, []}, &collect_invalidities_and_state_db_updates/2)

    {:ok, state3, db_updates} = Core.finalize_in_flight_exits(state2, finalizations, invalidities)

    :ok =
      events_with_utxos
      |> Tools.to_bus_events_data()
      |> publish_internal_bus_events("InFlightExitOutputWithdrawn")

    {:reply, {:ok, state_db_updates ++ db_updates}, state3}
  end

  @doc """
  See `check_validity/0`. Flow:

  - pulls current information on IFE transaction inclusion
  - gets a list of interesting UTXOs to check for existence in `OMG.State`
  - combines this information to discover the state of all the exits to report (mainly byzantine events)
  """
  def handle_call(:check_validity, _from, state) do
    new_state = update_with_ife_txs_from_blocks(state)

    response =
      %ExitProcessor.Request{}
      |> fill_request_with_spending_data(new_state)
      |> Core.check_validity(new_state)

    {:reply, response, new_state}
  end

  @doc """
  See `get_active_in_flight_exits/0`.
  """
  def handle_call(:get_active_in_flight_exits, _from, state),
    do: {:reply, {:ok, Core.get_active_in_flight_exits(state)}, state}

  @doc """
  See `get_competitor_for_ife/1`. Flow:

  - pulls current information on IFE transaction inclusion
  - gets a list of interesting UTXOs to check for existence in `OMG.State`
  - combines this information to compose the challenge data
  """
  def handle_call({:get_competitor_for_ife, txbytes}, _from, state) do
    # TODO: run_status_gets and getting all non-existent UTXO positions imaginable can be optimized out heavily
    #       only the UTXO positions being inputs to `txbytes` must be looked at, but it becomes problematic as
    #       txbytes can be invalid so we'd need a with here...
    new_state = update_with_ife_txs_from_blocks(state)

    competitor_result =
      %ExitProcessor.Request{}
      |> fill_request_with_spending_data(new_state)
      |> Core.get_competitor_for_ife(new_state, txbytes)

    {:reply, competitor_result, new_state}
  end

  @doc """
  See `prove_canonical_for_ife/1`. Flow:

  - pulls current information on IFE transaction inclusion
  - gets a list of interesting UTXOs to check for existence in `OMG.State`
  - combines this information to compose the challenge data
  """
  def handle_call({:prove_canonical_for_ife, txbytes}, _from, state) do
    new_state = update_with_ife_txs_from_blocks(state)
    canonicity_result = Core.prove_canonical_for_ife(new_state, txbytes)

    {:reply, canonicity_result, new_state}
  end

  @doc """
  See `get_input_challenge_data/2`. Flow:

  - gets a list of interesting UTXOs to check for existence in `OMG.State`
  - combines this information to compose the challenge data
  """
  def handle_call({:get_input_challenge_data, txbytes, input_index}, _from, state) do
    response =
      %ExitProcessor.Request{}
      |> fill_request_with_spending_data(state)
      |> Core.get_input_challenge_data(state, txbytes, input_index)

    {:reply, response, state}
  end

  @doc """
  See `get_output_challenge_data/2`. Flow:

  - pulls current information on IFE transaction inclusion
  - gets a list of interesting UTXOs to check for existence in `OMG.State`
  - combines this information to compose the challenge data
  """
  def handle_call({:get_output_challenge_data, txbytes, output_index}, _from, state) do
    new_state = update_with_ife_txs_from_blocks(state)

    response =
      %ExitProcessor.Request{}
      |> fill_request_with_spending_data(new_state)
      |> Core.get_output_challenge_data(new_state, txbytes, output_index)

    {:reply, response, new_state}
  end

  @doc """
  See `create_challenge/1`. Flow:

  - leverages `OMG.State` to quickly learn if the exiting UTXO exists or was spent
  - pulls some additional data from `OMG.DB`, if needed
  - combines this information to compose the challenge data
  """
  def handle_call({:create_challenge, exiting_utxo_pos}, _from, state) do
    request = %ExitProcessor.Request{se_exiting_pos: exiting_utxo_pos}
    exiting_utxo_exists = State.utxo_exists?(exiting_utxo_pos)

    response =
      with {:ok, request} <- Core.determine_standard_challenge_queries(request, state, exiting_utxo_exists),
           do:
             request
             |> fill_request_with_standard_challenge_data()
             |> Core.create_challenge(state)

    {:reply, response, state}
  end

  def handle_info(:send_metrics, state) do
    :ok = :telemetry.execute([:process, __MODULE__], %{}, state)
    {:noreply, state}
  end

  defp fill_request_with_standard_challenge_data(%ExitProcessor.Request{se_spending_blocks_to_get: positions} = request) do
    %ExitProcessor.Request{request | se_spending_blocks_result: do_get_spending_blocks(positions)}
  end

  # based on the exits being processed, fills the request structure with data required to process queries
  @spec fill_request_with_spending_data(ExitProcessor.Request.t(), Core.t()) :: ExitProcessor.Request.t()
  defp fill_request_with_spending_data(request, state) do
    request
    |> run_status_gets()
    |> Core.determine_utxo_existence_to_get(state)
    |> get_utxo_existence()
    |> Core.determine_spends_to_get(state)
    |> get_spending_blocks()
  end

  # based on in-flight exiting transactions, updates the state with witnesses of those transactions' inclusions in block
  @spec update_with_ife_txs_from_blocks(Core.t()) :: Core.t()
  defp update_with_ife_txs_from_blocks(state) do
    prepared_request =
      %ExitProcessor.Request{}
      |> run_status_gets()
      # To find if IFE was included, see first if its inputs were spent.
      |> Core.determine_ife_input_utxos_existence_to_get(state)
      |> get_ife_input_utxo_existence()
      # Next, check by what transactions they were spent.
      |> Core.determine_ife_spends_to_get(state)
      |> get_ife_input_spending_blocks()

    # Compare found txes with ife.tx.
    # If equal, persist information about position.
    Core.find_ifes_in_blocks(state, prepared_request)
  end

  defp run_status_gets(%ExitProcessor.Request{eth_height_now: nil, blknum_now: nil} = request) do
    {:ok, eth_height_now} = EthereumHeight.get()
    {blknum_now, _} = State.get_status()

    _ = Logger.debug("eth_height_now: #{inspect(eth_height_now)}, blknum_now: #{inspect(blknum_now)}")
    %{request | eth_height_now: eth_height_now, blknum_now: blknum_now}
  end

  defp get_utxo_existence(%ExitProcessor.Request{utxos_to_check: positions} = request),
    do: %{request | utxo_exists_result: do_utxo_exists?(positions)}

  defp get_ife_input_utxo_existence(%ExitProcessor.Request{ife_input_utxos_to_check: positions} = request),
    do: %{request | ife_input_utxo_exists_result: do_utxo_exists?(positions)}

  defp do_utxo_exists?(positions) do
    result = positions |> Enum.map(&State.utxo_exists?/1)
    _ = Logger.debug("utxos_to_check: #{inspect(positions)}, utxo_exists_result: #{inspect(result)}")
    result
  end

  defp get_spending_blocks(%ExitProcessor.Request{spends_to_get: positions} = request),
    do: %{request | blocks_result: do_get_spending_blocks(positions)}

  defp get_ife_input_spending_blocks(%ExitProcessor.Request{ife_input_spends_to_get: positions} = request),
    do: %{request | ife_input_spending_blocks_result: do_get_spending_blocks(positions)}

  defp do_get_spending_blocks(spent_positions_to_get) do
    blknums = spent_positions_to_get |> Enum.map(&do_get_spent_blknum/1)
    _ = Logger.debug("spends_to_get: #{inspect(spent_positions_to_get)}, spent_blknum_result: #{inspect(blknums)}")

    blknums
    |> Core.handle_spent_blknum_result(spent_positions_to_get)
    |> do_get_blocks()
  end

  defp do_get_blocks(blknums) do
    {:ok, hashes} = OMG.DB.block_hashes(blknums)
    _ = Logger.debug("blknums: #{inspect(blknums)}, hashes: #{inspect(hashes)}")
    {:ok, blocks} = OMG.DB.blocks(hashes)
    _ = Logger.debug("blocks_result: #{inspect(blocks)}")

    Enum.map(blocks, &Block.from_db_value/1)
  end

  defp do_get_spent_blknum(position) do
    position |> Utxo.Position.to_input_db_key() |> OMG.DB.spent_blknum()
  end

  defp collect_invalidities_and_state_db_updates(
         {ife_id, exiting_positions},
         {invalidities_by_ife_id, state_db_updates}
       ) do
    {:ok, exits_state_updates, {_, invalidities}} = State.exit_utxos(exiting_positions)

    _ =
      if not Enum.empty?(invalidities), do: Logger.warn("Invalid in-flight exit finalization: #{inspect(invalidities)}")

    invalidities_by_ife_id = Map.put(invalidities_by_ife_id, ife_id, invalidities)
    state_db_updates = exits_state_updates ++ state_db_updates

    {invalidities_by_ife_id, state_db_updates}
  end

  @spec put_timestamp_and_sft(
          exit_event :: map(),
          min_exit_period_seconds :: pos_integer(),
          child_block_interval :: pos_integer()
        ) ::
          map()
  defp put_timestamp_and_sft(
         %{eth_height: eth_height, call_data: %{utxo_pos: utxo_pos_enc}} = exit_event,
         min_exit_period_seconds,
         child_block_interval
       ) do
    {:utxo_position, blknum, _, _} = Utxo.Position.decode!(utxo_pos_enc)
    {_block_hash, utxo_creation_block_timestamp} = RootChain.blocks(blknum)
    {:ok, exit_block_timestamp} = Eth.get_block_timestamp_by_number(eth_height)

    {:ok, scheduled_finalization_time} =
      ExitInfo.calculate_sft(
        blknum,
        exit_block_timestamp,
        utxo_creation_block_timestamp,
        min_exit_period_seconds,
        child_block_interval
      )

    exit_event
    |> Map.put(:scheduled_finalization_time, scheduled_finalization_time)
    |> Map.put(:block_timestamp, exit_block_timestamp)
  end

  defp publish_internal_bus_events([], _), do: :ok

  defp publish_internal_bus_events(events_data, topic) when is_list(events_data) and is_binary(topic) do
    {:watcher, topic}
    |> OMG.Bus.Event.new(:data, events_data)
    |> OMG.Bus.direct_local_broadcast()
  end
end<|MERGE_RESOLUTION|>--- conflicted
+++ resolved
@@ -81,16 +81,11 @@
         ethereum_block_time_seconds: ethereum_block_time_seconds,
         child_block_interval: child_block_interval
       ) do
-<<<<<<< HEAD
     # TODO: only load relevant exits based on type
     # payment v1 should load records that don't have
     # the namespace as well (old records)
-    {:ok, db_exits} = DB.exit_infos()
-    {:ok, db_ifes} = DB.in_flight_exits_info()
-=======
     {:ok, db_exits} = PaymentExitInfo.all_exit_infos()
     {:ok, db_ifes} = PaymentExitInfo.all_in_flight_exits_infos()
->>>>>>> 7730d69f
     {:ok, db_competitors} = DB.competitors_info()
 
     :ok =
