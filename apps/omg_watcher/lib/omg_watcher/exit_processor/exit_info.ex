# Copyright 2019-2020 OmiseGO Pte Ltd
#
# Licensed under the Apache License, Version 2.0 (the "License");
# you may not use this file except in compliance with the License.
# You may obtain a copy of the License at
#
#     http://www.apache.org/licenses/LICENSE-2.0
#
# Unless required by applicable law or agreed to in writing, software
# distributed under the License is distributed on an "AS IS" BASIS,
# WITHOUT WARRANTIES OR CONDITIONS OF ANY KIND, either express or implied.
# See the License for the specific language governing permissions and
# limitations under the License.

defmodule OMG.Watcher.ExitProcessor.ExitInfo do
  @moduledoc """
  Represents the bulk of information about a tracked exit.

  Internal stuff of `OMG.Watcher.ExitProcessor`
  """

  alias OMG.Crypto
  alias OMG.State.Transaction
  alias OMG.Utxo
  alias OMG.Watcher.Event

  require Utxo

  @enforce_keys [
    :amount,
    :currency,
    :owner,
    :exit_id,
    :exiting_txbytes,
    :is_active,
    :eth_height,
    :root_chain_txhash
  ]
  defstruct @enforce_keys

  @type t :: %__MODULE__{
          amount: non_neg_integer(),
          currency: Crypto.address_t(),
          owner: Crypto.address_t(),
          exit_id: non_neg_integer(),
          # the transaction creating the exiting output
          exiting_txbytes: Transaction.tx_bytes(),
          # this means the exit has been first seen active. If false, it won't be considered harmful
          is_active: boolean(),
          eth_height: pos_integer(),
          root_chain_txhash: Crypto.hash_t() | nil
        }

  @spec new(map(), map()) :: t()
  def new(
        contract_status,
        %{
          eth_height: eth_height,
          call_data: %{output_tx: txbytes},
          exit_id: exit_id,
          root_chain_txhash: root_chain_txhash
        } = exit_event
      ) do
    Utxo.position(_, _, oindex) = utxo_pos_for(exit_event)
    {:ok, raw_tx} = Transaction.decode(txbytes)

    %{amount: amount, currency: currency, owner: owner} = raw_tx |> Transaction.get_outputs() |> Enum.at(oindex)

    do_new(contract_status,
      amount: amount,
      currency: currency,
      owner: owner,
      exit_id: exit_id,
      exiting_txbytes: txbytes,
      eth_height: eth_height,
      root_chain_txhash: root_chain_txhash
    )
  end

  def new_key(_contract_status, exit_info),
    do: utxo_pos_for(exit_info)

  defp utxo_pos_for(%{call_data: %{utxo_pos: utxo_pos_enc}} = _exit_info),
    do: Utxo.Position.decode!(utxo_pos_enc)

  @spec do_new(map(), list(map())) :: t()
  defp do_new(contract_status, fields) do
    fields = Keyword.put_new(fields, :is_active, parse_contract_exit_status(contract_status))
    struct!(__MODULE__, fields)
  end

  @spec make_event_data(Event.module_t(), Utxo.Position.t(), t()) :: struct()
  def make_event_data(type, position, exit_info) do
    struct(
      type,
      exit_info |> Map.from_struct() |> Map.put(:utxo_pos, Utxo.Position.encode(position))
    )
  end

  # NOTE: we have no migrations, so we handle data compatibility here (make_db_update/1 and from_db_kv/1), OMG-421
  @spec make_db_update({Utxo.Position.t(), t()}) :: Utxo.Position.db_t()
  def make_db_update({position, exit_info}) do
    value = %{
      amount: exit_info.amount,
      currency: exit_info.currency,
      owner: exit_info.owner,
      exit_id: exit_info.exit_id,
      exiting_txbytes: exit_info.exiting_txbytes,
      is_active: exit_info.is_active,
      eth_height: exit_info.eth_height,
      root_chain_txhash: exit_info.root_chain_txhash
    }

    {:put, :exit_info, {Utxo.Position.to_db_key(position), value}}
  end

  @spec from_db_kv({Utxo.Position.db_t(), t()}) :: Utxo.Position.t()
  def from_db_kv({db_utxo_pos, exit_info}) do
    # mapping is used in case of changes in data structure
    value = %{
      amount: exit_info.amount,
      currency: exit_info.currency,
      owner: exit_info.owner,
      exit_id: exit_info.exit_id,
      exiting_txbytes: exit_info.exiting_txbytes,
      is_active: exit_info.is_active,
      eth_height: exit_info.eth_height,
      # defaults value to nil if non-existent in the DB.
<<<<<<< HEAD
      root_chain_txhash: Map.get(exit_info, :root_chain_txhash, nil)
=======
      root_chain_txhash: Map.get(exit_info, :root_chain_txhash)
>>>>>>> ed9b1fc1
    }

    {Utxo.Position.from_db_key(db_utxo_pos), struct!(__MODULE__, value)}
  end

  # processes the return value of `Eth.get_standard_exit_structs(exit_ids)`
  # `exitable` will be `false` if the exit was challenged
  # `exitable` will be `false` ALONG WITH the whole tuple holding zeroees, if the exit was processed successfully
  # **NOTE** one can only rely on the zero-nonzero of this data, since for processed exits this data will be all zeros
  defp parse_contract_exit_status({exitable, _, _, _, _, _}), do: exitable
end<|MERGE_RESOLUTION|>--- conflicted
+++ resolved
@@ -126,11 +126,7 @@
       is_active: exit_info.is_active,
       eth_height: exit_info.eth_height,
       # defaults value to nil if non-existent in the DB.
-<<<<<<< HEAD
-      root_chain_txhash: Map.get(exit_info, :root_chain_txhash, nil)
-=======
       root_chain_txhash: Map.get(exit_info, :root_chain_txhash)
->>>>>>> ed9b1fc1
     }
 
     {Utxo.Position.from_db_key(db_utxo_pos), struct!(__MODULE__, value)}
