--- conflicted
+++ resolved
@@ -150,11 +150,7 @@
             utxo_pos: pos_integer(),
             eth_height: pos_integer(),
             name: atom(),
-<<<<<<< HEAD
-            root_chain_txhash: Crypto.hash_t()
-=======
             root_chain_txhash: Crypto.hash_t() | nil
->>>>>>> ed9b1fc1
           }
   end
 
@@ -182,11 +178,7 @@
             utxo_pos: pos_integer(),
             eth_height: pos_integer(),
             name: atom(),
-<<<<<<< HEAD
-            root_chain_txhash: Crypto.hash_t()
-=======
             root_chain_txhash: Crypto.hash_t() | nil
->>>>>>> ed9b1fc1
           }
   end
 
