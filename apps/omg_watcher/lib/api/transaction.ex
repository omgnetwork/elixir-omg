# Copyright 2018 OmiseGO Pte Ltd
#
# Licensed under the Apache License, Version 2.0 (the "License");
# you may not use this file except in compliance with the License.
# You may obtain a copy of the License at
#
#     http://www.apache.org/licenses/LICENSE-2.0
#
# Unless required by applicable law or agreed to in writing, software
# distributed under the License is distributed on an "AS IS" BASIS,
# WITHOUT WARRANTIES OR CONDITIONS OF ANY KIND, either express or implied.
# See the License for the specific language governing permissions and
# limitations under the License.

defmodule OMG.Watcher.API.Transaction do
  @moduledoc """
  Module provides API for transactions
  """

  alias OMG.API.State.Transaction
  alias OMG.API.Utxo
  alias OMG.Watcher.DB

  require Utxo

  @type in_flight_exit() :: %{
          in_flight_tx: binary(),
          input_txs: binary(),
          input_txs_inclusion_proofs: binary(),
          in_flight_tx_sigs: binary()
        }

<<<<<<< HEAD
=======
  @default_transactions_limit 200

>>>>>>> b4dd1915
  @doc """
  Retrieves a specific transaction by id
  """
  @spec get(binary()) :: nil | %DB.Transaction{}
  def get(transaction_id) do
    DB.Transaction.get(transaction_id)
  end

  @doc """
  Retrieves a list of transactions that:
   - (optionally) a given address is involved as input or output owner.
   - (optionally) belong to a given child block number

  Length of the list is limited by `limit` argument
  """
  @spec get_transactions(nil | OMG.API.Crypto.address_t(), nil | pos_integer(), pos_integer()) ::
          list(%DB.Transaction{})
  def get_transactions(address, blknum, limit) do
    limit = limit || @default_transactions_limit
    # TODO: implement pagination. Defend against fetching huge dataset.
    limit = min(limit, @default_transactions_limit)
    DB.Transaction.get_by_filters(address, blknum, limit)
  end

  @doc """
  Returns arguments for plasma contract function that starts in-flight exit for a given transaction.
  """
  @spec get_in_flight_exit(%Transaction.Signed{}) :: {:ok, in_flight_exit()} | {:error, atom}
  def get_in_flight_exit(tx) do
    with {:ok, {proofs, input_txs}} <- find_input_data(tx) do
      %Transaction.Signed{raw_tx: raw_tx, sigs: sigs} = tx

<<<<<<< HEAD
  def get_transactions(address, limit), do: DB.Transaction.get_by_address(address, limit)

  @doc """
  Returns arguments for plasma contract function that starts in-flight exit for a given transaction.
  """
  @spec get_in_flight_exit(%Transaction.Signed{}) :: {:ok, in_flight_exit()} | {:error, atom}
  def get_in_flight_exit(tx) do
    with {:ok, {proofs, input_txs}} <- find_input_data(tx) do
      %Transaction.Signed{raw_tx: raw_tx, sigs: sigs} = tx

=======
>>>>>>> b4dd1915
      raw_tx_bytes = Transaction.encode(raw_tx)
      input_txs = get_input_txs_for_rlp_encoding(input_txs)
      sigs = Enum.reduce(sigs, fn sig, acc -> acc <> sig end)
      proofs = Enum.reduce(proofs, fn proof, acc -> acc <> proof end)

      {:ok,
       %{
         in_flight_tx: raw_tx_bytes,
         input_txs: ExRLP.encode(input_txs),
         input_txs_inclusion_proofs: proofs,
         in_flight_tx_sigs: sigs
       }}
    end
  end

  defp find_input_data(%Transaction.Signed{raw_tx: raw_tx}) do
    result =
      raw_tx
      |> Transaction.get_inputs()
<<<<<<< HEAD
      |> Enum.map(fn utxo_pos ->
        case utxo_pos do
          Utxo.position(0, 0, 0) ->
            {<<>>, <<>>}

          _ ->
            with {:ok, %{proof: proof, txbytes: txbytes}} <- DB.TxOutput.compose_utxo_exit(utxo_pos),
                 do: {proof, txbytes}
        end
=======
      |> Enum.map(fn
        Utxo.position(0, 0, 0) ->
          {<<>>, <<>>}

        utxo_pos ->
          with {:ok, %{proof: proof, txbytes: txbytes}} <- DB.TxOutput.compose_utxo_exit(utxo_pos),
               do: {proof, txbytes}
>>>>>>> b4dd1915
      end)

    result
    |> Enum.any?(&match?({:error, :utxo_not_found}, &1))
    |> case do
      true -> {:error, :tx_for_input_not_found}
      false -> {:ok, Enum.unzip(result)}
    end
  end

  defp get_input_txs_for_rlp_encoding(input_txs) do
    input_txs
    |> Enum.map(&ExRLP.decode/1)
    |> Enum.map(fn
      nil -> ""
      input_tx -> input_tx
    end)
  end
end<|MERGE_RESOLUTION|>--- conflicted
+++ resolved
@@ -30,11 +30,8 @@
           in_flight_tx_sigs: binary()
         }
 
-<<<<<<< HEAD
-=======
   @default_transactions_limit 200
 
->>>>>>> b4dd1915
   @doc """
   Retrieves a specific transaction by id
   """
@@ -67,19 +64,6 @@
     with {:ok, {proofs, input_txs}} <- find_input_data(tx) do
       %Transaction.Signed{raw_tx: raw_tx, sigs: sigs} = tx
 
-<<<<<<< HEAD
-  def get_transactions(address, limit), do: DB.Transaction.get_by_address(address, limit)
-
-  @doc """
-  Returns arguments for plasma contract function that starts in-flight exit for a given transaction.
-  """
-  @spec get_in_flight_exit(%Transaction.Signed{}) :: {:ok, in_flight_exit()} | {:error, atom}
-  def get_in_flight_exit(tx) do
-    with {:ok, {proofs, input_txs}} <- find_input_data(tx) do
-      %Transaction.Signed{raw_tx: raw_tx, sigs: sigs} = tx
-
-=======
->>>>>>> b4dd1915
       raw_tx_bytes = Transaction.encode(raw_tx)
       input_txs = get_input_txs_for_rlp_encoding(input_txs)
       sigs = Enum.reduce(sigs, fn sig, acc -> acc <> sig end)
@@ -99,17 +83,6 @@
     result =
       raw_tx
       |> Transaction.get_inputs()
-<<<<<<< HEAD
-      |> Enum.map(fn utxo_pos ->
-        case utxo_pos do
-          Utxo.position(0, 0, 0) ->
-            {<<>>, <<>>}
-
-          _ ->
-            with {:ok, %{proof: proof, txbytes: txbytes}} <- DB.TxOutput.compose_utxo_exit(utxo_pos),
-                 do: {proof, txbytes}
-        end
-=======
       |> Enum.map(fn
         Utxo.position(0, 0, 0) ->
           {<<>>, <<>>}
@@ -117,7 +90,6 @@
         utxo_pos ->
           with {:ok, %{proof: proof, txbytes: txbytes}} <- DB.TxOutput.compose_utxo_exit(utxo_pos),
                do: {proof, txbytes}
->>>>>>> b4dd1915
       end)
 
     result
