--- conflicted
+++ resolved
@@ -13,13 +13,8 @@
   url: {:system, "DATABASE_URL", "postgres://omisego_dev:omisego_dev@localhost/omisego_test"}
 
 config :omg_watcher,
-<<<<<<< HEAD
-  exit_processor_sla_margin: 3,
-=======
   # NOTE: can't be made shorter. At 3 it sometimes causes :unchallenged_exit because `geth --dev` is too fast
   exit_processor_sla_margin: 5,
-  exit_processor_validation_interval_ms: 50,
->>>>>>> 836922f5
   maximum_block_withholding_time_ms: 6_000,
   block_getter_height_sync_interval_ms: 50,
   exit_finality_margin: 1