use Mix.Config

# We don't run a server during test. If one is required,
# you can enable the server option below.
config :omisego_watcher, OmiseGOWatcherWeb.Endpoint,
  http: [port: 4001],
  server: false

# Print only warnings and errors during test
config :logger, level: :error

# Configure your database
<<<<<<< HEAD
# config :omisego_watcher, OmiseGOWatcher.Repo,
#   adapter: Sqlite.Ecto2,
#   database: "ecto_simple.sqlite3"

config :omisego_watcher, OmiseGOWatcher.Repo,
  pool: Ecto.Adapters.SQL.Sandbox


# Configure your database
  config :omisego_watcher, OmiseGOWatcher.Repo,
    adapter: Ecto.Adapters.Postgres,
    username: "omisego",
    password: "12345678",
    database: "test_development",
    hostname: "localhost",
    pool_size: 10
=======
config :omisego_watcher, OmiseGOWatcher.Repo,
  adapter: Sqlite.Ecto2,
  database: "/tmp/omisego/ecto_simple_" <> Integer.to_string(:rand.uniform(10_000_000)) <> ".sqlite3"

config :omisego_watcher, OmiseGOWatcher.Repo, pool: Ecto.Adapters.SQL.Sandbox
>>>>>>> 1d1a3999
<|MERGE_RESOLUTION|>--- conflicted
+++ resolved
@@ -10,27 +10,8 @@
 config :logger, level: :error
 
 # Configure your database
-<<<<<<< HEAD
-# config :omisego_watcher, OmiseGOWatcher.Repo,
-#   adapter: Sqlite.Ecto2,
-#   database: "ecto_simple.sqlite3"
-
-config :omisego_watcher, OmiseGOWatcher.Repo,
-  pool: Ecto.Adapters.SQL.Sandbox
-
-
-# Configure your database
-  config :omisego_watcher, OmiseGOWatcher.Repo,
-    adapter: Ecto.Adapters.Postgres,
-    username: "omisego",
-    password: "12345678",
-    database: "test_development",
-    hostname: "localhost",
-    pool_size: 10
-=======
 config :omisego_watcher, OmiseGOWatcher.Repo,
   adapter: Sqlite.Ecto2,
   database: "/tmp/omisego/ecto_simple_" <> Integer.to_string(:rand.uniform(10_000_000)) <> ".sqlite3"
 
-config :omisego_watcher, OmiseGOWatcher.Repo, pool: Ecto.Adapters.SQL.Sandbox
->>>>>>> 1d1a3999
+config :omisego_watcher, OmiseGOWatcher.Repo, pool: Ecto.Adapters.SQL.Sandbox