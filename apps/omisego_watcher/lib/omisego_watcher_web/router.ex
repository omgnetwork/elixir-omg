--- conflicted
+++ resolved
@@ -5,14 +5,9 @@
     plug(:accepts, ["json"])
   end
 
-<<<<<<< HEAD
   scope "/account/utxo", OmiseGOWatcherWeb do
     get "/", Controller.Utxo, :available
     get "/compose_exit", Controller.Utxo, :compose_utxo_exit
-=======
-  scope "/", OmiseGOWatcherWeb do
-    get("/account/utxo", Controller.Utxo, :available)
->>>>>>> 1d1a3999
   end
 
   scope "/transactions", OmiseGOWatcherWeb do
