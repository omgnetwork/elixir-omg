defmodule OmiseGOWatcher.TransactionDB do
  @moduledoc """
  Ecto Schema representing TransactionDB.
  """

  use Ecto.Schema

  import Ecto.Changeset
  import Ecto.Query, only: [from: 2]

  alias OmiseGO.API.Block
  alias OmiseGO.API.State.{Transaction, Transaction.Signed}
  alias OmiseGOWatcher.Repo

  @field_names [
    :txid,
    :blknum1,
    :txindex1,
    :oindex1,
    :blknum2,
    :txindex2,
    :oindex2,
    :newowner1,
    :amount1,
    :newowner2,
    :amount2,
    :fee,
    :txblknum,
    :txindex,
    :sig1,
    :sig2
  ]
  def field_names, do: @field_names

  @primary_key {:txid, :binary, []}
  @derive {Phoenix.Param, key: :txid}
  @derive {Poison.Encoder, except: [:__meta__]}
  schema "transactions" do
    field(:blknum1, :integer)
    field(:txindex1, :integer)
    field(:oindex1, :integer)

    field(:blknum2, :integer)
    field(:txindex2, :integer)
    field(:oindex2, :integer)

    field(:newowner1, :string)
    field(:amount1, :integer)

    field(:newowner2, :string)
    field(:amount2, :integer)

    field(:fee, :integer)

    field(:txblknum, :integer)
    field(:txindex, :integer)

    field(:sig1, :binary)
    field(:sig2, :binary)
  end

  def get(id) do
    __MODULE__
    |> Repo.get(id)
  end

<<<<<<< HEAD
  def find_by_txblknum(txblknum) do
    Repo.all(from(tr in __MODULE__, where: tr.txblknum == ^txblknum, select: tr))
  end

  def insert(%Block{transactions: transactions}, block_number) do
=======
  def insert(%Block{transactions: transactions, number: block_number}) do
>>>>>>> 1d1a3999
    transactions
    |> Stream.with_index()
    |> Stream.map(fn {%Signed{} = signed, txindex} ->
      signed
      |> Signed.signed_hash()
      |> insert(signed, block_number, txindex)
    end)
    |> Enum.to_list()
  end

  def insert(
        id,
        %Signed{
          raw_tx: %Transaction{} = transaction,
          sig1: sig1,
          sig2: sig2
        },
        block_number,
        txindex
      ) do
    %__MODULE__{
      txid: id,
      txblknum: block_number,
      txindex: txindex,
      sig1: sig1,
      sig2: sig2
    }
    |> Map.merge(Map.from_struct(transaction))
    |> Repo.insert()
  end

  def changeset(transaction_db, attrs) do
    transaction_db
    |> cast(attrs, @field_names)
    |> validate_required(@field_names)
  end
end<|MERGE_RESOLUTION|>--- conflicted
+++ resolved
@@ -64,15 +64,11 @@
     |> Repo.get(id)
   end
 
-<<<<<<< HEAD
   def find_by_txblknum(txblknum) do
     Repo.all(from(tr in __MODULE__, where: tr.txblknum == ^txblknum, select: tr))
   end
 
-  def insert(%Block{transactions: transactions}, block_number) do
-=======
-  def insert(%Block{transactions: transactions, number: block_number}) do
->>>>>>> 1d1a3999
+  def insert(%Block{transactions: transactions, number: block_number})  do
     transactions
     |> Stream.with_index()
     |> Stream.map(fn {%Signed{} = signed, txindex} ->
