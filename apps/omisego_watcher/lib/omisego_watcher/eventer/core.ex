defmodule OmiseGOWatcher.Eventer.Core do
  @moduledoc """
  Functional core of eventer
  """

  alias OmiseGO.API.State.Transaction
  alias OmiseGOWatcher.Eventer.Event

  @address_topic "address"

  @spec notify(any()) :: list({Event.t(), binary()})
  def notify(event_triggers) do
    Enum.flat_map(event_triggers, &get_events_with_topic(&1))
  end

  defp get_events_with_topic(event_trigger) do
    address_received_events = get_address_received_events(event_trigger)
<<<<<<< HEAD
    address_spent_events = get_address_spent_events(event_trigger)
    address_received_events ++ address_spent_events
  end


  defp get_address_spent_events(
         %{
           tx: %Transaction.Recovered{
             spender1: spender1,
             spender2: spender2
         }} = event_trigger
       ) do

    [spender1, spender2]
    |> Enum.filter(&Transaction.account_address?/1)
    |> Enum.map(&(create_address_spent_event(event_trigger, &1)))
    |> Enum.uniq()
  end

  defp create_address_spent_event(event_trigger, address) do
    subtopic = create_address_subtopic(address)
    {subtopic, Event.AddressSpent.name(), struct(Event.AddressSpent, event_trigger)}
  end


  defp get_address_received_events(
         %{
           tx: %Transaction.Recovered{
             signed_tx: %Transaction.Signed{raw_tx: %Transaction{newowner1: newowner1, newowner2: newowner2}}
           }
         } = event_trigger
       ) do
    [newowner1, newowner2]
    |> Enum.filter(&Transaction.account_address?/1)
    |> Enum.map(&create_address_received_event(event_trigger, &1))
    |> Enum.uniq()
  end

  defp create_address_received_event(event_trigger, address) do
    subtopic = create_address_subtopic(address)

    {subtopic, Event.AddressReceived.name(), struct(Event.AddressReceived, event_trigger)}
  end

  defp create_address_subtopic(address) do
    encoded_address = "0x" <> Base.encode16(address, case: :lower)
    create_subtopic(@address_topic, encoded_address)
  end

  defp create_subtopic(main_topic, subtopic), do: main_topic <> ":" <> subtopic

=======
    address_received_events
  end

  defp get_address_received_events(
         %{
           tx: %Transaction.Recovered{
             signed_tx: %Transaction.Signed{raw_tx: %Transaction{newowner1: newowner1, newowner2: newowner2}}
           }
         } = event_trigger
       ) do
    [newowner1, newowner2]
    |> Enum.filter(&Transaction.account_address?/1)
    |> Enum.map(&create_address_received_event(event_trigger, &1))
    |> Enum.uniq()
  end

  defp create_address_received_event(event_trigger, address) do
    encoded_address = "0x" <> Base.encode16(address, case: :lower)
    subtopic = create_subtopic(@address_topic, encoded_address)

    {subtopic, Event.AddressReceived.name(), struct(Event.AddressReceived, event_trigger)}
  end

  defp create_subtopic(main_topic, subtopic), do: main_topic <> ":" <> subtopic
>>>>>>> afb7742c
end<|MERGE_RESOLUTION|>--- conflicted
+++ resolved
@@ -15,18 +15,16 @@
 
   defp get_events_with_topic(event_trigger) do
     address_received_events = get_address_received_events(event_trigger)
-<<<<<<< HEAD
     address_spent_events = get_address_spent_events(event_trigger)
     address_received_events ++ address_spent_events
   end
-
 
   defp get_address_spent_events(
          %{
            tx: %Transaction.Recovered{
              spender1: spender1,
              spender2: spender2
-         }} = event_trigger
+           }} = event_trigger
        ) do
 
     [spender1, spender2]
@@ -39,7 +37,6 @@
     subtopic = create_address_subtopic(address)
     {subtopic, Event.AddressSpent.name(), struct(Event.AddressSpent, event_trigger)}
   end
-
 
   defp get_address_received_events(
          %{
@@ -66,31 +63,4 @@
   end
 
   defp create_subtopic(main_topic, subtopic), do: main_topic <> ":" <> subtopic
-
-=======
-    address_received_events
-  end
-
-  defp get_address_received_events(
-         %{
-           tx: %Transaction.Recovered{
-             signed_tx: %Transaction.Signed{raw_tx: %Transaction{newowner1: newowner1, newowner2: newowner2}}
-           }
-         } = event_trigger
-       ) do
-    [newowner1, newowner2]
-    |> Enum.filter(&Transaction.account_address?/1)
-    |> Enum.map(&create_address_received_event(event_trigger, &1))
-    |> Enum.uniq()
-  end
-
-  defp create_address_received_event(event_trigger, address) do
-    encoded_address = "0x" <> Base.encode16(address, case: :lower)
-    subtopic = create_subtopic(@address_topic, encoded_address)
-
-    {subtopic, Event.AddressReceived.name(), struct(Event.AddressReceived, event_trigger)}
-  end
-
-  defp create_subtopic(main_topic, subtopic), do: main_topic <> ":" <> subtopic
->>>>>>> afb7742c
 end