--- conflicted
+++ resolved
@@ -23,11 +23,9 @@
   defp get_address_spent_events(
          %{
            tx: %Transaction.Recovered{
-             raw_tx: %Transaction{},
              spender1: spender1,
              spender2: spender2
-           }
-         } = event_trigger
+         }} = event_trigger
        ) do
 
     [spender1, spender2]
@@ -45,14 +43,7 @@
   defp get_address_received_events(
          %{
            tx: %Transaction.Recovered{
-<<<<<<< HEAD
-             raw_tx: %Transaction{
-               newowner1: newowner1,
-               newowner2: newowner2
-             }
-=======
              signed_tx: %Transaction.Signed{raw_tx: %Transaction{newowner1: newowner1, newowner2: newowner2}}
->>>>>>> 372af4f3
            }
          } = event_trigger
        ) do
