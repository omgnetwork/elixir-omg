defmodule OmiseGOWatcher.Eventer.Core do
  @moduledoc """
  Functional core of eventer
  """

  alias OmiseGO.API.State.Transaction
  alias OmiseGOWatcher.Eventer.Event

<<<<<<< HEAD
  @address_topic "address"
  @byzantine_topic "byzantine"
=======
  @transfer_topic "transfer"
>>>>>>> b5a6ff9c

  @spec prepare_events(any()) :: list({String.t(), String.t(), Event.t()})
  def prepare_events(event_triggers) do
    Enum.flat_map(event_triggers, &get_events_with_topic(&1))
  end

  @spec prepare_event(Event.t()) :: {String.t(), String.t(), Event.t()}
  def prepare_event(event) do
    get_event_with_topic(event)
  end

  defp get_event_with_topic(%Event.InvalidBlock{} = event) do
    {@byzantine_topic, Event.InvalidBlock.name(), event}
  end

  defp get_event_with_topic(%Event.BlockWithHolding{} = event) do
    {@byzantine_topic, Event.BlockWithHolding.name(), event}
  end

  defp get_events_with_topic(event_trigger) do
    get_address_received_events(event_trigger) ++ get_address_spent_events(event_trigger)
  end

  defp get_address_spent_events(
         %{
           tx: %Transaction.Recovered{
             spender1: spender1,
             spender2: spender2
           }
         } = event_trigger
       ) do
    [spender1, spender2]
    |> Enum.filter(&Transaction.account_address?/1)
    |> Enum.map(&create_address_spent_event(event_trigger, &1))
    |> Enum.uniq()
  end

  defp create_address_spent_event(event_trigger, address) do
    subtopic = create_transfer_subtopic(address)
    {subtopic, Event.AddressSpent.name(), struct(Event.AddressSpent, event_trigger)}
  end

  defp get_address_received_events(
         %{
           tx: %Transaction.Recovered{
             signed_tx: %Transaction.Signed{raw_tx: %Transaction{newowner1: newowner1, newowner2: newowner2}}
           }
         } = event_trigger
       ) do
    [newowner1, newowner2]
    |> Enum.filter(&Transaction.account_address?/1)
    |> Enum.map(&create_address_received_event(event_trigger, &1))
    |> Enum.uniq()
  end

  defp create_address_received_event(event_trigger, address) do
    subtopic = create_transfer_subtopic(address)

    {subtopic, Event.AddressReceived.name(), struct(Event.AddressReceived, event_trigger)}
  end

  defp create_transfer_subtopic(address) do
    encoded_address = "0x" <> Base.encode16(address, case: :lower)
    create_subtopic(@transfer_topic, encoded_address)
  end

  defp create_subtopic(main_topic, subtopic), do: main_topic <> ":" <> subtopic
end<|MERGE_RESOLUTION|>--- conflicted
+++ resolved
@@ -6,12 +6,8 @@
   alias OmiseGO.API.State.Transaction
   alias OmiseGOWatcher.Eventer.Event
 
-<<<<<<< HEAD
-  @address_topic "address"
+  @transfer_topic "transfer"
   @byzantine_topic "byzantine"
-=======
-  @transfer_topic "transfer"
->>>>>>> b5a6ff9c
 
   @spec prepare_events(any()) :: list({String.t(), String.t(), Event.t()})
   def prepare_events(event_triggers) do
