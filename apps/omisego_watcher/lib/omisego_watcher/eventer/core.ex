defmodule OmiseGOWatcher.Eventer.Core do
  @moduledoc """
  Functional core of eventer
  """

  alias OmiseGO.API.State.Transaction
  alias OmiseGOWatcher.Eventer.Event

  @address_topic "address"
  @byzantine_topic "byzantine"

  @spec prepare_events(any()) :: list({String.t(), String.t(), Event.t()})
  def prepare_events(event_triggers) do
    Enum.flat_map(event_triggers, &get_events_with_topic(&1))
  end

  @spec prepare_event(Event.t()) :: {String.t(), String.t(), Event.t()}
  def prepare_event(event) do
    get_event_with_topic(event)
  end

  defp get_event_with_topic(%Event.BlockWithHolding{} = event) do
      {@byzantine_topic, Event.BlockWithHolding.name(), event}
  end

  defp get_events_with_topic(event_trigger) do
<<<<<<< HEAD
    address_received_events = get_address_received_events(event_trigger)
    address_spent_events = get_address_spent_events(event_trigger)
    address_received_events ++ address_spent_events
=======
    get_address_received_events(event_trigger) ++ get_address_spent_events(event_trigger)
>>>>>>> beb5ebef
  end

  defp get_address_spent_events(
         %{
           tx: %Transaction.Recovered{
             spender1: spender1,
             spender2: spender2
           }
         } = event_trigger
       ) do
    [spender1, spender2]
    |> Enum.filter(&Transaction.account_address?/1)
    |> Enum.map(&create_address_spent_event(event_trigger, &1))
    |> Enum.uniq()
  end

  defp create_address_spent_event(event_trigger, address) do
    subtopic = create_address_subtopic(address)
    {subtopic, Event.AddressSpent.name(), struct(Event.AddressSpent, event_trigger)}
  end

  defp get_address_received_events(
         %{
           tx: %Transaction.Recovered{
             signed_tx: %Transaction.Signed{raw_tx: %Transaction{newowner1: newowner1, newowner2: newowner2}}
           }
         } = event_trigger
       ) do
    [newowner1, newowner2]
    |> Enum.filter(&Transaction.account_address?/1)
    |> Enum.map(&create_address_received_event(event_trigger, &1))
    |> Enum.uniq()
  end

  defp create_address_received_event(event_trigger, address) do
    subtopic = create_address_subtopic(address)

    {subtopic, Event.AddressReceived.name(), struct(Event.AddressReceived, event_trigger)}
  end

  defp create_address_subtopic(address) do
    encoded_address = "0x" <> Base.encode16(address, case: :lower)
    create_subtopic(@address_topic, encoded_address)
  end

  defp create_subtopic(main_topic, subtopic), do: main_topic <> ":" <> subtopic
end<|MERGE_RESOLUTION|>--- conflicted
+++ resolved
@@ -20,17 +20,11 @@
   end
 
   defp get_event_with_topic(%Event.BlockWithHolding{} = event) do
-      {@byzantine_topic, Event.BlockWithHolding.name(), event}
+    {@byzantine_topic, Event.BlockWithHolding.name(), event}
   end
 
   defp get_events_with_topic(event_trigger) do
-<<<<<<< HEAD
-    address_received_events = get_address_received_events(event_trigger)
-    address_spent_events = get_address_spent_events(event_trigger)
-    address_received_events ++ address_spent_events
-=======
     get_address_received_events(event_trigger) ++ get_address_spent_events(event_trigger)
->>>>>>> beb5ebef
   end
 
   defp get_address_spent_events(
