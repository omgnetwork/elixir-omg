defmodule OmiseGOWatcher.Eventer.Event do
<<<<<<< HEAD
  @type t :: OmiseGOWatcher.Eventer.Event.AddressReceived.t() |
             OmiseGOWatcher.Eventer.Event.InvalidBlock.t() |
             OmiseGOWatcher.Eventer.Event.BlockWithHolding.t() |
             OmiseGOWatcher.Eventer.Event.InvalidExit.t()
=======
  alias OmiseGO.API.State.Transaction

  @type t :: OmiseGOWatcher.Eventer.Event.AddressReceived.t()
>>>>>>> 794103cc

  defmodule AddressReceived do
    @moduledoc """
    Notifies about received funds by particular address
    """

    def name, do: "address_received"

    defstruct [:tx, :child_blknum, :child_block_hash, :submited_at_ethheight]

    @type t :: %AddressReceived{
<<<<<<< HEAD
                 tx: any()
               }
=======
            tx: Transaction.Recovered.t(),
            child_blknum: integer(),
            child_block_hash: <<_::768>>,
            submited_at_ethheight: integer()
          }
  end

  defmodule AddressSpent do
    @moduledoc """
    Notifies about spent funds by particular address
    """

    def name, do: "address_spent"

    defstruct [:tx, :child_blknum, :child_block_hash, :submited_at_ethheight]

    @type t :: %AddressSpent{
            tx: Transaction.Recovered.t(),
            child_blknum: integer(),
            child_block_hash: <<_::768>>,
            submited_at_ethheight: integer()
          }
>>>>>>> 794103cc
  end

  defmodule InvalidBlock do
    @moduledoc """
    Notifies about invalid block
    """

    def name, do: "invalid_block"

    defstruct []

    @type t :: %InvalidBlock{}
  end

  defmodule BlockWithHolding do
    @moduledoc """
    Notifies about block-withholding
    """

    def name, do: "block_withholding"

    defstruct [:blknum]

    @type t :: %BlockWithHolding{
                blknum: pos_integer
               }
  end

  defmodule InvalidExit do
    @moduledoc """
    Notifies about invalid exit
    """

    def name, do: "invalid_exit"

    defstruct []

    @type t :: %InvalidExit{}
  end

end<|MERGE_RESOLUTION|>--- conflicted
+++ resolved
@@ -1,14 +1,10 @@
 defmodule OmiseGOWatcher.Eventer.Event do
-<<<<<<< HEAD
+  alias OmiseGO.API.State.Transaction
+
   @type t :: OmiseGOWatcher.Eventer.Event.AddressReceived.t() |
              OmiseGOWatcher.Eventer.Event.InvalidBlock.t() |
              OmiseGOWatcher.Eventer.Event.BlockWithHolding.t() |
              OmiseGOWatcher.Eventer.Event.InvalidExit.t()
-=======
-  alias OmiseGO.API.State.Transaction
-
-  @type t :: OmiseGOWatcher.Eventer.Event.AddressReceived.t()
->>>>>>> 794103cc
 
   defmodule AddressReceived do
     @moduledoc """
@@ -20,10 +16,6 @@
     defstruct [:tx, :child_blknum, :child_block_hash, :submited_at_ethheight]
 
     @type t :: %AddressReceived{
-<<<<<<< HEAD
-                 tx: any()
-               }
-=======
             tx: Transaction.Recovered.t(),
             child_blknum: integer(),
             child_block_hash: <<_::768>>,
@@ -46,7 +38,6 @@
             child_block_hash: <<_::768>>,
             submited_at_ethheight: integer()
           }
->>>>>>> 794103cc
   end
 
   defmodule InvalidBlock do
