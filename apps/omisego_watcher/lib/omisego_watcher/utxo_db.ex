defmodule OmiseGOWatcher.UtxoDB do
  @moduledoc """
  Ecto schema for utxo
  """
  use Ecto.Schema

  alias OmiseGO.API.{Block, Crypto}
<<<<<<< HEAD
  alias OmiseGO.API.State.{Transaction, Transaction.Recovered}
=======
  alias OmiseGO.API.State.{Transaction, Transaction.Recovered, Transaction.Signed}
>>>>>>> 1e383ee1
  alias OmiseGOWatcher.Repo
  alias OmiseGOWatcher.TransactionDB

  import Ecto.Changeset
  import Ecto.Query, only: [from: 2]

  @field_names [:address, :amount, :blknum, :txindex, :oindex, :txbytes]
  def field_names, do: @field_names

  schema "utxos" do
    field(:address, :string)
    field(:amount, :integer)
    field(:blknum, :integer)
    field(:txindex, :integer)
    field(:oindex, :integer)
    field(:txbytes, :binary)
  end

  defp consume_transaction(
         %Recovered{raw_tx: %Transaction{} = transaction, signed_tx_bytes: signed_tx_bytes},
         txindex,
         block_number
       ) do
    make_utxo_db = fn transaction, number ->
      %__MODULE__{
        address: Map.get(transaction, :"newowner#{number}"),
        amount: Map.get(transaction, :"amount#{number}"),
        blknum: block_number,
        txindex: txindex,
        oindex: Map.get(transaction, :"oindex#{number}"),
        txbytes: signed_tx_bytes
      }
    end

    {Repo.insert(make_utxo_db.(transaction, 1)), Repo.insert(make_utxo_db.(transaction, 2))}
  end

  defp remove_utxo(%Recovered{
         raw_tx: %Transaction{} = transaction
       }) do
    remove_from = fn transaction, number ->
      blknum = Map.get(transaction, :"blknum#{number}")
      txindex = Map.get(transaction, :"txindex#{number}")
      oindex = Map.get(transaction, :"oindex#{number}")

      elements_to_remove =
        from(
          utxoDb in __MODULE__,
          where: utxoDb.blknum == ^blknum and utxoDb.txindex == ^txindex and utxoDb.oindex == ^oindex
        )

      elements_to_remove |> Repo.delete_all()
    end

    {remove_from.(transaction, 1), remove_from.(transaction, 2)}
  end

  def consume_block(%Block{transactions: transactions, number: block_number}) do
    numbered_transactions = Stream.with_index(transactions)

    numbered_transactions
    |> Enum.map(fn {%Recovered{} = recovered, txindex} ->
      {remove_utxo(recovered), consume_transaction(recovered, txindex, block_number)}
    end)
  end

  @spec insert_deposits([
          %{owner: Crypto.address_t(), amount: non_neg_integer(), block_height: pos_integer()}
        ]) :: :ok
  def insert_deposits(deposits) do
    deposits
    |> Enum.each(fn deposit ->
      Repo.insert(%__MODULE__{
        address: deposit.owner,
        amount: deposit.amount,
        blknum: deposit.block_height,
        txindex: 0,
        oindex: 0,
        txbytes: <<>>
      })
    end)
  end

  def compose_utxo_exit(blknum, txindex, oindex) do
    txs = TransactionDB.find_by_txblknum(blknum)

    case Enum.any?(txs, fn tx -> tx.txindex == txindex end) do
      false -> {:error, :no_tx_for_given_blknum}
      true -> compose_utxo_exit(txs, blknum, txindex, oindex)
    end
  end

  def compose_utxo_exit(txs, blknum, txindex, oindex) do
    sorted_txs = Enum.sort_by(txs, & &1.txindex)

    recovered_txs = Enum.map_every(sorted_txs, 1, fn tx -> %Recovered{signed_tx_hash: tx.txid} end)

    block = %Block{transactions: recovered_txs}

    proof = Block.create_tx_proof(block, txindex)

    tx = Enum.at(sorted_txs, txindex)

    %{
      utxo_pos: calculate_utxo_pos(blknum, txindex, oindex),
      tx_bytes: Transaction.encode(tx),
      proof: proof,
      sigs: tx.sig1 <> tx.sig2
    }
  end

  defp calculate_utxo_pos(blknum, txindex, oindex) do
    blknum + txindex + oindex
  end

  def get_all, do: Repo.all(__MODULE__)

  @doc false
  def changeset(utxo_db, attrs) do
    utxo_db
    |> cast(attrs, @field_names)
    |> validate_required(@field_names)
  end
end<|MERGE_RESOLUTION|>--- conflicted
+++ resolved
@@ -5,11 +5,7 @@
   use Ecto.Schema
 
   alias OmiseGO.API.{Block, Crypto}
-<<<<<<< HEAD
   alias OmiseGO.API.State.{Transaction, Transaction.Recovered}
-=======
-  alias OmiseGO.API.State.{Transaction, Transaction.Recovered, Transaction.Signed}
->>>>>>> 1e383ee1
   alias OmiseGOWatcher.Repo
   alias OmiseGOWatcher.TransactionDB
 
