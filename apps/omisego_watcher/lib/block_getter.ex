defmodule OmiseGOWatcher.BlockGetter do
  @moduledoc """
  Checking if there are new block from child chain on ethereum.
  Checking if Block from child chain is valid
  Download new block from child chain and update State, TransactionDB, UtxoDB.
  """
  use GenServer
  alias OmiseGO.API.Block
  alias OmiseGO.API.State.Transaction
  alias OmiseGO.API.State.Transaction.{Recovered, Signed}
  alias OmiseGO.Eth
  alias OmiseGOWatcher.BlockGetter.Core
  alias OmiseGOWatcher.UtxoDB
  alias OmiseGOWatcher.Eventer
  alias OmiseGOWatcher.Eventer.Event

  require Logger

  @spec get_block(pos_integer()) :: {:ok, Block.t()}
  def get_block(number) do
    with {:ok, {hash, _time}} <- Eth.get_child_chain(number),
         {:ok, json_block} <- OmiseGO.JSONRPC.Client.call(:get_block, %{hash: hash}) do
      if {:ok, hash} == Base.decode16(json_block["hash"]),
        do: Core.decode_validate_block(Map.put(json_block, "number", number)),
        else: {:error, :block_hash}
    end
  end

  def consume_block(%Block{transactions: transactions, number: blknum} = block) do
    # TODO add check in UtxoDB after deposit handle correctly
    state_exec =
      for %Recovered{signed_tx: %Signed{raw_tx: %Transaction{cur12: cur12}}} = tx <- transactions,
          do: OmiseGO.API.State.exec(tx, %{cur12 => 0})

    OmiseGO.API.State.close_block(Application.get_env(:omisego_eth, :child_block_interval))

    with nil <- Enum.find(state_exec, &(!match?({:ok, {_, _, _}}, &1))),
         response <- OmiseGOWatcher.TransactionDB.insert(block),
         nil <- Enum.find(response, &(!match?({:ok, _}, &1))),
         _ <- UtxoDB.consume_block(block),
         _ = Logger.info(fn -> "Consumed block \##{inspect(blknum)}" end),
         do: :ok
  end

  def start_link(_args) do
    GenServer.start_link(__MODULE__, :ok, name: __MODULE__)
  end

  def init(_opts) do
    {:ok, block_number} = OmiseGO.DB.child_top_block_number()
    child_block_interval = Application.get_env(:omisego_eth, :child_block_interval)
    {:ok, _} = :timer.send_after(0, self(), :producer)

    {:ok, Core.init(block_number, child_block_interval)}
  end

  # TODO get_height used in tests instead of an event system, remove when event system is here
  def handle_call(:get_height, _from, state) do
    {:reply, state.last_consumed_block, state}
  end

  def handle_info(:producer, state) do
    {:ok, next_child} = Eth.get_current_child_block()

    {new_state, blocks_numbers} = Core.get_new_blocks_numbers(state, next_child)
    _ = Logger.info(fn -> "Child chain seen at block \##{next_child}. Getting blocks #{inspect(blocks_numbers)}" end)
    :ok = run_block_get_task(blocks_numbers)

    {:ok, _} = :timer.send_after(2_000, self(), :producer)
    {:noreply, new_state}
  end

<<<<<<< HEAD
  def handle_info({_ref, {:got_block_failure, blknum}}, state) do
    with  {:ok, new_state} <- Core.add_potential_block_withholding(state, blknum) do
      receive do
      after
        state.potential_block_withholding_delay_time ->
          Task.async(
            fn -> case get_block(blknum) do
                    {:ok, block} ->
                      Core.remove_potential_block_withholding(state, blknum)
                      {:got_block_success, block}
                    {:error, _} -> {:got_block_failure, blknum}
                  end
            end
          )
      end
      {:noreply, new_state}
    else
      {:error, :block_withholding, blknum} ->
        Eventer.emit_event(%Event.BlockWithHolding{blknum: blknum})
        {:stop, {:block_withholding, blknum}, state}
    end

  end

  def handle_info({_ref, {:got_block_success, %Block{} = block}}, state) do
=======
  def handle_info({_ref, {:got_block, {:ok, %Block{number: blknum, transactions: txs, hash: hash} = block}}}, state) do
>>>>>>> 794103cc
    {:ok, state} = Core.add_block(state, block)
    {new_state, blocks_to_consume} = Core.get_blocks_to_consume(state)

    {:ok, next_child} = Eth.get_current_child_block()

    {new_state, blocks_numbers} = Core.get_new_blocks_numbers(new_state, next_child)

    _ =
      Logger.info(fn ->
        "Received block \##{inspect(blknum)} #{hash |> Base.encode16() |> Binary.drop(-48)}... with #{length(txs)} txs." <>
          " Child chain seen at block \##{next_child}. Getting blocks #{inspect(blocks_numbers)}"
      end)

    :ok = run_block_get_task(blocks_numbers)

<<<<<<< HEAD
    :ok = blocks_to_consume
          |> Enum.each(&consume_block/1)
=======
    :ok =
      blocks_to_consume
      |> Enum.each(&(:ok = consume_block(&1)))

>>>>>>> 794103cc
    {:noreply, new_state}
  end

  def handle_info({_ref, {:got_block, {:error, :block_hash}}}, state) do
    _ = Logger.error(fn -> "Received block with mismatching hash, stopping BlockGetter" end)
    {:stop, :normal, state}
  end

  def handle_info({:DOWN, _ref, :process, _pid, :normal} = _process, state), do: {:noreply, state}

  defp run_block_get_task(blocks_numbers) do
    blocks_numbers
    |> Enum.each(
         # captures the result in handle_info/2 with got_block_success atom and handle_info/3 with got_block_failure atom
         &Task.async(
           fn -> case get_block(&1) do
                   {:ok, block} -> {:got_block_success, block}
                   {:error, _} -> {:got_block_failure, &1}
                 end
           end
         )
       )
  end
end<|MERGE_RESOLUTION|>--- conflicted
+++ resolved
@@ -70,7 +70,6 @@
     {:noreply, new_state}
   end
 
-<<<<<<< HEAD
   def handle_info({_ref, {:got_block_failure, blknum}}, state) do
     with  {:ok, new_state} <- Core.add_potential_block_withholding(state, blknum) do
       receive do
@@ -95,10 +94,7 @@
 
   end
 
-  def handle_info({_ref, {:got_block_success, %Block{} = block}}, state) do
-=======
-  def handle_info({_ref, {:got_block, {:ok, %Block{number: blknum, transactions: txs, hash: hash} = block}}}, state) do
->>>>>>> 794103cc
+  def handle_info({_ref, {:got_block_success, %Block{number: blknum, transactions: txs, hash: hash} = block}}, state) do
     {:ok, state} = Core.add_block(state, block)
     {new_state, blocks_to_consume} = Core.get_blocks_to_consume(state)
 
@@ -114,15 +110,10 @@
 
     :ok = run_block_get_task(blocks_numbers)
 
-<<<<<<< HEAD
-    :ok = blocks_to_consume
-          |> Enum.each(&consume_block/1)
-=======
     :ok =
       blocks_to_consume
       |> Enum.each(&(:ok = consume_block(&1)))
 
->>>>>>> 794103cc
     {:noreply, new_state}
   end
 
