defmodule OmiseGOWatcher.BlockGetter.Core do
  @moduledoc false

  alias OmiseGO.API
  alias OmiseGO.API.Block
  alias OmiseGO.API.State.Transaction

  defmodule PotentialWithholding do
    @moduledoc false

    defstruct [:blknum]

    @type t :: %__MODULE__{
                 blknum: pos_integer
               }
  end

  defstruct [
    :last_consumed_block,
    :started_height_block,
    :block_interval,
    :waiting_for_blocks,
    :maximum_number_of_pending_blocks,
    :block_to_consume,
    :potential_block_withholdings,
    :maximum_block_withholding_time,
    :potential_block_withholding_delay_time
  ]

  @type t() :: %__MODULE__{
          last_consumed_block: non_neg_integer,
          started_height_block: non_neg_integer,
          block_interval: pos_integer,
          waiting_for_blocks: non_neg_integer,
          maximum_number_of_pending_blocks: pos_integer,
          block_to_consume: %{
            non_neg_integer => OmiseGO.API.Block.t()
          },
          potential_block_withholdings: %{
            non_neg_integer => pos_integer
          },
          maximum_block_withholding_time: pos_integer,
          potential_block_withholding_delay_time: pos_integer
        }

  @type block_error() ::
          :incorrect_hash
          | :bad_returned_hash
          | API.Core.recover_tx_error()

  @spec init(non_neg_integer, pos_integer, pos_integer) :: %__MODULE__{}
  def init(
        block_number,
        child_block_interval,
        maximum_number_of_pending_blocks \\ 10,
        maximum_block_withholding_time \\ 0,
        potential_block_withholding_delay_time \\ 0
      ) do
    %__MODULE__{
      last_consumed_block: block_number,
      started_height_block: block_number,
      block_interval: child_block_interval,
      waiting_for_blocks: 0,
      maximum_number_of_pending_blocks: maximum_number_of_pending_blocks,
      block_to_consume: %{},
      potential_block_withholdings: %{},
      maximum_block_withholding_time: maximum_block_withholding_time,
      potential_block_withholding_delay_time: potential_block_withholding_delay_time
    }
  end

  @doc """
   Returns additional blocks number on which the Core will be waiting.
   The number of expected block is limited by maximum_number_of_pending_blocks.
  """
  @spec get_new_blocks_numbers(%__MODULE__{}, non_neg_integer) :: {%__MODULE__{}, list(non_neg_integer)}
  def get_new_blocks_numbers(
        %__MODULE__{
          started_height_block: started_height_block,
          block_interval: block_interval,
          waiting_for_blocks: waiting_for_blocks,
          potential_block_withholdings: potential_block_withholdings,
          maximum_number_of_pending_blocks: maximum_number_of_pending_blocks
        } = state,
        next_child
      ) do
    first_block_number = started_height_block + block_interval
    empty_slot = maximum_number_of_pending_blocks - waiting_for_blocks

    blocks_numbers =
      first_block_number
      |> Stream.iterate(&(&1 + block_interval))
      |> Stream.take_while(&(&1 < next_child))
      |> Enum.take(empty_slot)

    {
      %{
        state
        | waiting_for_blocks: length(blocks_numbers) + waiting_for_blocks,
          started_height_block: hd(Enum.take([started_height_block] ++ blocks_numbers, -1))
      },
      blocks_numbers
    }
  end

  @doc """
  Add block to \"block to consume\" tick off the block from pending blocks.
  Returns the consumable, contiguous list of ordered blocks
  """
  @spec got_block(%__MODULE__{}, OmiseGO.API.Block.t()) ::
          {:ok, %__MODULE__{}, list(OmiseGO.API.Block.t())} | {:error, :duplicate | :unexpected_blok}
  def got_block(
        %__MODULE__{
          block_to_consume: block_to_consume,
          waiting_for_blocks: waiting_for_blocks,
          started_height_block: started_height_block,
          last_consumed_block: last_consumed_block,
          potential_block_withholdings: potential_block_withholdings
        } = state,
        %{number: number} = block
      ) do
    with :ok <- if(Map.has_key?(block_to_consume, number), do: :duplicate, else: :ok),
         :ok <- if(last_consumed_block < number and number <= started_height_block, do: :ok, else: :unexpected_blok) do
      state1 = %{
        state
        | block_to_consume: Map.put(block_to_consume, number, block),
          waiting_for_blocks: waiting_for_blocks - 1
      }

      {state2, list_block_to_consume} = get_blocks_to_consume(state1)

      state2 = %{state2 | potential_block_withholdings: Map.delete(potential_block_withholdings, number)}

      {:ok, state2, list_block_to_consume, nil}
    else
      error -> {:error, error}
    end
  end
# ianvlid block handling
#  def got_block(%__MODULE__{withholdings: withholdings}, %Withholding{number: number}) do
#    # register withholding
#    # mark block number number as "processed" so it is retried _automatically_ whenever get_new_blocks_numbers is called (no additional Task running!)
#    # if too many withholdings return a non-empty list of event_triggers that get streamed into Eventer.notify
#    # {:ok, state, [], either [] (all okay) or [:block_withholding_event_trigger]}
#  end

  def got_block(%__MODULE__{potential_block_withholdings: potential_block_withholdings} = state, %PotentialWithholding{blknum: blknum}) do

    current_time = :os.system_time(:millisecond)
    blknum_time = Map.get(potential_block_withholdings, blknum)

    if blknum_time && current_time - blknum_time > maximum_block_withholding_time do
      {:error, :block_withholding, blknum}
      {:ok, state, [], %Event.BlockWithHolding{blknum: blknum}}

    else
      potential_block_withholdings = Map.put(potential_block_withholdings, blknum, current_time)

      {state, list_block_to_consume} = get_blocks_to_consume(state)

      state = %{state2 | potential_block_withholdings: potential_block_withholdings}

      {:ok, state, list_block_to_consume, nil}
    end

    # register withholding
    # mark block number number as "processed" so it is retried _automatically_ whenever get_new_blocks_numbers is called (no additional Task running!)
    # if too many withholdings return a non-empty list of event_triggers that get streamed into Eventer.notify
    # {:ok, state, [], either [] (all okay) or [:block_withholding_event_trigger]}
  end

  # Returns a consecutive continuous list of finished blocks, that always begins with oldest unconsumed block
  defp get_blocks_to_consume(
         %__MODULE__{
           last_consumed_block: last_consumed_block,
           block_interval: interval,
           block_to_consume: block_to_consume
         } = state
       ) do
    first_block_number = last_consumed_block + interval

    elem =
      first_block_number
      |> Stream.iterate(&(&1 + interval))
      |> Enum.take_while(&Map.has_key?(block_to_consume, &1))

    list_block_to_consume =
      elem
      |> Enum.map(&Map.get(block_to_consume, &1))

    new_block_to_consume = Map.drop(block_to_consume, elem)

    {
      %{state | block_to_consume: new_block_to_consume, last_consumed_block: List.last([last_consumed_block] ++ elem)},
      list_block_to_consume
    }
  end

#  @doc "add potential block withholding"
#  @spec add_potential_block_withholding(%__MODULE__{}, non_neg_integer) ::
#          {:ok, %__MODULE__{}}
#          | {
#              :error,
#              :block_withholding,
#              list(non_neg_integer)
#            }
#  def add_potential_block_withholding(
#        %__MODULE__{
#          potential_block_withholdings: potential_block_withholdings,
#          maximum_block_withholding_time: maximum_block_withholding_time
#        } = state,
#        blknum
#      ) do
#    current_time = :os.system_time(:millisecond)
#    blknum_time = Map.get(potential_block_withholdings, blknum)
#
#    if blknum_time && current_time - blknum_time > maximum_block_withholding_time do
#      {:error, :block_withholding, blknum}
#    else
#      potential_block_withholdings = Map.put(potential_block_withholdings, blknum, current_time)
#      {:ok, %{state | potential_block_withholdings: potential_block_withholdings}}
#    end
#  end
#
#  @doc "remove potential block withholding"
#  @spec remove_potential_block_withholding(%__MODULE__{}, non_neg_integer) :: {%__MODULE__{}}
#  def remove_potential_block_withholding(
#        %__MODULE__{
#          potential_block_withholdings: potential_block_withholdings
#        } = state,
#        blknum
#      ) do
#    potential_block_withholdings = Map.delete(potential_block_withholdings, blknum)
#
#    %{state | potential_block_withholdings: potential_block_withholdings}
#  end

  @doc """
  Statelessly decodes and validates a downloaded block, does all the checks before handing off to State.exec-checking
  requested_hash is given to compare to always have a consistent data structure coming out
  requested_number is given to _override_ since we're getting by hash, we can have empty blocks with same hashes!
  """
  @spec decode_validate_block(block :: map, requested_hash :: binary, requested_number :: pos_integer) ::
          {:ok, map}
          | {:error, block_error()}
  def decode_validate_block(
        {:ok, %{hash: returned_hash, transactions: transactions, number: number}},
        requested_hash,
        requested_number
      ) do
    with transaction_decode_results <- Enum.map(transactions, &API.Core.recover_tx/1),
         nil <- Enum.find(transaction_decode_results, &(!match?({:ok, _}, &1))),
         transactions <- Enum.map(transaction_decode_results, &elem(&1, 1)),
         true <- returned_hash == requested_hash || {:error, :bad_returned_hash} do
      # hash the block yourself and compare
      %Block{hash: calculated_hash} = Block.hashed_txs_at(transactions, number)

      # we as the Watcher don't care about the fees, so we fix all currencies to require 0 fee
      zero_fee_requirements = transactions |> Enum.reduce(%{}, &zero_fee_for/2)

      if calculated_hash == requested_hash,
        do:
          {:ok,
           %{
             transactions: transactions,
             number: requested_number,
             hash: returned_hash,
             zero_fee_requirements: zero_fee_requirements
           }},
        else: {:error, :incorrect_hash}
    end
  end

<<<<<<< HEAD
  def decode_validate_block({:error, _}, _requested_hash, requested_number) do
    {:ok, %PotentialWithholding{blknum: requested_number}}
  end

=======
  # adds a new zero fee to a map of zero fee requirements
  defp zero_fee_for(%Transaction.Recovered{signed_tx: %Transaction.Signed{raw_tx: %Transaction{cur12: cur12}}}, fee_map) do
    Map.put(fee_map, cur12, 0)
  end
>>>>>>> c4de88f8
end<|MERGE_RESOLUTION|>--- conflicted
+++ resolved
@@ -4,6 +4,7 @@
   alias OmiseGO.API
   alias OmiseGO.API.Block
   alias OmiseGO.API.State.Transaction
+  alias OmiseGOWatcher.Eventer.Event
 
   defmodule PotentialWithholding do
     @moduledoc false
@@ -11,8 +12,8 @@
     defstruct [:blknum]
 
     @type t :: %__MODULE__{
-                 blknum: pos_integer
-               }
+            blknum: pos_integer
+          }
   end
 
   defstruct [
@@ -85,13 +86,16 @@
         next_child
       ) do
     first_block_number = started_height_block + block_interval
-    empty_slot = maximum_number_of_pending_blocks - waiting_for_blocks
+    number_of_empty_slots = maximum_number_of_pending_blocks - waiting_for_blocks - length(potential_block_withholdings)
 
     blocks_numbers =
-      first_block_number
-      |> Stream.iterate(&(&1 + block_interval))
-      |> Stream.take_while(&(&1 < next_child))
-      |> Enum.take(empty_slot)
+      (
+        Map.keys(potential_block_withholdings) ++
+        first_block_number
+        |> Stream.iterate(&(&1 + block_interval))
+        |> Stream.take_while(&(&1 < next_child))
+        )
+        |> Enum.take(number_of_empty_slots)
 
     {
       %{
@@ -136,29 +140,34 @@
       error -> {:error, error}
     end
   end
-# ianvlid block handling
-#  def got_block(%__MODULE__{withholdings: withholdings}, %Withholding{number: number}) do
-#    # register withholding
-#    # mark block number number as "processed" so it is retried _automatically_ whenever get_new_blocks_numbers is called (no additional Task running!)
-#    # if too many withholdings return a non-empty list of event_triggers that get streamed into Eventer.notify
-#    # {:ok, state, [], either [] (all okay) or [:block_withholding_event_trigger]}
-#  end
-
-  def got_block(%__MODULE__{potential_block_withholdings: potential_block_withholdings} = state, %PotentialWithholding{blknum: blknum}) do
-
+
+  # ianvlid block handling
+  #  def got_block(%__MODULE__{withholdings: withholdings}, %Withholding{number: number}) do
+  #    # register withholding
+  #    # mark block number number as "processed" so it is retried _automatically_ whenever get_new_blocks_numbers is called (no additional Task running!)
+  #    # if too many withholdings return a non-empty list of event_triggers that get streamed into Eventer.notify
+  #    # {:ok, state, [], either [] (all okay) or [:block_withholding_event_trigger]}
+  #  end
+
+  def got_block(
+        %__MODULE__{
+          potential_block_withholdings: potential_block_withholdings,
+          maximum_block_withholding_time: maximum_block_withholding_time
+        } = state,
+        %PotentialWithholding{blknum: blknum}
+      ) do
     current_time = :os.system_time(:millisecond)
     blknum_time = Map.get(potential_block_withholdings, blknum)
 
     if blknum_time && current_time - blknum_time > maximum_block_withholding_time do
       {:error, :block_withholding, blknum}
       {:ok, state, [], %Event.BlockWithHolding{blknum: blknum}}
-
     else
       potential_block_withholdings = Map.put(potential_block_withholdings, blknum, current_time)
 
       {state, list_block_to_consume} = get_blocks_to_consume(state)
 
-      state = %{state2 | potential_block_withholdings: potential_block_withholdings}
+      state = %{state | potential_block_withholdings: potential_block_withholdings}
 
       {:ok, state, list_block_to_consume, nil}
     end
@@ -196,44 +205,44 @@
     }
   end
 
-#  @doc "add potential block withholding"
-#  @spec add_potential_block_withholding(%__MODULE__{}, non_neg_integer) ::
-#          {:ok, %__MODULE__{}}
-#          | {
-#              :error,
-#              :block_withholding,
-#              list(non_neg_integer)
-#            }
-#  def add_potential_block_withholding(
-#        %__MODULE__{
-#          potential_block_withholdings: potential_block_withholdings,
-#          maximum_block_withholding_time: maximum_block_withholding_time
-#        } = state,
-#        blknum
-#      ) do
-#    current_time = :os.system_time(:millisecond)
-#    blknum_time = Map.get(potential_block_withholdings, blknum)
-#
-#    if blknum_time && current_time - blknum_time > maximum_block_withholding_time do
-#      {:error, :block_withholding, blknum}
-#    else
-#      potential_block_withholdings = Map.put(potential_block_withholdings, blknum, current_time)
-#      {:ok, %{state | potential_block_withholdings: potential_block_withholdings}}
-#    end
-#  end
-#
-#  @doc "remove potential block withholding"
-#  @spec remove_potential_block_withholding(%__MODULE__{}, non_neg_integer) :: {%__MODULE__{}}
-#  def remove_potential_block_withholding(
-#        %__MODULE__{
-#          potential_block_withholdings: potential_block_withholdings
-#        } = state,
-#        blknum
-#      ) do
-#    potential_block_withholdings = Map.delete(potential_block_withholdings, blknum)
-#
-#    %{state | potential_block_withholdings: potential_block_withholdings}
-#  end
+  #  @doc "add potential block withholding"
+  #  @spec add_potential_block_withholding(%__MODULE__{}, non_neg_integer) ::
+  #          {:ok, %__MODULE__{}}
+  #          | {
+  #              :error,
+  #              :block_withholding,
+  #              list(non_neg_integer)
+  #            }
+  #  def add_potential_block_withholding(
+  #        %__MODULE__{
+  #          potential_block_withholdings: potential_block_withholdings,
+  #          maximum_block_withholding_time: maximum_block_withholding_time
+  #        } = state,
+  #        blknum
+  #      ) do
+  #    current_time = :os.system_time(:millisecond)
+  #    blknum_time = Map.get(potential_block_withholdings, blknum)
+  #
+  #    if blknum_time && current_time - blknum_time > maximum_block_withholding_time do
+  #      {:error, :block_withholding, blknum}
+  #    else
+  #      potential_block_withholdings = Map.put(potential_block_withholdings, blknum, current_time)
+  #      {:ok, %{state | potential_block_withholdings: potential_block_withholdings}}
+  #    end
+  #  end
+  #
+  #  @doc "remove potential block withholding"
+  #  @spec remove_potential_block_withholding(%__MODULE__{}, non_neg_integer) :: {%__MODULE__{}}
+  #  def remove_potential_block_withholding(
+  #        %__MODULE__{
+  #          potential_block_withholdings: potential_block_withholdings
+  #        } = state,
+  #        blknum
+  #      ) do
+  #    potential_block_withholdings = Map.delete(potential_block_withholdings, blknum)
+  #
+  #    %{state | potential_block_withholdings: potential_block_withholdings}
+  #  end
 
   @doc """
   Statelessly decodes and validates a downloaded block, does all the checks before handing off to State.exec-checking
@@ -271,15 +280,12 @@
     end
   end
 
-<<<<<<< HEAD
   def decode_validate_block({:error, _}, _requested_hash, requested_number) do
     {:ok, %PotentialWithholding{blknum: requested_number}}
   end
 
-=======
   # adds a new zero fee to a map of zero fee requirements
   defp zero_fee_for(%Transaction.Recovered{signed_tx: %Transaction.Signed{raw_tx: %Transaction{cur12: cur12}}}, fee_map) do
     Map.put(fee_map, cur12, 0)
   end
->>>>>>> c4de88f8
 end