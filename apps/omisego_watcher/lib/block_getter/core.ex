--- conflicted
+++ resolved
@@ -103,16 +103,6 @@
       ) do
     with :ok <- if(Map.has_key?(block_to_consume, number), do: :duplicate, else: :ok),
          :ok <- if(last_consumed_block < number and number <= started_height_block, do: :ok, else: :unexpected_blok) do
-<<<<<<< HEAD
-      {
-        :ok,
-        %{
-          state
-          | block_to_consume: Map.put(block_to_consume, number, block),
-            waiting_for_blocks: waiting_for_blocks - 1
-        }
-      }
-=======
       state1 = %{
         state
         | block_to_consume: Map.put(block_to_consume, number, block),
@@ -121,7 +111,6 @@
 
       {state2, list_block_to_consume} = get_blocks_to_consume(state1)
       {:ok, state2, list_block_to_consume}
->>>>>>> 6b2c6e0b
     else
       error -> {:error, error}
     end
