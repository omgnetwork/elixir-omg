defmodule OmiseGOWatcher.BlockGetter.Core do
  @moduledoc false

  alias OmiseGO.API.Block
  alias OmiseGO.API.State.Transaction

  defstruct [
    :last_consumed_block,
    :started_height_block,
    :block_interval,
    :waiting_for_blocks,
    :maximum_number_of_pending_blocks,
    :block_to_consume
  ]

  @type t() :: %__MODULE__{
          last_consumed_block: non_neg_integer,
          started_height_block: non_neg_integer,
          block_interval: pos_integer,
          waiting_for_blocks: non_neg_integer,
          maximum_number_of_pending_blocks: pos_integer,
          block_to_consume: %{non_neg_integer => OmiseGO.API.Block.t()}
        }

  @spec init(non_neg_integer, pos_integer, pos_integer) :: %__MODULE__{}
  def init(block_number, child_block_interval, maximum_number_of_pending_blocks \\ 10) do
    %__MODULE__{
      last_consumed_block: block_number,
      started_height_block: block_number,
      block_interval: child_block_interval,
      waiting_for_blocks: 0,
      maximum_number_of_pending_blocks: maximum_number_of_pending_blocks,
      block_to_consume: %{}
    }
  end

  @doc """
   Returns additional blocks number on which the Core will be waiting.
   The number of expected block is limited by maximum_number_of_pending_blocks.
  """
  @spec get_new_blocks_numbers(%__MODULE__{}, non_neg_integer) :: {%__MODULE__{}, list(non_neg_integer)}
  def get_new_blocks_numbers(
        %__MODULE__{
          started_height_block: started_height_block,
          block_interval: block_interval,
          waiting_for_blocks: waiting_for_blocks,
          maximum_number_of_pending_blocks: maximum_number_of_pending_blocks
        } = state,
        next_child
      ) do
    first_block_number = started_height_block + block_interval
    empty_slot = maximum_number_of_pending_blocks - waiting_for_blocks

    blocks_numbers =
      first_block_number
      |> Stream.iterate(&(&1 + block_interval))
      |> Stream.take_while(&(&1 < next_child))
      |> Enum.take(empty_slot)

    {%{
       state
       | waiting_for_blocks: length(blocks_numbers) + waiting_for_blocks,
         started_height_block: hd(Enum.take([started_height_block] ++ blocks_numbers, -1))
     }, blocks_numbers}
  end

  @doc " add block to \"block to consume\" and decrease number of pending block"
  @spec add_block(%__MODULE__{}, OmiseGO.API.Block.t()) ::
          {:ok, %__MODULE__{}} | {:error, :duplicate | :unexpected_blok}
  def add_block(
        %__MODULE__{
          block_to_consume: block_to_consume,
          waiting_for_blocks: waiting_for_blocks,
          started_height_block: started_height_block,
          last_consumed_block: last_consumed_block
        } = state,
        %{number: number} = block
      ) do
    with :ok <- if(Map.has_key?(block_to_consume, number), do: :duplicate, else: :ok),
         :ok <- if(last_consumed_block < number and number <= started_height_block, do: :ok, else: :unexpected_blok) do
      {:ok,
       %{
         state
         | block_to_consume: Map.put(block_to_consume, number, block),
           waiting_for_blocks: waiting_for_blocks - 1
       }}
    else
      error -> {:error, error}
    end
  end

  @doc " Returns a consecutive continuous list of finished blocks."
  @spec get_blocks_to_consume(%__MODULE__{}) :: {%__MODULE__{}, list(OmiseGO.API.Block.t())}
  def get_blocks_to_consume(
        %__MODULE__{
          last_consumed_block: last_consumed_block,
          block_interval: interval,
          block_to_consume: block_to_consume
        } = state
      ) do
    first_block_number = last_consumed_block + interval

    elem =
      first_block_number
      |> Stream.iterate(&(&1 + interval))
      |> Enum.take_while(&Map.has_key?(block_to_consume, &1))

    list_block_to_consume = elem |> Enum.map(&Map.get(block_to_consume, &1))
    new_block_to_consume = Map.drop(block_to_consume, elem)

    {%{state | block_to_consume: new_block_to_consume, last_consumed_block: List.last([last_consumed_block] ++ elem)},
     list_block_to_consume}
  end

<<<<<<< HEAD
  @doc """
  Statelessly decodes and validates a downloaded block, does all the checks before handing off to State.exec-checking
  requested_hash is given to compare to always have a consistent data structure coming out
  requested_number is given to _override_ since we're getting by hash, we can have empty blocks with same hashes!
  """
  @spec decode_validate_block(block :: map, requested_hash :: binary, requested_number :: pos_integer) ::
          {:ok, Block.t()}
          | {:error,
             :incorrect_hash
             | :malformed_transaction_rlp
             | :malformed_transaction
             | :bad_signature_length
             | :hash_decoding_error}
  def decode_validate_block(
        %{"hash" => returned_hash, "transactions" => transactions, "number" => number},
        requested_hash,
        requested_number
      ) do
    with transaction_decode_results <- Enum.map(transactions, &decode_validate_transaction/1),
         nil <- Enum.find(transaction_decode_results, &(!match?({:ok, _}, &1))),
         transactions <- Enum.map(transaction_decode_results, &elem(&1, 1)),
         {:ok, returned_decoded_hash} <- decode_hash(returned_hash),
         true <- returned_decoded_hash == requested_hash || {:error, :bad_returned_hash} do
      # hash the block yourself and compare
      %Block{hash: calculated_hash} = Block.hashed_txs_at(transactions, number)

      zero_fee_requirements =
        transactions
        |> Enum.reduce(%{}, fn tx, fee_map ->
          %Transaction.Recovered{signed_tx: %Transaction.Signed{raw_tx: %Transaction{cur12: cur12}}} = tx
          Map.put(fee_map, cur12, 0)
        end)

      if calculated_hash == requested_hash,
        do:
          {:ok,
           %{
             transactions: transactions,
             number: requested_number,
             hash: returned_decoded_hash,
             zero_fee_requirements: zero_fee_requirements
           }},
        else: {:error, :incorrect_hash}
    end
  end

  defp decode_hash(hash) do
    case Base.decode16(hash) do
      {:ok, _decoded} = result -> result
      :error -> {:error, {:hash_decoding_error, inspect(hash)}}
    end
  end

  defp decode_validate_transaction(signed_tx_bytes) do
    with {:ok, encoded_signed_tx} <- Base.decode16(signed_tx_bytes),
         {:ok, transaction} <- OmiseGO.API.Core.recover_tx(encoded_signed_tx) do
      {:ok, transaction}
    end
  end
=======
  @spec decode_validate_block(block :: map) ::
          {:ok, map}
          | {:error, :incorrect_hash | :malformed_transaction_rlp | :malformed_transaction | :bad_signature_length}
  def decode_validate_block(%{hash: hash, transactions: transactions, number: number}) do
    with transaction_decode_results <- Enum.map(transactions, &OmiseGO.API.Core.recover_tx/1),
         nil <- Enum.find(transaction_decode_results, &(!match?({:ok, _}, &1))),
         transactions <- Enum.map(transaction_decode_results, &elem(&1, 1)),
         %Block{hash: calculated_hash} = Block.hashed_txs_at(transactions, number) do
      if calculated_hash == hash,
        do: {:ok, %{transactions: transactions, number: number, hash: hash}},
        else: {:error, :incorrect_hash}
    end
  end
>>>>>>> 8e7fbf48
end<|MERGE_RESOLUTION|>--- conflicted
+++ resolved
@@ -112,14 +112,13 @@
      list_block_to_consume}
   end
 
-<<<<<<< HEAD
   @doc """
   Statelessly decodes and validates a downloaded block, does all the checks before handing off to State.exec-checking
   requested_hash is given to compare to always have a consistent data structure coming out
   requested_number is given to _override_ since we're getting by hash, we can have empty blocks with same hashes!
   """
   @spec decode_validate_block(block :: map, requested_hash :: binary, requested_number :: pos_integer) ::
-          {:ok, Block.t()}
+          {:ok, map}
           | {:error,
              :incorrect_hash
              | :malformed_transaction_rlp
@@ -127,15 +126,14 @@
              | :bad_signature_length
              | :hash_decoding_error}
   def decode_validate_block(
-        %{"hash" => returned_hash, "transactions" => transactions, "number" => number},
+        %{hash: returned_hash, transactions: transactions, number: number},
         requested_hash,
         requested_number
       ) do
-    with transaction_decode_results <- Enum.map(transactions, &decode_validate_transaction/1),
+    with transaction_decode_results <- Enum.map(transactions, &OmiseGO.API.Core.recover_tx/1),
          nil <- Enum.find(transaction_decode_results, &(!match?({:ok, _}, &1))),
          transactions <- Enum.map(transaction_decode_results, &elem(&1, 1)),
-         {:ok, returned_decoded_hash} <- decode_hash(returned_hash),
-         true <- returned_decoded_hash == requested_hash || {:error, :bad_returned_hash} do
+         true <- returned_hash == requested_hash || {:error, :bad_returned_hash} do
       # hash the block yourself and compare
       %Block{hash: calculated_hash} = Block.hashed_txs_at(transactions, number)
 
@@ -152,39 +150,10 @@
            %{
              transactions: transactions,
              number: requested_number,
-             hash: returned_decoded_hash,
+             hash: returned_hash,
              zero_fee_requirements: zero_fee_requirements
            }},
         else: {:error, :incorrect_hash}
     end
   end
-
-  defp decode_hash(hash) do
-    case Base.decode16(hash) do
-      {:ok, _decoded} = result -> result
-      :error -> {:error, {:hash_decoding_error, inspect(hash)}}
-    end
-  end
-
-  defp decode_validate_transaction(signed_tx_bytes) do
-    with {:ok, encoded_signed_tx} <- Base.decode16(signed_tx_bytes),
-         {:ok, transaction} <- OmiseGO.API.Core.recover_tx(encoded_signed_tx) do
-      {:ok, transaction}
-    end
-  end
-=======
-  @spec decode_validate_block(block :: map) ::
-          {:ok, map}
-          | {:error, :incorrect_hash | :malformed_transaction_rlp | :malformed_transaction | :bad_signature_length}
-  def decode_validate_block(%{hash: hash, transactions: transactions, number: number}) do
-    with transaction_decode_results <- Enum.map(transactions, &OmiseGO.API.Core.recover_tx/1),
-         nil <- Enum.find(transaction_decode_results, &(!match?({:ok, _}, &1))),
-         transactions <- Enum.map(transaction_decode_results, &elem(&1, 1)),
-         %Block{hash: calculated_hash} = Block.hashed_txs_at(transactions, number) do
-      if calculated_hash == hash,
-        do: {:ok, %{transactions: transactions, number: number, hash: hash}},
-        else: {:error, :incorrect_hash}
-    end
-  end
->>>>>>> 8e7fbf48
 end