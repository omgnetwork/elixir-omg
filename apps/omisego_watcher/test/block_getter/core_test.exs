--- conflicted
+++ resolved
@@ -51,26 +51,20 @@
     assert {_, []} = Core.get_blocks_to_consume(state)
 
     assert {new_state, [%Block{number: 1_000}, %Block{number: 2_000}, %Block{number: 3_000}]} =
-             state
-             |> add_block(%Block{number: 1_000})
-             |> Core.get_blocks_to_consume()
+             state |> add_block(%Block{number: 1_000}) |> Core.get_blocks_to_consume()
 
     assert {_, [%Block{number: 4_000}, %Block{number: 5_000}, %Block{number: 6_000}]} =
-             new_state
-             |> add_block(%Block{number: 4_000})
-             |> Core.get_blocks_to_consume()
+             new_state |> add_block(%Block{number: 4_000}) |> Core.get_blocks_to_consume()
 
-    assert {
-             _,
-             [
-               %Block{number: 1_000},
-               %Block{number: 2_000},
-               %Block{number: 3_000},
-               %Block{number: 4_000},
-               %Block{number: 5_000},
-               %Block{number: 6_000}
-             ]
-           } =
+    assert {_,
+            [
+              %Block{number: 1_000},
+              %Block{number: 2_000},
+              %Block{number: 3_000},
+              %Block{number: 4_000},
+              %Block{number: 5_000},
+              %Block{number: 6_000}
+            ]} =
              state
              |> add_block(%Block{number: 1_000})
              |> add_block(%Block{number: 4_000})
@@ -110,32 +104,16 @@
     interval = 1_000
     chunk_size = 5
 
-    {state, [1_000]} = block_height
-                       |> Core.init(interval, chunk_size)
-                       |> Core.get_new_blocks_numbers(2_000)
+    {state, [1_000]} = block_height |> Core.init(interval, chunk_size) |> Core.get_new_blocks_numbers(2_000)
 
-    assert {:error, :duplicate} = state
-                                  |> add_block(%Block{number: 1_000})
-                                  |> Core.add_block(%Block{number: 1_000})
-    assert {:error, :unexpected_blok} = state
-                                        |> Core.add_block(%Block{number: 2_000})
+    assert {:error, :duplicate} = state |> add_block(%Block{number: 1_000}) |> Core.add_block(%Block{number: 1_000})
+    assert {:error, :unexpected_blok} = state |> Core.add_block(%Block{number: 2_000})
   end
 
   @tag fixtures: [:alice, :bob]
   test "simple decode block", %{alice: alice, bob: bob} do
     %Block{transactions: transactions} =
       block =
-<<<<<<< HEAD
-        Block.merkle_hash(
-          %Block{
-            transactions: [
-              API_Helper.create_recovered([], Transaction.zero_address(), []),
-              API_Helper.create_recovered([], Transaction.zero_address(), [])
-            ],
-            number: 1_000
-          }
-        )
-=======
       Block.merkle_hash(%Block{
         transactions: [
           API.TestHelper.create_recovered([{1_000, 20, 0, alice}, {3_000, 1, 1, bob}], @eth, [{alice, 300}]),
@@ -143,7 +121,6 @@
         ],
         number: 30_000
       })
->>>>>>> 794103cc
 
     json_block =
       for {key, val} <-
@@ -164,29 +141,6 @@
   @tag fixtures: [:alice]
   test "check error return by decode_block", %{alice: alice} do
     assert {:error, :incorrect_hash} ==
-<<<<<<< HEAD
-             Core.decode_block(
-               %{
-                 "hash" => String.duplicate("A", 64),
-                 "transactions" => [
-                   Client.encode(API_Helper.create_recovered([], Transaction.zero_address(), []).signed_tx_bytes)
-                 ],
-                 "number" => 23
-               }
-             )
-
-    assert {:error, :malformed_transaction_rlp} ==
-             Core.decode_block(
-               %{
-                 "hash" => "",
-                 "transactions" => [
-                   Client.encode(API_Helper.create_recovered([], Transaction.zero_address(), []).signed_tx_bytes),
-                   "12321231AB2331"
-                 ],
-                 "number" => 1
-               }
-             )
-=======
              %{
                "hash" => String.duplicate("A", 64),
                "transactions" => [
@@ -225,7 +179,6 @@
              }
              |> Client.encode()
              |> Core.decode_validate_block()
->>>>>>> 794103cc
   end
 
   test "check error return by add_potential_block_withholding" do
