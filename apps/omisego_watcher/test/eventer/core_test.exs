--- conflicted
+++ resolved
@@ -12,71 +12,32 @@
 
   @tag fixtures: [:alice, :bob]
   test "notify function generates 2 proper address_received events", %{alice: alice, bob: bob} do
-    raw_tx = %Transaction{
-      blknum1: 1,
-      txindex1: 0,
-      oindex1: 0,
-      blknum2: 1,
-      txindex2: 0,
-      oindex2: 0,
-<<<<<<< HEAD
-      cur12: Transaction.zero_address(),
-      newowner1: alice.addr,
-      amount1: 100,
-      newowner2: bob.addr,
-=======
-      cur12: OmiseGO.API.Crypto.zero_address(),
-      newowner1: alice_addr,
-      amount1: 100,
-      newowner2: OmiseGO.API.Crypto.zero_address(),
->>>>>>> 97c0741a
-      amount2: 0
-    }
+    recovered_tx =
+      API.TestHelper.create_recovered([{1, 0, 0, alice}, {2, 0, 0, bob}], API.Crypto.zero_address(), [
+        {alice, 100},
+        {bob, 5}
+      ])
 
-    encoded_singed_tx =
-      raw_tx
-      |> Transaction.sign(alice.priv, bob.priv)
-      |> Transaction.Signed.encode()
+    encoded_alice_address = API.TestHelper.encode_address(alice.addr)
+    encoded_bob_address = API.TestHelper.encode_address(bob.addr)
 
-    {:ok, recovered_tx} = API.Core.recover_tx(encoded_singed_tx)
+    {topic_1, event_name_1, event_1} = {"address:" <> encoded_alice_address, "address_received", %Event.AddressReceived{tx: recovered_tx}}
 
-    encoded_alice_address = "0x" <> Base.encode16(alice.addr, case: :lower)
-    encoded_bob_address = "0x" <> Base.encode16(bob.addr, case: :lower)
+    {topic_2, event_name_2, event_2} = {"address:" <> encoded_bob_address, "address_received", %Event.AddressReceived{tx: recovered_tx}}
 
-    event_1 = {"address:" <> encoded_alice_address, "address_received", %Event.AddressReceived{tx: recovered_tx}}
-
-    event_2 = {"address:" <> encoded_bob_address, "address_received", %Event.AddressReceived{tx: recovered_tx}}
-
-    assert [event_1, event_2] == Eventer.Core.notify([%{tx: recovered_tx}])
+    assert [{topic_1, event_name_1, event_1}, {topic_2, event_name_2, event_2}] == Eventer.Core.notify([%{tx: recovered_tx}])
   end
 
   @tag fixtures: [:alice, :bob]
   test "notify function generates 1 proper address_received events", %{alice: alice} do
-    raw_tx = %Transaction{
-      blknum1: 1,
-      txindex1: 0,
-      oindex1: 0,
-      blknum2: 1,
-      txindex2: 0,
-      oindex2: 0,
-      cur12: Transaction.zero_address(),
-      newowner1: alice.addr,
-      amount1: 100,
-      newowner2: Transaction.zero_address(),
-      amount2: 0
-    }
+    recovered_tx =
+      API.TestHelper.create_recovered([{1, 0, 0, alice}], API.Crypto.zero_address(), [{alice, 100}])
 
-    encoded_singed_tx =
-      raw_tx
-      |> Transaction.sign(alice.priv, alice.priv)
-      |> Transaction.Signed.encode()
+    encoded_alice_address = API.TestHelper.encode_address(alice.addr)
 
-    {:ok, recovered_tx} = API.Core.recover_tx(encoded_singed_tx)
+    {topic, event_name, event} =
+      {"address:" <> encoded_alice_address, "address_received", %Event.AddressReceived{tx: recovered_tx}}
 
-    encoded_alice_address = "0x" <> Base.encode16(alice.addr, case: :lower)
-
-    event_owner_1 = {"address:" <> encoded_alice_address, "address_received", %Event.AddressReceived{tx: recovered_tx}}
-
-    assert [event_owner_1] == Eventer.Core.notify([%{tx: recovered_tx}])
+    assert [{topic, event_name, event}] == Eventer.Core.notify([%{tx: recovered_tx}])
   end
 end