--- conflicted
+++ resolved
@@ -11,7 +11,7 @@
   alias OmiseGOWatcher.TestHelper
 
   @tag fixtures: [:alice, :bob]
-  test "prepare_events function generates 2 proper address_received events", %{alice: alice, bob: bob} do
+  test "notify function generates 2 proper address_received events", %{alice: alice, bob: bob} do
     recovered_tx =
       API.TestHelper.create_recovered(
         [{1, 0, 0, alice}, {2, 0, 0, bob}],
@@ -32,11 +32,7 @@
 
     event_4 = {topic_bob, "address_spent", %Event.AddressSpent{tx: recovered_tx}}
 
-<<<<<<< HEAD
     assert [event_1, event_2, event_3, event_4] == Eventer.Core.prepare_events([%{tx: recovered_tx}])
-=======
-    assert [event_1, event_2, event_3, event_4] == Eventer.Core.notify([%{tx: recovered_tx}])
->>>>>>> beb5ebef
   end
 
   @tag fixtures: [:alice, :bob]
@@ -52,7 +48,6 @@
     topic = TestHelper.create_topic("address", encoded_alice_address)
 
     event_1 = {topic, "address_received", %Event.AddressReceived{tx: recovered_tx}}
-<<<<<<< HEAD
 
     event_2 = {topic, "address_spent", %Event.AddressSpent{tx: recovered_tx}}
 
@@ -60,17 +55,9 @@
   end
 
   test "prepare_event function generates one block_withholdings event" do
-
     block_withholding_event = %Event.BlockWithHolding{blknum: 1}
     event = {"byzantine", "block_withholding", block_withholding_event}
 
     assert event == Eventer.Core.prepare_event(block_withholding_event)
-=======
-
-    event_2 = {topic, "address_spent", %Event.AddressSpent{tx: recovered_tx}}
-
-    assert [event_1, event_2] == Eventer.Core.notify([%{tx: recovered_tx}])
->>>>>>> beb5ebef
   end
-
 end