--- conflicted
+++ resolved
@@ -8,19 +8,16 @@
   alias OmiseGO.API
   alias OmiseGOWatcher.Eventer
   alias OmiseGOWatcher.Eventer.Event
-<<<<<<< HEAD
-=======
   alias OmiseGOWatcher.TestHelper
->>>>>>> afb7742c
 
   @tag fixtures: [:alice, :bob]
   test "notify function generates 2 proper address_received events", %{alice: alice, bob: bob} do
     recovered_tx =
-<<<<<<< HEAD
-      API.TestHelper.create_recovered([{1, 0, 0, alice}, {2, 0, 0, bob}], API.Crypto.zero_address(), [
-        {alice, 100},
-        {bob, 5}
-      ])
+      API.TestHelper.create_recovered(
+        [{1, 0, 0, alice}, {2, 0, 0, bob}],
+        API.Crypto.zero_address(),
+        [{alice, 100}, {bob, 5}]
+      )
 
     encoded_alice_address = API.TestHelper.encode_address(alice.addr)
     encoded_bob_address = API.TestHelper.encode_address(bob.addr)
@@ -31,40 +28,7 @@
     {topic_4, event_name_4, event_4} = {"address:" <> encoded_bob_address, "address_spent", %Event.AddressSpent{tx: recovered_tx}}
 
     assert [{topic_1, event_name_1, event_1}, {topic_2, event_name_2, event_2},     {topic_3, event_name_3, event_3}, {topic_4, event_name_4, event_4}] == Eventer.Core.notify([%{tx: recovered_tx}])
-  end
 
-  @tag fixtures: [:alice, :bob]
-  test "notify function generates 1 proper address_received events", %{alice: alice} do
-    recovered_tx =
-      API.TestHelper.create_recovered([{1, 0, 0, alice}], API.Crypto.zero_address(), [{alice, 100}])
-
-    encoded_alice_address = API.TestHelper.encode_address(alice.addr)
-
-    {topic_1, event_name_1, event_1} =
-      {"address:" <> encoded_alice_address, "address_received", %Event.AddressReceived{tx: recovered_tx}}
-    {topic_2, event_name_2, event_2} = {"address:" <> encoded_alice_address, "address_spent", %Event.AddressSpent{tx: recovered_tx}}
-
-    assert [    {topic_1, event_name_1, event_1},  {topic_2, event_name_2, event_2}] == Eventer.Core.notify([%{tx: recovered_tx}])
-=======
-      API.TestHelper.create_recovered(
-        [{1, 0, 0, alice}, {2, 0, 0, bob}],
-        API.Crypto.zero_address(),
-        [{alice, 100}, {bob, 5}]
-      )
-
-    encoded_alice_address = API.TestHelper.encode_address(alice.addr)
-    encoded_bob_address = API.TestHelper.encode_address(bob.addr)
-
-    {topic_1, event_name_1, event_1} =
-      {TestHelper.create_topic("address", encoded_alice_address), "address_received",
-       %Event.AddressReceived{tx: recovered_tx}}
-
-    {topic_2, event_name_2, event_2} =
-      {TestHelper.create_topic("address", encoded_bob_address), "address_received",
-       %Event.AddressReceived{tx: recovered_tx}}
-
-    assert [{topic_1, event_name_1, event_1}, {topic_2, event_name_2, event_2}] ==
-             Eventer.Core.notify([%{tx: recovered_tx}])
   end
 
   @tag fixtures: [:alice, :bob]
@@ -78,11 +42,12 @@
 
     encoded_alice_address = API.TestHelper.encode_address(alice.addr)
 
-    {topic, event_name, event} =
+    {topic_1, event_name_1, event_1} =
       {TestHelper.create_topic("address", encoded_alice_address), "address_received",
        %Event.AddressReceived{tx: recovered_tx}}
 
-    assert [{topic, event_name, event}] == Eventer.Core.notify([%{tx: recovered_tx}])
->>>>>>> afb7742c
+    {topic_2, event_name_2, event_2} = {"address:" <> encoded_alice_address, "address_spent", %Event.AddressSpent{tx: recovered_tx}}
+
+    assert [{topic_1, event_name_1, event_1}, {topic_2, event_name_2, event_2}] == Eventer.Core.notify([%{tx: recovered_tx}])
   end
 end