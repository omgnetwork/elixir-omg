defmodule OmiseGOWatcher.Eventer.CoreTest do
  @moduledoc false

  use ExUnitFixtures
  use ExUnit.Case, async: true
  use OmiseGO.API.Fixtures

  alias OmiseGO.API
  alias OmiseGO.API.State.Transaction
  alias OmiseGOWatcher.Eventer
  alias OmiseGOWatcher.Eventer.Event

  @tag fixtures: [:alice, :bob]
  test "notify function generates 2 proper address_received events", %{alice: alice, bob: bob} do
    recovered_tx =
      API.TestHelper.create_recovered([{1, 0, 0, alice}, {2, 0, 0, bob}], API.Crypto.zero_address(), [
        {alice, 100},
        {bob, 5}
      ])

    encoded_alice_address = API.TestHelper.encode_address(alice.addr)
    encoded_bob_address = API.TestHelper.encode_address(bob.addr)

    {topic_1, event_name_1, event_1} = {"address:" <> encoded_alice_address, "address_received", %Event.AddressReceived{tx: recovered_tx}}

    {topic_2, event_name_2, event_2} = {"address:" <> encoded_bob_address, "address_received", %Event.AddressReceived{tx: recovered_tx}}

<<<<<<< HEAD
    event_received_1 = {"address:" <> encoded_alice_address, "address_received", %Event.AddressReceived{tx: recovered_tx}}
    event_received_2 = {"address:" <> encoded_bob_address, "address_received", %Event.AddressReceived{tx: recovered_tx}}
    event_spender_1 = {"address:" <> encoded_alice_address, "address_spent", %Event.AddressSpent{tx: recovered_tx}}
    event_spender_2 = {"address:" <> encoded_bob_address, "address_spent", %Event.AddressSpent{tx: recovered_tx}}

    assert [event_received_1, event_received_2, event_spender_1, event_spender_2] == Eventer.Core.notify([%{tx: recovered_tx}])
=======
    assert [{topic_1, event_name_1, event_1}, {topic_2, event_name_2, event_2}] == Eventer.Core.notify([%{tx: recovered_tx}])
>>>>>>> 372af4f3
  end

  @tag fixtures: [:alice, :bob]
  test "notify function generates 1 proper address_received events", %{alice: alice} do
    recovered_tx =
      API.TestHelper.create_recovered([{1, 0, 0, alice}], API.Crypto.zero_address(), [{alice, 100}])

    encoded_alice_address = API.TestHelper.encode_address(alice.addr)

<<<<<<< HEAD
    event_received_1 = {"address:" <> encoded_alice_address, "address_received", %Event.AddressReceived{tx: recovered_tx}}
    event_spender_1 = {"address:" <> encoded_alice_address, "address_spent", %Event.AddressSpent{tx: recovered_tx}}

    assert [event_received_1, event_spender_1] == Eventer.Core.notify([%{tx: recovered_tx}])
=======
    {topic, event_name, event} =
      {"address:" <> encoded_alice_address, "address_received", %Event.AddressReceived{tx: recovered_tx}}

    assert [{topic, event_name, event}] == Eventer.Core.notify([%{tx: recovered_tx}])
>>>>>>> 372af4f3
  end
end<|MERGE_RESOLUTION|>--- conflicted
+++ resolved
@@ -22,19 +22,11 @@
     encoded_bob_address = API.TestHelper.encode_address(bob.addr)
 
     {topic_1, event_name_1, event_1} = {"address:" <> encoded_alice_address, "address_received", %Event.AddressReceived{tx: recovered_tx}}
+    {topic_2, event_name_2, event_2} = {"address:" <> encoded_bob_address, "address_received", %Event.AddressReceived{tx: recovered_tx}}
+    {topic_3, event_name_3, event_3} = {"address:" <> encoded_alice_address, "address_spent", %Event.AddressSpent{tx: recovered_tx}}
+    {topic_4, event_name_4, event_4} = {"address:" <> encoded_bob_address, "address_spent", %Event.AddressSpent{tx: recovered_tx}}
 
-    {topic_2, event_name_2, event_2} = {"address:" <> encoded_bob_address, "address_received", %Event.AddressReceived{tx: recovered_tx}}
-
-<<<<<<< HEAD
-    event_received_1 = {"address:" <> encoded_alice_address, "address_received", %Event.AddressReceived{tx: recovered_tx}}
-    event_received_2 = {"address:" <> encoded_bob_address, "address_received", %Event.AddressReceived{tx: recovered_tx}}
-    event_spender_1 = {"address:" <> encoded_alice_address, "address_spent", %Event.AddressSpent{tx: recovered_tx}}
-    event_spender_2 = {"address:" <> encoded_bob_address, "address_spent", %Event.AddressSpent{tx: recovered_tx}}
-
-    assert [event_received_1, event_received_2, event_spender_1, event_spender_2] == Eventer.Core.notify([%{tx: recovered_tx}])
-=======
-    assert [{topic_1, event_name_1, event_1}, {topic_2, event_name_2, event_2}] == Eventer.Core.notify([%{tx: recovered_tx}])
->>>>>>> 372af4f3
+    assert [{topic_1, event_name_1, event_1}, {topic_2, event_name_2, event_2},     {topic_3, event_name_3, event_3}, {topic_4, event_name_4, event_4}] == Eventer.Core.notify([%{tx: recovered_tx}])
   end
 
   @tag fixtures: [:alice, :bob]
@@ -44,16 +36,10 @@
 
     encoded_alice_address = API.TestHelper.encode_address(alice.addr)
 
-<<<<<<< HEAD
-    event_received_1 = {"address:" <> encoded_alice_address, "address_received", %Event.AddressReceived{tx: recovered_tx}}
-    event_spender_1 = {"address:" <> encoded_alice_address, "address_spent", %Event.AddressSpent{tx: recovered_tx}}
+    {topic_1, event_name_1, event_1} =
+      {"address:" <> encoded_alice_address, "address_received", %Event.AddressReceived{tx: recovered_tx}}
+    {topic_2, event_name_2, event_2} = {"address:" <> encoded_alice_address, "address_spent", %Event.AddressSpent{tx: recovered_tx}}
 
-    assert [event_received_1, event_spender_1] == Eventer.Core.notify([%{tx: recovered_tx}])
-=======
-    {topic, event_name, event} =
-      {"address:" <> encoded_alice_address, "address_received", %Event.AddressReceived{tx: recovered_tx}}
-
-    assert [{topic, event_name, event}] == Eventer.Core.notify([%{tx: recovered_tx}])
->>>>>>> 372af4f3
+    assert [    {topic_1, event_name_1, event_1},  {topic_2, event_name_2, event_2}] == Eventer.Core.notify([%{tx: recovered_tx}])
   end
 end