defmodule OmiseGOWatcher.BlockGetterTest do
  use ExUnitFixtures
  use ExUnit.Case, async: false
  use OmiseGO.API.Fixtures
  use Plug.Test
  use Phoenix.ChannelTest

  alias OmiseGO.API
  alias OmiseGO.Eth
  alias OmiseGOWatcher.Eventer.Event
  alias OmiseGOWatcher.TestHelper
  alias OmiseGOWatcherWeb.AddressChannel
  alias OmiseGOWatcher.Integration.TestHelper, as: IntegrationTest
  alias OmiseGO.JSONRPC.Client

  @moduletag :integration

  @timeout 20_000
  @block_offset 1_000_000_000
  @eth OmiseGO.API.Crypto.zero_address()

  @endpoint OmiseGOWatcherWeb.Endpoint

  @tag fixtures: [:watcher_sandbox, :contract, :geth, :child_chain, :root_chain_contract_config, :alice, :bob]
  test "get the blocks from child chain after transaction and start exit",
       %{contract: contract, alice: alice, bob: bob} do
    alice_address = API.TestHelper.encode_address(alice.addr)

    {:ok, _, _socket} = subscribe_and_join(socket(), AddressChannel, TestHelper.create_topic("address", alice_address))

    deposit_blknum = IntegrationTest.deposit_to_child_chain(alice, 10, contract)
    # TODO remove slpeep after synch deposit synch
    :timer.sleep(100)
    tx = API.TestHelper.create_encoded([{deposit_blknum, 0, 0, alice}], @eth, [{alice, 7}, {bob, 3}])
    {:ok, %{"blknum" => block_nr}} = Client.call(:submit, %{transaction: tx})

    IntegrationTest.wait_until_block_getter_fetches_block(block_nr, @timeout)

    encode_tx = Client.encode(tx)

    assert [%{"amount" => 3, "blknum" => block_nr, "oindex" => 0, "txindex" => 0, "txbytes" => encode_tx}] ==
             get_utxo(bob)

    assert [%{"amount" => 7, "blknum" => block_nr, "oindex" => 0, "txindex" => 0, "txbytes" => encode_tx}] ==
             get_utxo(alice)

    {:ok, recovered_tx} = API.Core.recover_tx(tx)
<<<<<<< HEAD
    {:ok, {block_hash, _}} = Eth.get_child_chain(block_nr)
    %{eth_height: eth_height} = Eth.get_block_submission(block_hash)

    assert_push("address_received", %Event.AddressReceived{
      tx: ^recovered_tx,
      child_blknum: ^block_nr,
      child_block_hash: ^block_hash,
      submited_at_ethheight: ^eth_height
    })

    assert_push("address_spent", %Event.AddressSpent{
      tx: ^recovered_tx,
      child_blknum: ^block_nr,
      child_block_hash: ^block_hash,
      submited_at_ethheight: ^eth_height
    })
=======
    assert_push("address_received", %Event.AddressReceived{tx: ^recovered_tx})
>>>>>>> 3d5b35d8

    %{
      utxo_pos: utxo_pos,
      tx_bytes: tx_bytes,
      proof: proof,
      sigs: sigs
    } = IntegrationTest.compose_utxo_exit(block_nr, 0, 0)

    {:ok, txhash} =
      Eth.start_exit(
        utxo_pos * @block_offset,
        tx_bytes,
        proof,
        sigs,
        1,
        alice_address,
        contract.contract_addr
      )

    {:ok, %{"status" => "0x1"}} = Eth.WaitFor.eth_receipt(txhash, @timeout)

    {:ok, height} = Eth.get_ethereum_height()

    assert {:ok, [%{amount: 7, blknum: block_nr, oindex: 0, owner: alice_address, txindex: 0, token: @eth}]} ==
             Eth.get_exits(0, height, contract.contract_addr)
  end

  @tag fixtures: [:watcher_sandbox, :geth, :contract, :alice]
  test "diffrent hash send by child chain", %{alice: alice, contract: contract} do
    defmodule BadChildChainHash do
      use JSONRPC2.Server.Handler

      def handle_request(_, _) do
        %API.Block{transactions: [], number: 1} |> API.Block.merkle_hash() |> Client.encode()
      end
    end

    JSONRPC2.Servers.HTTP.http(BadChildChainHash, port: Application.get_env(:omisego_jsonrpc, :omisego_api_rpc_port))

    {:ok, _txhash} =
      Eth.submit_block(
        %Eth.BlockSubmission{
          num: 1000,
          hash: <<0::256>>,
          nonce: 1,
          gas_price: 20_000_000_000
        },
        contract.authority_addr,
        contract.contract_addr
      )

    # TODO receive information about errro
    assert_block_getter_down()
    JSONRPC2.Servers.HTTP.shutdown(BadChildChainHash)
  end

  @tag fixtures: [:watcher_sandbox, :contract, :geth]
  test "bad transaction with not existing utxo", %{contract: contract} do
    defmodule BadChildChainTransaction do
      use JSONRPC2.Server.Handler
      alias OmiseGO.API
      alias OmiseGO.API.State.Transaction.{Recovered, Signed}

      def block_with_incorrect_transaction do
        alice = %{
          addr: <<24, 220, 32, 219, 73, 254, 191, 110, 255, 199, 70, 131, 226, 124, 105, 88, 140, 140, 20, 83>>,
          priv:
            <<28, 154, 156, 164, 46, 175, 188, 174, 214, 255, 70, 155, 142, 175, 44, 193, 21, 122, 229, 84, 131, 20,
              125, 164, 97, 75, 230, 92, 255, 5, 25, 96>>
        }

        recovered =
          API.TestHelper.create_recovered([{1, 0, 0, alice}], OmiseGO.API.Crypto.zero_address(), [{alice, 10}])

        %API.Block{transactions: [recovered], number: 1} |> API.Block.merkle_hash()
      end

      def handle_request(_, _) do
        # we need to deep-transform the block to make it contain only signed_tx_bytes over the wire, needs cleanup
        %API.Block{
          transactions: [%Recovered{signed_tx: %Signed{signed_tx_bytes: signed_tx_bytes}}]
        } = block = block_with_incorrect_transaction()

        OmiseGO.JSONRPC.Client.encode(%{block | transactions: [signed_tx_bytes]})
      end
    end

    JSONRPC2.Servers.HTTP.http(
      BadChildChainTransaction,
      port: Application.get_env(:omisego_jsonrpc, :omisego_api_rpc_port)
    )

    %API.Block{hash: hash} = BadChildChainTransaction.block_with_incorrect_transaction()

    {:ok, _txhash} =
      Eth.submit_block(
        %Eth.BlockSubmission{
          num: 1_000,
          hash: hash,
          nonce: 1,
          gas_price: 20_000_000_000
        },
        contract.authority_addr,
        contract.contract_addr
      )

    # TODO receive information about errro
    assert_block_getter_down()
    JSONRPC2.Servers.HTTP.shutdown(BadChildChainTransaction)
  end

  defp assert_block_getter_down do
    :ok = TestHelper.wait_for_process(Process.whereis(OmiseGOWatcher.BlockGetter))
  end

  defp get_utxo(%{addr: address}) do
    decoded_resp = TestHelper.rest_call(:get, "account/utxo?address=#{Client.encode(address)}")
    decoded_resp["utxos"]
  end
end<|MERGE_RESOLUTION|>--- conflicted
+++ resolved
@@ -45,26 +45,28 @@
              get_utxo(alice)
 
     {:ok, recovered_tx} = API.Core.recover_tx(tx)
-<<<<<<< HEAD
     {:ok, {block_hash, _}} = Eth.get_child_chain(block_nr)
     %{eth_height: eth_height} = Eth.get_block_submission(block_hash)
 
-    assert_push("address_received", %Event.AddressReceived{
-      tx: ^recovered_tx,
-      child_blknum: ^block_nr,
-      child_block_hash: ^block_hash,
-      submited_at_ethheight: ^eth_height
-    })
+    address_received_event =
+      Client.encode(%Event.AddressReceived{
+        tx: recovered_tx,
+        child_blknum: block_nr,
+        child_block_hash: block_hash,
+        submited_at_ethheight: eth_height
+      })
 
-    assert_push("address_spent", %Event.AddressSpent{
-      tx: ^recovered_tx,
-      child_blknum: ^block_nr,
-      child_block_hash: ^block_hash,
-      submited_at_ethheight: ^eth_height
-    })
-=======
-    assert_push("address_received", %Event.AddressReceived{tx: ^recovered_tx})
->>>>>>> 3d5b35d8
+    address_spent_event =
+      Client.encode(%Event.AddressSpent{
+        tx: recovered_tx,
+        child_blknum: block_nr,
+        child_block_hash: block_hash,
+        submited_at_ethheight: eth_height
+      })
+
+    assert_push("address_received", ^address_received_event)
+
+    assert_push("address_spent", ^address_spent_event)
 
     %{
       utxo_pos: utxo_pos,
