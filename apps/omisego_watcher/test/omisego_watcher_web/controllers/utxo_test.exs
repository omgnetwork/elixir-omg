defmodule OmiseGOWatcherWeb.Controller.UtxoTest do
  use ExUnitFixtures
  use ExUnit.Case, async: false
  use OmiseGO.API.Fixtures

  alias OmiseGO.API
  alias OmiseGO.API.Block
  alias OmiseGO.API.Crypto
  alias OmiseGO.API.TestHelper
<<<<<<< HEAD
  alias OmiseGO.API.Utxo
  require Utxo
  alias OmiseGO.JSONRPC.Client
=======
>>>>>>> 087116e8
  alias OmiseGOWatcher.TestHelper
  alias OmiseGOWatcher.TransactionDB
  alias OmiseGOWatcher.UtxoDB

  @eth Crypto.zero_address()

  describe "UTXO database." do
    @tag fixtures: [:phoenix_ecto_sandbox, :alice]
    test "No utxo are returned for non-existing addresses.", %{alice: alice} do
      {:ok, alice_address_encode} = Crypto.encode_address(alice.addr)
      assert get_utxo(alice.addr) == %{"utxos" => [], "address" => alice_address_encode}
    end

    @tag fixtures: [:phoenix_ecto_sandbox, :alice]
    test "Consumed block contents are available.", %{alice: alice} do
      UtxoDB.update_with(%Block{
        transactions: [
          API.TestHelper.create_recovered([], @eth, [{alice, 1947}]),
          API.TestHelper.create_recovered([], @eth, [{alice, 1952}])
        ],
        number: 2
      })

      %{"utxos" => [%{"amount" => amount1}, %{"amount" => amount2}]} = get_utxo(alice.addr)

      assert Enum.sort([amount1, amount2]) == [1947, 1952]
    end

    @tag fixtures: [:phoenix_ecto_sandbox, :alice, :bob, :carol]
    test "Spent utxos are moved to new owner.", %{alice: alice, bob: bob, carol: carol} do
      UtxoDB.update_with(%Block{
        transactions: [
          API.TestHelper.create_recovered([], @eth, [{alice, 1843}]),
          API.TestHelper.create_recovered([], @eth, [{bob, 1871}])
        ],
        number: 1
      })

      %{"utxos" => [%{"amount" => 1871}]} = get_utxo(bob.addr)

      UtxoDB.update_with(%Block{
        transactions: [API.TestHelper.create_recovered([{1, 1, 0, bob}], @eth, [{carol, 1000}])],
        number: 2
      })

      %{"utxos" => [%{"amount" => 1000}]} = get_utxo(carol.addr)
      %{"utxos" => []} = get_utxo(bob.addr)
    end

    @tag fixtures: [:phoenix_ecto_sandbox, :alice]
    test "Deposits are a part of utxo set.", %{alice: alice} do
      assert %{"utxos" => []} = get_utxo(alice.addr)
      UtxoDB.insert_deposits([%{owner: alice.addr, amount: 1, block_height: 1}])
      assert %{"utxos" => [%{"amount" => 1}]} = get_utxo(alice.addr)
    end

    @tag fixtures: [:phoenix_ecto_sandbox, :alice, :bob]
    test "Deposit utxo are moved to new owner if spent ", %{alice: alice, bob: bob} do
      assert %{"utxos" => []} = get_utxo(alice.addr)
      assert %{"utxos" => []} = get_utxo(bob.addr)
      UtxoDB.insert_deposits([%{owner: alice.addr, amount: 1, block_height: 1}])
      assert %{"utxos" => [%{"amount" => 1}]} = get_utxo(alice.addr)

      UtxoDB.update_with(%Block{
        transactions: [API.TestHelper.create_recovered([{1, 0, 0, alice}], @eth, [{bob, 1}])],
        number: 2
      })

      assert %{"utxos" => []} = get_utxo(alice.addr)
      assert %{"utxos" => [%{"amount" => 1}]} = get_utxo(bob.addr)
    end
  end

  @tag fixtures: [:phoenix_ecto_sandbox, :alice]
  test "compose_utxo_exit should return proper proof format", %{alice: alice} do
    TransactionDB.update_with(%{
      transactions: [
        API.TestHelper.create_recovered([{1, 1, 0, alice}], @eth, [{alice, 120}]),
        API.TestHelper.create_recovered([{1, 1, 0, alice}], @eth, [{alice, 110}]),
        API.TestHelper.create_recovered([{2, 0, 0, alice}], @eth, [])
      ],
      number: 1
    })

    {:ok,
     %{
       utxo_pos: _utxo_pos,
       txbytes: _tx_bytes,
       proof: proof,
       sigs: _sigs
     }} = UtxoDB.compose_utxo_exit(Utxo.position(1, 1, 0))

    assert <<_proof::bytes-size(512)>> = proof
  end

  @tag fixtures: [:phoenix_ecto_sandbox]
  test "compose_utxo_exit should return error when there is no txs in specfic block" do
    {:error, :no_tx_for_given_blknum} = UtxoDB.compose_utxo_exit(Utxo.position(1, 1, 0))
  end

  @tag fixtures: [:phoenix_ecto_sandbox, :alice]
  test "compose_utxo_exit should return error when there is no tx in specfic block", %{alice: alice} do
    TransactionDB.update_with(%{
      transactions: [
        API.TestHelper.create_recovered([{1, 0, 0, alice}], @eth, []),
        API.TestHelper.create_recovered([{1, 1, 0, alice}], @eth, []),
        API.TestHelper.create_recovered([], @eth, [])
      ],
      number: 1
    })

    {:error, :no_tx_for_given_blknum} = UtxoDB.compose_utxo_exit(Utxo.position(1, 4, 0))
  end

  defp get_utxo(address) do
    {:ok, address_encode} = Crypto.encode_address(address)
    TestHelper.rest_call(:get, "account/utxo?address=#{address_encode}")
  end
end<|MERGE_RESOLUTION|>--- conflicted
+++ resolved
@@ -7,12 +7,8 @@
   alias OmiseGO.API.Block
   alias OmiseGO.API.Crypto
   alias OmiseGO.API.TestHelper
-<<<<<<< HEAD
   alias OmiseGO.API.Utxo
   require Utxo
-  alias OmiseGO.JSONRPC.Client
-=======
->>>>>>> 087116e8
   alias OmiseGOWatcher.TestHelper
   alias OmiseGOWatcher.TransactionDB
   alias OmiseGOWatcher.UtxoDB
