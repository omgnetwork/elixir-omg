--- conflicted
+++ resolved
@@ -2,15 +2,8 @@
   use ExUnitFixtures
   use ExUnit.Case, async: false
 
-<<<<<<< HEAD
-  use Plug.Test
-
   alias OmiseGO.API.Block
   alias OmiseGO.API.State.Transaction
-=======
-  alias OmiseGO.API.{Block}
-  alias OmiseGO.API.State.{Transaction, Transaction.Signed}
->>>>>>> 05037e8e
   alias OmiseGO.JSONRPC.Client
   alias OmiseGOWatcher.UtxoDB
   alias OmiseGOWatcher.TestHelper, as: Test
@@ -120,15 +113,4 @@
   defp get_utxo(address) do
     Test.rest_call(:get, "account/utxo?address=#{Client.encode(address)}")
   end
-
-<<<<<<< HEAD
-  defp send_request(conn) do
-    conn
-    |> put_private(:plug_skip_csrf_protection, true)
-    |> OmiseGOWatcherWeb.Endpoint.call([])
-=======
-  defp signed(transaction) do
-    %Signed{raw_tx: transaction, sig1: <<>>, sig2: <<>>}
->>>>>>> 05037e8e
-  end
 end