--- conflicted
+++ resolved
@@ -163,21 +163,11 @@
   end
 
   defp compose_utxo_exit(block_height, txindex, oindex) do
-    check_request(conn(:get, "account/utxo/compose_exit?block_height=#{block_height}&txindex=#{txindex}&oindex=#{oindex}"))
+    Test.rest_call(:get, "account/utxo/compose_exit?block_height=#{block_height}&txindex=#{txindex}&oindex=#{oindex}")
   end
 
   defp get_utxo(address) do
-<<<<<<< HEAD
-    check_request(conn(:get, "account/utxo?address=#{Client.encode(address)}"))
-  end
-
-  defp check_request(request) do
-    response = request |> send_request
-    assert response.status == 200
-    Poison.decode!(response.resp_body)
-=======
     Test.rest_call(:get, "account/utxo?address=#{Client.encode(address)}")
->>>>>>> d0d33f05
   end
 
   defp signed(transaction) do
