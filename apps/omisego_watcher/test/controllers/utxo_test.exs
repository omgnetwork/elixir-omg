defmodule OmiseGOWatcherWeb.Controller.UtxoTest do
  use ExUnitFixtures
  use ExUnit.Case, async: false

  alias OmiseGO.API.{Block}
  alias OmiseGO.API.State.{Transaction, Transaction.Signed}
  alias OmiseGO.JSONRPC.Client
  alias OmiseGOWatcher.TransactionDB
  alias OmiseGOWatcher.UtxoDB
  alias OmiseGOWatcher.TestHelper, as: Test

  @empty %Transaction{
    blknum1: 0,
    txindex1: 0,
    oindex1: 0,
    blknum2: 0,
    txindex2: 0,
    oindex2: 0,
<<<<<<< HEAD
    newowner1: "",
    amount1: 0,
    newowner2: "",
    amount2: 0,
    fee: 0
=======
    cur12: Transaction.zero_address(),
    newowner1: <<>>,
    amount1: 0,
    newowner2: <<>>,
    amount2: 0
>>>>>>> 106fec9d
  }

  @signed_tx %Signed{
    raw_tx: @empty,
    sig1: <<>>,
    sig2: <<>>
  }

  describe "UTXO database." do
    @tag fixtures: [:watcher_sandbox]
    test "No utxo are returned for non-existing addresses." do
      assert get_utxo("cthulhu") == %{"utxos" => [], "address" => Client.encode("cthulhu")}
    end

    @tag fixtures: [:watcher_sandbox]
    test "Consumed block contents are available." do
      UtxoDB.consume_block(%Block{
        transactions: [
          @empty |> Map.merge(%{newowner1: "McDuck", amount1: 1947}) |> signed,
          @empty |> Map.merge(%{newowner1: "McDuck", amount1: 1952}) |> signed
        ],
        number: 2
      })

      %{"utxos" => [%{"amount" => amount1}, %{"amount" => amount2}]} = get_utxo("McDuck")

      assert Enum.sort([amount1, amount2]) == [1947, 1952]
    end

    @tag fixtures: [:watcher_sandbox]
    test "Spent utxos are moved to new owner." do
      UtxoDB.consume_block(%Block{
        transactions: [
          @empty |> Map.merge(%{newowner1: "Ebenezer", amount1: 1843}) |> signed,
          @empty |> Map.merge(%{newowner1: "Matilda", amount1: 1871}) |> signed
        ],
        number: 1
      })

      %{"utxos" => [%{"amount" => 1871}]} = get_utxo("Matilda")

      UtxoDB.consume_block(%Block{
        transactions: [
          @empty
          |> Map.merge(%{
            newowner1: "McDuck",
            amount1: 1000,
            blknum1: 1,
            txindex1: 1,
            oindex1: 0
          })
          |> signed
        ],
        number: 2
      })

      %{"utxos" => [%{"amount" => 1000}]} = get_utxo("McDuck")
      %{"utxos" => []} = get_utxo("Matilda")
    end

    @tag fixtures: [:watcher_sandbox]
    test "Deposits are a part of utxo set." do
      assert %{"utxos" => []} = get_utxo("Leon")
      UtxoDB.insert_deposits([%{owner: "Leon", amount: 1, block_height: 1}])
      assert %{"utxos" => [%{"amount" => 1}]} = get_utxo("Leon")
    end

    @tag fixtures: [:watcher_sandbox]
    test "Deposit utxo are moved to new owner if spent " do
      assert %{"utxos" => []} = get_utxo("Leon")
      assert %{"utxos" => []} = get_utxo("Matilda")
      UtxoDB.insert_deposits([%{owner: "Leon", amount: 1, block_height: 1}])
      assert %{"utxos" => [%{"amount" => 1}]} = get_utxo("Leon")

      spent = %{
        newowner1: "Matilda",
        amount1: 1,
        blknum1: 1,
        txindex1: 0,
        oindex1: 0
      }

      UtxoDB.consume_block(%Block{
        transactions: [
          @empty
          |> Map.merge(spent)
          |> signed
        ],
        number: 2
      })

      assert %{"utxos" => []} = get_utxo("Leon")
      assert %{"utxos" => [%{"amount" => 1}]} = get_utxo("Matilda")
    end
  end

  @tag fixtures: [:watcher_sandbox]
  test "compose_utxo_exit should return proper proof format" do
    TransactionDB.insert(<<1>>, @signed_tx, 1, 1)
    TransactionDB.insert(<<2>>, @signed_tx, 1, 2)
    TransactionDB.insert(<<3>>, @signed_tx, 1, 3)

    %{
      utxo_pos: _utxo_pos,
      tx_bytes: _tx_bytes,
      proof: proof,
      sigs: _sigs
    } = UtxoDB.compose_utxo_exit(1, 1, 0)

    assert <<_proof::bytes-size(512)>> = proof
  end

  @tag fixtures: [:watcher_sandbox]
  test "compose_utxo_exit should return error when there is no txs in specfic block" do
    {:error, :no_tx_for_given_blknum} = UtxoDB.compose_utxo_exit(1, 1, 0)
  end

  @tag fixtures: [:watcher_sandbox]
  test "compose_utxo_exit should return error when there is no tx in specfic block" do
    TransactionDB.insert(<<2>>, @signed_tx, 1, 2)
    TransactionDB.insert(<<1>>, @signed_tx, 1, 2)
    TransactionDB.insert(<<3>>, @signed_tx, 1, 3)

    {:error, :no_tx_for_given_blknum} = UtxoDB.compose_utxo_exit(1, 4, 0)
  end

  defp get_utxo(address) do
    Test.rest_call(:get, "account/utxo?address=#{Client.encode(address)}")
  end

  defp signed(transaction) do
    %Signed{raw_tx: transaction, sig1: <<>>, sig2: <<>>}
  end
end<|MERGE_RESOLUTION|>--- conflicted
+++ resolved
@@ -16,19 +16,11 @@
     blknum2: 0,
     txindex2: 0,
     oindex2: 0,
-<<<<<<< HEAD
-    newowner1: "",
-    amount1: 0,
-    newowner2: "",
-    amount2: 0,
-    fee: 0
-=======
     cur12: Transaction.zero_address(),
     newowner1: <<>>,
     amount1: 0,
     newowner2: <<>>,
     amount2: 0
->>>>>>> 106fec9d
   }
 
   @signed_tx %Signed{
