# Copyright 2018 OmiseGO Pte Ltd
#
# Licensed under the Apache License, Version 2.0 (the "License");
# you may not use this file except in compliance with the License.
# You may obtain a copy of the License at
#
#     http://www.apache.org/licenses/LICENSE-2.0
#
# Unless required by applicable law or agreed to in writing, software
# distributed under the License is distributed on an "AS IS" BASIS,
# WITHOUT WARRANTIES OR CONDITIONS OF ANY KIND, either express or implied.
# See the License for the specific language governing permissions and
# limitations under the License.

defmodule OMG.API.Application do
  @moduledoc """
  The application here is the Child chain server and its API.
  See here (children) for the processes that compose into the Child Chain server.
  """

  use Application
  use OMG.API.LoggerExt

  def in_flight_exit_child(eth_deposit_finality_margin),
    do: %{
      id: :in_flight_exit,
      start: {
        OMG.API.EthereumEventListener,
        :start_link,
        [
          %{
            # TODO check if synced_height_update_key is appropriate
            synced_height_update_key: :last_exiter_eth_height,
            service_name: :in_flight_exit,
            block_finality_margin: eth_deposit_finality_margin,
            get_events_callback: &OMG.Eth.RootChain.get_in_flight_exit_starts/2,
            process_events_callback: OMG.API.State.in_flight_exit/1
            get_last_synced_height_callback: &OMG.Eth.RootChain.get_root_deployment_height/0
          }
        ]
      }
    }

  def piggyback_in_flight_child(eth_deposit_finality_margin),
    do: %{
      id: :piggyback,
      start: {
        OMG.API.EthereumEventListener,
        :start_link,
        [
          %{
            # TODO check if synced_height_update_key is appropriate
            synced_height_update_key: :last_exiter_eth_height,
            service_name: :piggyback,
            block_finality_margin: eth_deposit_finality_margin,
            get_events_callback: &OMG.Eth.RootChain.get_piggybacks/2,
            process_events_callback: &OMG.API.State.piggyback/1, 
            get_last_synced_height_callback: &OMG.Eth.RootChain.get_root_deployment_height/0
          }
        ]
      }
    }

  def start(_type, _args) do
    deposit_finality_margin = Application.fetch_env!(:omg_api, :deposit_finality_margin)

    children = [
      {OMG.API.State, []},
      {OMG.API.BlockQueue.Server, []},
      {OMG.API.FreshBlocks, []},
      {OMG.API.FeeChecker, []},
<<<<<<< HEAD
      {OMG.API.RootChainCoordinator, [:depositor, :exiter, :in_flight_exit, :piggyback]},
=======
      {
        OMG.API.RootChainCoordinator,
        %{
          depositor: %{sync_mode: :sync_with_coordinator},
          exiter: %{sync_mode: :sync_with_coordinator}
        }
      },
>>>>>>> a37a2ed9
      %{
        id: :depositor,
        start:
          {OMG.API.EthereumEventListener, :start_link,
           [
             %{
               block_finality_margin: deposit_finality_margin,
               synced_height_update_key: :last_depositor_eth_height,
               service_name: :depositor,
               get_events_callback: &OMG.Eth.RootChain.get_deposits/2,
               process_events_callback: &OMG.API.State.deposit/1,
               get_last_synced_height_callback: &OMG.DB.last_depositor_eth_height/0
             }
           ]}
      },
      in_flight_exit_child(deposit_finality_margin),
      piggyback_in_flight_child(deposit_finality_margin),
      %{
        id: :exiter,
        start:
          {OMG.API.EthereumEventListener, :start_link,
           [
             %{
               # we need to be just one block after deposits to never miss exits from deposits
               block_finality_margin: deposit_finality_margin + 1,
               synced_height_update_key: :last_exiter_eth_height,
               service_name: :exiter,
               get_events_callback: &OMG.Eth.RootChain.get_exits/2,
               process_events_callback: fn exits ->
                 {status, db_updates, _validities} = OMG.API.State.exit_utxos(exits)
                 {status, db_updates}
               end,
               get_last_synced_height_callback: &OMG.DB.last_exiter_eth_height/0
             }
           ]}
      }
    ]

    _ = Logger.info(fn -> "Started application OMG.API.Application" end)
    opts = [strategy: :one_for_one]
    :ok = :error_logger.add_report_handler(Sentry.Logger)
    Supervisor.start_link(children, opts)
  end
end<|MERGE_RESOLUTION|>--- conflicted
+++ resolved
@@ -34,7 +34,7 @@
             service_name: :in_flight_exit,
             block_finality_margin: eth_deposit_finality_margin,
             get_events_callback: &OMG.Eth.RootChain.get_in_flight_exit_starts/2,
-            process_events_callback: OMG.API.State.in_flight_exit/1
+            process_events_callback: OMG.API.State.in_flight_exit/1,
             get_last_synced_height_callback: &OMG.Eth.RootChain.get_root_deployment_height/0
           }
         ]
@@ -54,7 +54,7 @@
             service_name: :piggyback,
             block_finality_margin: eth_deposit_finality_margin,
             get_events_callback: &OMG.Eth.RootChain.get_piggybacks/2,
-            process_events_callback: &OMG.API.State.piggyback/1, 
+            process_events_callback: &OMG.API.State.piggyback/1,
             get_last_synced_height_callback: &OMG.Eth.RootChain.get_root_deployment_height/0
           }
         ]
@@ -69,17 +69,15 @@
       {OMG.API.BlockQueue.Server, []},
       {OMG.API.FreshBlocks, []},
       {OMG.API.FeeChecker, []},
-<<<<<<< HEAD
-      {OMG.API.RootChainCoordinator, [:depositor, :exiter, :in_flight_exit, :piggyback]},
-=======
       {
         OMG.API.RootChainCoordinator,
         %{
           depositor: %{sync_mode: :sync_with_coordinator},
-          exiter: %{sync_mode: :sync_with_coordinator}
+          exiter: %{sync_mode: :sync_with_coordinator},
+          in_flight_exit: %{sync_mode: :sync_with_coordinator},
+          piggyback: %{sync_mode: :sync_with_coordinator}
         }
       },
->>>>>>> a37a2ed9
       %{
         id: :depositor,
         start:
