# Copyright 2018 OmiseGO Pte Ltd
#
# Licensed under the Apache License, Version 2.0 (the "License");
# you may not use this file except in compliance with the License.
# You may obtain a copy of the License at
#
#     http://www.apache.org/licenses/LICENSE-2.0
#
# Unless required by applicable law or agreed to in writing, software
# distributed under the License is distributed on an "AS IS" BASIS,
# WITHOUT WARRANTIES OR CONDITIONS OF ANY KIND, either express or implied.
# See the License for the specific language governing permissions and
# limitations under the License.

defmodule OMG.API.EthereumEventListener do
  @moduledoc """
  Periodically fetches events made on dynamically changing block range
  on parent chain and feeds them to state.
  For code simplicity it listens for events in blocks with a configured finality margin.
  """

  alias OMG.API.EthereumEventListener.Core
  alias OMG.API.RootchainCoordinator
  alias OMG.Eth
  use OMG.API.LoggerExt

  ### Client

  @spec start_link(map(), fun(), fun()) :: GenServer.on_start()
  def start_link(config, get_events_callback, process_events_callback) do
    GenServer.start_link(__MODULE__, {config, get_events_callback, process_events_callback})
  end

  ### Server

  use GenServer

  def init(
        {%{block_finality_margin: finality_margin, service_name: service_name}, get_ethereum_events_callback,
         process_events_callback}
      ) do
<<<<<<< HEAD
    # FIXME: initialize state with the last ethereum block we have seen events from
=======
    # TODO: initialize state with the last ethereum block we have seen events from
    {:ok, parent_start_height} = Eth.get_root_deployment_height()
>>>>>>> 01cfe948

    height_sync_interval = Application.get_env(:omg_api, :rootchain_height_sync_interval_ms)
    {:ok, _} = schedule_get_events(height_sync_interval)

    _ = Logger.info(fn -> "Starting EthereumEventListener" end)

    :ok = RootchainCoordinator.check_in(parent_start_height, service_name)

    {:ok,
     %Core{
       next_event_height_lower_bound: parent_start_height,
       synced_height: parent_start_height,
       service_name: service_name,
       block_finality_margin: finality_margin,
       get_ethereum_events_callback: get_ethereum_events_callback,
       process_events_callback: process_events_callback
     }}
  end

  def handle_info(:get_events, state) do
    case RootchainCoordinator.get_height() do
      :nosync ->
        {:noreply, state}

      {:sync, next_sync_height} ->
        new_state = sync_height(state, next_sync_height)
        {:noreply, new_state}
    end
  end

  defp sync_height(state, next_sync_height) do
    case Core.get_events_height_range_for_next_sync(state, next_sync_height) do
      {:get_events, {event_height_lower_bound, event_height_upper_bound}, state} ->
        {:ok, events} = state.get_ethereum_events_callback.(event_height_lower_bound, event_height_upper_bound)
        :ok = state.process_events_callback.(events)
        :ok = RootchainCoordinator.check_in(next_sync_height, state.service_name)

        _ =
          Logger.debug(fn ->
            "get_events called successfully with '#{inspect(Enum.count(events))}' events processed."
          end)

        state

      {:dont_get_events, state} ->
        _ = Logger.debug(fn -> "Not getting events" end)
        state
    end
  end

  defp schedule_get_events(interval) do
    :timer.send_interval(interval, self(), :get_events)
  end
end<|MERGE_RESOLUTION|>--- conflicted
+++ resolved
@@ -39,12 +39,8 @@
         {%{block_finality_margin: finality_margin, service_name: service_name}, get_ethereum_events_callback,
          process_events_callback}
       ) do
-<<<<<<< HEAD
     # FIXME: initialize state with the last ethereum block we have seen events from
-=======
-    # TODO: initialize state with the last ethereum block we have seen events from
     {:ok, parent_start_height} = Eth.get_root_deployment_height()
->>>>>>> 01cfe948
 
     height_sync_interval = Application.get_env(:omg_api, :rootchain_height_sync_interval_ms)
     {:ok, _} = schedule_get_events(height_sync_interval)
