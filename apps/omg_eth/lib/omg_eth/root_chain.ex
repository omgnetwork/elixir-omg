--- conflicted
+++ resolved
@@ -53,11 +53,7 @@
   end
 
   @doc """
-<<<<<<< HEAD
-  Returns lists of block submissions from Ethereum logs	
-=======
   Returns lists of block submissions from Ethereum logs
->>>>>>> 30624616
   """
   def get_block_submitted_events(from_height, to_height) do
     contract = from_hex(Configuration.contracts().plasma_framework)
