--- conflicted
+++ resolved
@@ -25,6 +25,8 @@
 
   @tx_defaults Eth.Defaults.tx_defaults()
 
+  @deposit_created_signature "DepositCreated(address,uint256,address,uint256)"
+
   @type optional_addr_t() :: <<_::160>> | nil
 
   @gas_start_exit 1_000_000
@@ -73,7 +75,7 @@
     )
   end
 
-  def piggyback_in_flight_exit(in_flightTx, outputIndex, from, contract \\ nil, opts \\ []) do
+  def piggyback_in_flight_exit(in_flight_tx, output_index, from, contract \\ nil, opts \\ []) do
     defaults =
       @tx_defaults
       |> Keyword.put(:gas, 1_000_000)
@@ -81,7 +83,7 @@
 
     opts = defaults |> Keyword.merge(opts)
     contract = contract || from_hex(Application.get_env(:omg_eth, :contract_addr))
-    Eth.contract_transact(from, contract, "piggybackInFlightExit(bytes,uint8)", [in_flightTx, outputIndex], opts)
+    Eth.contract_transact(from, contract, "piggybackInFlightExit(bytes,uint8)", [in_flight_tx, output_index], opts)
   end
 
   def deposit(tx_bytes, value, from, contract \\ nil, opts \\ []) do
@@ -234,8 +236,7 @@
   def get_deposits(block_from, block_to, contract \\ nil) do
     contract = contract || from_hex(Application.fetch_env!(:omg_eth, :contract_addr))
 
-    with {:ok, logs} <-
-           Eth.get_ethereum_events(block_from, block_to, "DepositCreated(address,uint256,address,uint256)", contract),
+    with {:ok, logs} <- Eth.get_ethereum_events(block_from, block_to, @deposit_created_signature, contract),
          do: {:ok, Enum.map(logs, &decode_deposit/1)}
   end
 
@@ -269,18 +270,11 @@
          do: {:ok, Enum.map(logs, &decode_exit_started/1)}
   end
 
-<<<<<<< HEAD
-  @doc """
-  Returns in flight exits from a range of blocks.
-  """
-  def get_in_flight_exits_started(block_from, block_to, contract \\ nil) do
-    contract = contract || from_hex(Application.get_env(:omg_eth, :contract_addr))
-=======
-  defp get_inflight_data(hash) do
+  defp get_in_flight_data(hash) do
     {:ok, %{"input" => eth_tx_input, "blockNumber" => eth_height}} =
       Ethereumex.HttpClient.eth_get_transaction_by_hash(hash)
 
-    encode_inflight = Eth.Encoding.from_hex(eth_tx_input)
+    encode_in_flight = Eth.Encoding.from_hex(eth_tx_input)
 
     function_inputs =
       ABI.decode(
@@ -290,7 +284,7 @@
           "inputs" => List.duplicate(%{"type" => "bytes"}, 4),
           "outputs" => []
         }),
-        encode_inflight
+        encode_in_flight
       )
 
     Enum.zip([:in_flight_tx, :inputs_txs, :input_includion_proofs, :in_flight_tx_sigs], function_inputs)
@@ -308,34 +302,13 @@
     with {:ok, logs} <- Eth.get_ethereum_events(block_from, block_to, signature, contract) do
       {:ok,
        Enum.map(logs, fn log ->
-         get_inflight_data(log["transactionHash"])
+         Map.put(
+           decode_in_flight_exit(log),
+           :call_data,
+           get_in_flight_data(log["transactionHash"])
+         )
        end)}
     end
-  end
-
-  def get_in_flight_exits(block_from, block_to, contract \\ nil) do
-    contract = contract || from_hex(Application.fetch_env!(:omg_eth, :contract_addr))
->>>>>>> d76b0f11
-    signature = "InFlightExitStarted(address,bytes32)"
-
-    with {:ok, logs} <- Eth.get_ethereum_events(block_from, block_to, signature, contract) do
-      {:ok,
-       logs
-       |> Enum.map(fn log ->
-         get_in_flight_data(log["transactionHash"])
-       end)}
-    end
-  end
-
-  @doc """
-  Returns piggybacks on in flight exits from a range of blocks.
-  """
-  def get_piggybacks(block_from, block_to, contract \\ nil) do
-    contract = contract || from_hex(Application.get_env(:omg_eth, :contract_addr))
-    signature = "InFlightExitPiggybacked(address,bytes32,uint256)"
-
-    with {:ok, logs} <- Eth.get_ethereum_events(block_from, block_to, signature, contract),
-         do: {:ok, logs |> Enum.map(&decode_in_flight_exit_piggybacked/1)}
   end
 
   @doc """
@@ -423,7 +396,7 @@
   end
 
   defp decode_piggybacked(log) do
-    non_indexed_keys = [:txhash, :output_index]
+    non_indexed_keys = [:tx_hash, :output_index]
     non_indexed_key_types = [{:bytes, 32}, {:uint, 256}]
     indexed_keys = [:owner]
     indexed_keys_types = [:address]
@@ -448,11 +421,17 @@
     )
   end
 
-  defp get_in_flight_data(hash) do
-    [bytes, _input_txs, _inputs_inclusion_proofs, signatures] =
-      Eth.get_call_data(hash, "startInFlightExit(bytes,bytes,bytes,bytes)")
-
-    %{tx_bytes: bytes, signatures: signatures}
+  defp decode_in_flight_exit(log) do
+    non_indexed_keys = [:tx_hash]
+    non_indexed_key_types = [{:bytes, 32}]
+    indexed_keys = [:initiator]
+    indexed_keys_types = [:address]
+
+    Eth.parse_events_with_indexed_fields(
+      log,
+      {non_indexed_keys, non_indexed_key_types},
+      {indexed_keys, indexed_keys_types}
+    )
   end
 
   defp decode_exit_finalized(log) do
@@ -472,19 +451,6 @@
     non_indexed_keys = [:in_flight_exit_id, :output_id]
     non_indexed_key_types = [{:uint, 192}, {:uint, 256}]
     indexed_keys = indexed_keys_types = []
-
-    Eth.parse_events_with_indexed_fields(
-      log,
-      {non_indexed_keys, non_indexed_key_types},
-      {indexed_keys, indexed_keys_types}
-    )
-  end
-
-  defp decode_in_flight_exit_piggybacked(log) do
-    non_indexed_keys = [:owner, :tx_hash, :output_index]
-    non_indexed_key_types = [:address, {:byte, 32}, {:uint, 256}]
-    indexed_keys = []
-    indexed_keys_types = []
 
     Eth.parse_events_with_indexed_fields(
       log,
@@ -598,7 +564,7 @@
 
   def deposit_blknum_from_receipt(%{"logs" => logs}) do
     topic =
-      "DepositCreated(address,uint256,address,uint256)"
+      @deposit_created_signature
       |> ExthCrypto.Hash.hash(ExthCrypto.Hash.kec())
       |> to_hex()
 
