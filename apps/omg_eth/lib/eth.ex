# Copyright 2019-2020 OmiseGO Pte Ltd
#
# Licensed under the Apache License, Version 2.0 (the "License");
# you may not use this file except in compliance with the License.
# You may obtain a copy of the License at
#
#     http://www.apache.org/licenses/LICENSE-2.0
#
# Unless required by applicable law or agreed to in writing, software
# distributed under the License is distributed on an "AS IS" BASIS,
# WITHOUT WARRANTIES OR CONDITIONS OF ANY KIND, either express or implied.
# See the License for the specific language governing permissions and
# limitations under the License.

defmodule OMG.Eth do
  @moduledoc """
  Library for common code of the adapter/port to contracts deployed on Ethereum.

  NOTE: The library code is not intended to be used outside of `OMG.Eth`: use `OMG.Eth.RootChain` and `OMG.Eth.Token` as main
  entrypoints to the contract-interaction functionality.

  NOTE: This wrapper is intended to be as thin as possible, only offering a consistent API to the Ethereum JSONRPC client and contracts.

  Handles other non-contract queries to the Ethereum client.

  Notes on encoding: All APIs of `OMG.Eth` and the submodules with contract APIs always use raw, decoded binaries
  for binaries - never use hex encoded binaries. Such binaries may be passed as is onto `ABI` related functions,
  however they must be encoded/decoded when entering/leaving the `Ethereumex` realm
  """

  alias OMG.Eth.Config
  alias OMG.Eth.RootChain
  alias OMG.Eth.RootChain.SubmitBlock

  require Logger
  import OMG.Eth.Encoding, only: [from_hex: 1, to_hex: 1, int_from_hex: 1]

  @type address :: <<_::160>>
  @type hash :: <<_::256>>
  @type send_transaction_opts() :: [send_transaction_option()]
  @type send_transaction_option() :: {:passphrase, binary()}

  @spec node_ready() :: :ok | {:error, :geth_still_syncing | :geth_not_listening}
  def node_ready() do
    case Ethereumex.HttpClient.eth_syncing() do
      {:ok, false} -> :ok
      {:ok, _} -> {:error, :geth_still_syncing}
      {:error, :econnrefused} -> {:error, :geth_not_listening}
    end
  end

  @doc """
  Checks geth syncing status, errors are treated as not synced.
  Returns:
  * false - geth is synced
  * true  - geth is still syncing.
  """
  @spec syncing?() :: boolean
  def syncing?(), do: node_ready() != :ok

<<<<<<< HEAD
  @spec get_ethereum_height() :: {:ok, non_neg_integer()} | Ethereumex.Client.Behaviour.error()
=======
>>>>>>> b0b1019a
  def get_ethereum_height() do
    case Ethereumex.HttpClient.eth_block_number() do
      {:ok, height_hex} ->
        {:ok, int_from_hex(height_hex)}

      other ->
        other
    end
  end

  def get_block_timestamp_by_number(height) do
    case Ethereumex.HttpClient.eth_get_block_by_number(to_hex(height), false) do
      {:ok, %{"timestamp" => timestamp_hex}} ->
        {:ok, int_from_hex(timestamp_hex)}

      other ->
        other
    end
  end

  @doc """
  Returns placeholder for non-existent Ethereum address
  """
  @spec zero_address() :: address()
  def zero_address(), do: <<0::160>>

  def call_contract(contract, signature, args, return_types) do
    data = signature |> ABI.encode(args)

    with {:ok, return} <- Ethereumex.HttpClient.eth_call(%{to: to_hex(contract), data: to_hex(data)}),
         do: decode_answer(return, return_types)
  end

  defp decode_answer(enc_return, return_types) do
    enc_return
    |> from_hex()
    |> ABI.TypeDecoder.decode(return_types)
    |> case do
      [single_return] -> {:ok, single_return}
      other when is_list(other) -> {:ok, List.to_tuple(other)}
    end
  end

  @spec submit_block(
          binary(),
          pos_integer(),
          pos_integer(),
          RootChain.optional_address_t(),
          RootChain.optional_address_t()
        ) ::
          {:error, binary() | atom() | map()} | {:ok, binary()}
  def submit_block(hash, nonce, gas_price, from \\ nil, contract \\ %{}) do
    contract = Config.maybe_fetch_addr!(contract, :plasma_framework)
    from = from || from_hex(Application.fetch_env!(:omg_eth, :authority_addr))
    backend = Application.fetch_env!(:omg_eth, :eth_node)
    SubmitBlock.submit(backend, hash, nonce, gas_price, from, contract)
  end

  defp event_topic_for_signature(signature) do
    signature
    |> ExthCrypto.Hash.hash(ExthCrypto.Hash.kec())
    |> to_hex()
  end

  defp filter_not_removed(logs) do
    Enum.filter(logs, &(not Map.get(&1, "removed", false)))
  end

  def get_ethereum_events(block_from, block_to, signature, contract) do
    topic = event_topic_for_signature(signature)

    try do
      {:ok, logs} =
        Ethereumex.HttpClient.eth_get_logs(%{
          fromBlock: to_hex(block_from),
          toBlock: to_hex(block_to),
          address: to_hex(contract),
          topics: ["#{topic}"]
        })

      {:ok, logs |> filter_not_removed() |> put_signature(signature)}
    catch
      _ -> {:error, :failed_to_get_ethereum_events}
    end
  end

  def parse_event(%{"data" => data} = log, {signature, keys}) do
    decoded_values =
      data
      |> from_hex()
      |> ABI.TypeDecoder.decode(ABI.FunctionSelector.decode(signature))

    Enum.zip(keys, decoded_values)
    |> Map.new()
    |> common_parse_event(log)
  end

  def parse_events_with_indexed_fields(
        %{"data" => data, "topics" => [_event_sig | indexed_data]} = log,
        {non_indexed_keys, non_indexed_key_types},
        {indexed_keys, indexed_keys_types}
      ) do
    decoded_non_indexed_fields =
      data
      |> from_hex()
      |> ABI.TypeDecoder.decode(non_indexed_key_types)

    non_indexed_fields =
      Enum.zip(non_indexed_keys, decoded_non_indexed_fields)
      |> Map.new()

    decoded_indexed_fields =
      for {encoded, type_sig} <- Enum.zip(indexed_data, indexed_keys_types) do
        [decoded] =
          encoded
          |> from_hex()
          |> ABI.TypeDecoder.decode([type_sig])

        decoded
      end

    indexed_fields =
      Enum.zip(indexed_keys, decoded_indexed_fields)
      |> Map.new()

    Map.merge(non_indexed_fields, indexed_fields)
    |> common_parse_event(log)
  end

  @doc """
  Gets the decoded call data of a contract call, based on a particular Ethereum-tx hash and some info on the contract
  function.

  `eth_tx_hash` is expected encoded in raw binary format, as usual

  If `unpack_tuple_args` named argument is provided it is interpreted as a list of atoms representing names of arguments
  which are packed into a tuple named `args` in the contract functions signature.

  NOTE: function name and rich information about argument names and types is used, rather than its compact signature
  (like elsewhere) because `ABI.decode` has some issues with parsing signatures in this context.
  """
  @spec get_call_data(binary(), binary(), list(atom), list(binary), keyword()) :: map()
  def get_call_data(eth_tx_hash, name, arg_names, arg_types, opts \\ [])

  def get_call_data(eth_tx_hash, name, arg_names, arg_types, opts) do
    {:ok, %{"input" => eth_tx_input}} = Ethereumex.HttpClient.eth_get_transaction_by_hash(to_hex(eth_tx_hash))
    encoded_input = from_hex(eth_tx_input)

    function_inputs =
      ABI.decode(
        ABI.FunctionSelector.parse_specification_item(%{
          "type" => "function",
          "name" => name,
          "inputs" => Enum.map(arg_types, &%{"type" => to_string(&1)}),
          "outputs" => []
        }),
        encoded_input
      )

    call_data_raw = Map.new(Enum.zip(arg_names, function_inputs))

    unpack_tuple_args = Keyword.get(opts, :unpack_tuple_args, false)
    if unpack_tuple_args, do: parse_tuple_args(call_data_raw, unpack_tuple_args), else: call_data_raw
  end

  @doc """
  Enrichs the decoded log data from the Eth node, by getting the respective transaction's function call to the contract
  and dissecting it using the name, args and argument types as specified. The call data is put under `:call_data`.

  Passes on the optional arguments into `Eth.get_call_data`
  """
  @spec log_with_call_data(
          %{required(:root_chain_txhash) => binary, optional(atom) => any},
          binary,
          list(atom),
          list(binary),
          keyword()
        ) :: map()
  def log_with_call_data(log, function_name, args, types, opts \\ []) do
    call_data = get_call_data(log.root_chain_txhash, function_name, args, types, opts)
    Map.put(log, :call_data, call_data)
  end

  # interprets an argument called `args` in the call_data (arguments) and reinterprets the arguments according to names
  # given
  defp parse_tuple_args(call_data, tuple_arg_names) do
    tuple_args = call_data |> Map.fetch!(:args) |> Tuple.to_list()
    tuple_arg_names |> Enum.zip(tuple_args) |> Map.new()
  end

  # here we merge the result of event parsing so far (holding the fields)
  defp common_parse_event(
         result,
         %{"blockNumber" => eth_height, "transactionHash" => root_chain_txhash, "logIndex" => log_index} = event
       ) do
    # NOTE: we're using `put_new` here, because `merge` would allow us to overwrite data fields in case of conflict
    result
    |> Map.put_new(:eth_height, int_from_hex(eth_height))
    |> Map.put_new(:root_chain_txhash, from_hex(root_chain_txhash))
    |> Map.put_new(:log_index, int_from_hex(log_index))
    # just copy `event_signature` over, if it's present (could use tidying up)
    |> Map.put_new(:event_signature, event[:event_signature])
  end

  defp put_signature(events, signature), do: Enum.map(events, &Map.put(&1, :event_signature, signature))
end<|MERGE_RESOLUTION|>--- conflicted
+++ resolved
@@ -58,10 +58,7 @@
   @spec syncing?() :: boolean
   def syncing?(), do: node_ready() != :ok
 
-<<<<<<< HEAD
   @spec get_ethereum_height() :: {:ok, non_neg_integer()} | Ethereumex.Client.Behaviour.error()
-=======
->>>>>>> b0b1019a
   def get_ethereum_height() do
     case Ethereumex.HttpClient.eth_block_number() do
       {:ok, height_hex} ->
