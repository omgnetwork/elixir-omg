use Mix.Config

# see [here](README.md) for documentation

ethereum_client_timeout_ms = 20_000

config :ethereumex,
  url: "http://localhost:8545",
  http_options: [recv_timeout: ethereum_client_timeout_ms]

config :omg_eth,
  contract_addr: nil,
  authority_addr: nil,
  txhash_contract: nil,
  eth_node: :geth,
  child_block_interval: 1000,
  min_exit_period_seconds: nil,
  ws_url: "ws://localhost:8546/ws",
<<<<<<< HEAD
  ethereum_height_check_interval_ms: 10_000,
  ethereum_stalled_sync_threshold_ms: 20_000
=======
  client_monitor_interval_ms: 10_000,
  node_logging_in_debug: false
>>>>>>> 900b8c0b

import_config "#{Mix.env()}.exs"<|MERGE_RESOLUTION|>--- conflicted
+++ resolved
@@ -16,12 +16,8 @@
   child_block_interval: 1000,
   min_exit_period_seconds: nil,
   ws_url: "ws://localhost:8546/ws",
-<<<<<<< HEAD
   ethereum_height_check_interval_ms: 10_000,
-  ethereum_stalled_sync_threshold_ms: 20_000
-=======
-  client_monitor_interval_ms: 10_000,
+  ethereum_stalled_sync_threshold_ms: 20_000,
   node_logging_in_debug: false
->>>>>>> 900b8c0b
 
 import_config "#{Mix.env()}.exs"