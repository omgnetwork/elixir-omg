# Copyright 2019 OmiseGO Pte Ltd
#
# Licensed under the Apache License, Version 2.0 (the "License");
# you may not use this file except in compliance with the License.
# You may obtain a copy of the License at
#
#     http://www.apache.org/licenses/LICENSE-2.0
#
# Unless required by applicable law or agreed to in writing, software
# distributed under the License is distributed on an "AS IS" BASIS,
# WITHOUT WARRANTIES OR CONDITIONS OF ANY KIND, either express or implied.
# See the License for the specific language governing permissions and
# limitations under the License.

defmodule OMG.Eth.Fixtures do
  @moduledoc """
  Contains fixtures for tests that require geth and contract
  """
  use ExUnitFixtures.FixtureModule

  alias OMG.Eth.Encoding
  alias OMG.Eth.RootChain
  alias Support.Deployer
  alias Support.DevHelper
  alias Support.DevNode
  alias Support.RootChainHelper

  @test_erc20_vault_id 2

  deffixture eth_node do
    {:ok, exit_fn} = DevNode.start()
    on_exit(exit_fn)
    :ok
  end

  deffixture contract(eth_node) do
    :ok = eth_node

    contract = DevHelper.prepare_env!(root_path: Application.fetch_env!(:omg_eth, :umbrella_root_dir))
    contract
  end

  deffixture token(root_chain_contract_config) do
    :ok = root_chain_contract_config

    root_path = Application.fetch_env!(:omg_eth, :umbrella_root_dir)
    {:ok, [addr | _]} = Ethereumex.HttpClient.eth_accounts()

    {:ok, _, token_addr} = Deployer.create_new("ERC20Mintable", root_path, Encoding.from_hex(addr), [])

    # ensuring that the root chain contract handles token_addr
<<<<<<< HEAD
    {:ok, false} = RootChainHelper.has_token(token_addr)
    {:ok, _} = token_addr |> RootChainHelper.add_token() |> DevHelper.transact_sync!()
    {:ok, true} = RootChainHelper.has_token(token_addr)
=======
    {:ok, false} = Eth.RootChainHelper.has_exit_queue(@test_erc20_vault_id, token_addr)
    {:ok, _} = Eth.RootChainHelper.add_exit_queue(@test_erc20_vault_id, token_addr) |> Eth.DevHelpers.transact_sync!()
    {:ok, true} = Eth.RootChainHelper.has_exit_queue(@test_erc20_vault_id, token_addr)

>>>>>>> 3fcd3d0f
    token_addr
  end

  deffixture root_chain_contract_config(contract) do
    contract_addr = RootChain.contract_map_to_hex(contract.contract_addr)
    Application.put_env(:omg_eth, :contract_addr, contract_addr, persistent: true)
    Application.put_env(:omg_eth, :authority_addr, Encoding.to_hex(contract.authority_addr), persistent: true)
    Application.put_env(:omg_eth, :txhash_contract, Encoding.to_hex(contract.txhash_contract), persistent: true)

    {:ok, started_apps} = Application.ensure_all_started(:omg_eth)

    on_exit(fn ->
      # reverting to the original values from `omg_eth/config/test.exs`
      Application.put_env(:omg_eth, :contract_addr, %{plasma_framework: "0x0000000000000000000000000000000000000001"})
      Application.put_env(:omg_eth, :authority_addr, nil)
      Application.put_env(:omg_eth, :txhash_contract, nil)

      started_apps
      |> Enum.reverse()
      |> Enum.map(fn app -> :ok = Application.stop(app) end)
    end)

    :ok
  end
end<|MERGE_RESOLUTION|>--- conflicted
+++ resolved
@@ -49,16 +49,10 @@
     {:ok, _, token_addr} = Deployer.create_new("ERC20Mintable", root_path, Encoding.from_hex(addr), [])
 
     # ensuring that the root chain contract handles token_addr
-<<<<<<< HEAD
-    {:ok, false} = RootChainHelper.has_token(token_addr)
-    {:ok, _} = token_addr |> RootChainHelper.add_token() |> DevHelper.transact_sync!()
-    {:ok, true} = RootChainHelper.has_token(token_addr)
-=======
-    {:ok, false} = Eth.RootChainHelper.has_exit_queue(@test_erc20_vault_id, token_addr)
-    {:ok, _} = Eth.RootChainHelper.add_exit_queue(@test_erc20_vault_id, token_addr) |> Eth.DevHelpers.transact_sync!()
-    {:ok, true} = Eth.RootChainHelper.has_exit_queue(@test_erc20_vault_id, token_addr)
+    {:ok, false} = RootChainHelper.has_exit_queue(@test_erc20_vault_id, token_addr)
+    {:ok, _} = RootChainHelper.add_exit_queue(@test_erc20_vault_id, token_addr) |> DevHelper.transact_sync!()
+    {:ok, true} = RootChainHelper.has_exit_queue(@test_erc20_vault_id, token_addr)
 
->>>>>>> 3fcd3d0f
     token_addr
   end
 
