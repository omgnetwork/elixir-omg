# Copyright 2019 OmiseGO Pte Ltd
#
# Licensed under the Apache License, Version 2.0 (the "License");
# you may not use this file except in compliance with the License.
# You may obtain a copy of the License at
#
#     http://www.apache.org/licenses/LICENSE-2.0
#
# Unless required by applicable law or agreed to in writing, software
# distributed under the License is distributed on an "AS IS" BASIS,
# WITHOUT WARRANTIES OR CONDITIONS OF ANY KIND, either express or implied.
# See the License for the specific language governing permissions and
# limitations under the License.

defmodule Support.BundleDeployer do
  @moduledoc """
  Convenience module that performs the entire root chain contract suite (plasma framework + exit games) deployment for
  tests
  """

  alias OMG.Eth
  alias OMG.Eth.TransactionHelper
  alias Support.Deployer
  alias Support.RootChainHelper

  use OMG.Utils.LoggerExt

  @tx_defaults Eth.Defaults.tx_defaults()

  @gas_init_tx 500_000

  #
  # Some contract-dependent constants
  #
  # NOTE tx marker must match values defined in the `omg` app. This doesn't depend on `omg` so can't import from there
  # TODO drying this properly would require moving at least part of the deployment to `omg`. Not ready for this yet
  @payment_tx_marker 1
  @payment_output_type_marker 1
  # `Protocol.MORE_VP()` from `Protocol.sol`
  @morevp_protocol_marker 2
  @eth_vault_number 1
  @erc20_vault_number 2
  #

  @eth Eth.RootChain.eth_pseudo_address()

  import Eth.Encoding, only: [to_hex: 1, int_from_hex: 1]

  def deploy_all(root_path, deployer_addr, authority, exit_period_seconds \\ nil) do
    exit_period_seconds = get_exit_period(exit_period_seconds)

    transact_opts = Keyword.put(@tx_defaults, :gas, @gas_init_tx)

    transactions_before = get_transaction_count(deployer_addr)

    {:ok, txhash, plasma_framework_addr} =
      Deployer.create_new("PlasmaFramework", root_path, deployer_addr,
        exit_period_seconds: exit_period_seconds,
        authority: authority,
        maintainer: deployer_addr
      )

<<<<<<< HEAD
    {:ok, _} = RootChainHelper.init_authority(authority, %{plasma_framework: plasma_framework_addr})
=======
    {:ok, _} = Eth.RootChainHelper.activate_child_chain(authority, %{plasma_framework: plasma_framework_addr})
>>>>>>> 3fcd3d0f
    {:ok, _, eth_deposit_verifier_addr} = Deployer.create_new("EthDepositVerifier", root_path, deployer_addr, [])
    {:ok, _, erc20_deposit_verifier_addr} = Deployer.create_new("Erc20DepositVerifier", root_path, deployer_addr, [])

    {:ok, _, eth_vault_addr} =
      Deployer.create_new("EthVault", root_path, deployer_addr, plasma_framework: plasma_framework_addr)

    {:ok, _, erc20_vault_addr} =
      Deployer.create_new("Erc20Vault", root_path, deployer_addr, plasma_framework: plasma_framework_addr)

    backend = Application.fetch_env!(:omg_eth, :eth_node)

    {:ok, _} =
      TransactionHelper.contract_transact(
        backend,
        deployer_addr,
        eth_vault_addr,
        "setDepositVerifier(address)",
        [eth_deposit_verifier_addr],
        transact_opts
      )

    {:ok, _} =
      TransactionHelper.contract_transact(
        backend,
        deployer_addr,
        plasma_framework_addr,
        "registerVault(uint256,address)",
        [@eth_vault_number, eth_vault_addr],
        transact_opts
      )

    {:ok, _} =
      TransactionHelper.contract_transact(
        backend,
        deployer_addr,
        erc20_vault_addr,
        "setDepositVerifier(address)",
        [erc20_deposit_verifier_addr],
        transact_opts
      )

    {:ok, _} =
      TransactionHelper.contract_transact(
        backend,
        deployer_addr,
        plasma_framework_addr,
        "registerVault(uint256,address)",
        [@erc20_vault_number, erc20_vault_addr],
        transact_opts
      )

    {:ok, _, spending_condition_registry_addr} =
      Deployer.create_new("SpendingConditionRegistry", root_path, deployer_addr, [])

    {:ok, _, output_guard_handler_registry_addr} =
      Deployer.create_new("OutputGuardHandlerRegistry", root_path, deployer_addr, [])

    {:ok, _, payment_output_guard_handler_addr} =
      Deployer.create_new("PaymentOutputGuardHandler", root_path, deployer_addr,
        payment_output_type_marker: @payment_output_type_marker
      )

    {:ok, _, payment_transaction_state_transition_verifier_addr} =
      Deployer.create_new("PaymentTransactionStateTransitionVerifier", root_path, deployer_addr, [])

    {:ok, _} =
      TransactionHelper.contract_transact(
        backend,
        deployer_addr,
        output_guard_handler_registry_addr,
        "registerOutputGuardHandler(uint256,address)",
        [@payment_tx_marker, payment_output_guard_handler_addr],
        transact_opts
      )

    {:ok, _, tx_finalization_verifier_addr} =
      Deployer.create_new("TxFinalizationVerifier", root_path, deployer_addr, [])

    {:ok, _, payment_exit_game_addr} =
      Deployer.create_new(
        "PaymentExitGame",
        root_path,
        deployer_addr,
        plasma_framework: plasma_framework_addr,
        eth_vault_id: @eth_vault_number,
        erc20_vault_id: @erc20_vault_number,
        output_guard_handler: output_guard_handler_registry_addr,
        spending_condition: spending_condition_registry_addr,
        payment_transaction_state_transition_verifier: payment_transaction_state_transition_verifier_addr,
        tx_finalization_verifier: tx_finalization_verifier_addr,
        tx_type: @payment_tx_marker
      )

    {:ok, _, payment_output_to_payment_tx_condition_addr} =
      Deployer.create_new(
        "PaymentOutputToPaymentTxCondition",
        root_path,
        deployer_addr,
        plasma_framework: plasma_framework_addr,
        input_tx_type: @payment_tx_marker,
        spending_tx_type: @payment_tx_marker
      )

    {:ok, _} =
      TransactionHelper.contract_transact(
        backend,
        deployer_addr,
        spending_condition_registry_addr,
        "registerSpendingCondition(uint256,uint256,address)",
        [@payment_output_type_marker, @payment_tx_marker, payment_output_to_payment_tx_condition_addr],
        transact_opts
      )

    {:ok, _} =
      TransactionHelper.contract_transact(
        backend,
        deployer_addr,
        plasma_framework_addr,
        "registerExitGame(uint256,address,uint8)",
        [@payment_tx_marker, payment_exit_game_addr, @morevp_protocol_marker],
        transact_opts
      )
<<<<<<< HEAD
      |> Support.DevHelper.transact_sync!()
=======

    {:ok, _} =
      Eth.RootChainHelper.add_exit_queue(1, @eth, %{plasma_framework: plasma_framework_addr})
      |> Eth.DevHelpers.transact_sync!()
>>>>>>> 3fcd3d0f

    expected_count_of_transactions = 29
    assert_count_of_mined_transactions(deployer_addr, transactions_before, expected_count_of_transactions)

    {:ok, txhash,
     %{
       plasma_framework: plasma_framework_addr,
       eth_vault: eth_vault_addr,
       erc20_vault: erc20_vault_addr,
       payment_exit_game: payment_exit_game_addr
     }}
  end

  # instead of `transact_sync!()` on every call, we only check if the expected count of txs were mined from the deployer
  defp assert_count_of_mined_transactions(deployer_addr, transactions_before, expected_count) do
    transactions_after = get_transaction_count(deployer_addr)
    count = transactions_after - transactions_before

    if count != expected_count,
      do:
        Logger.warn(
          "Transactions from deployer mined (#{inspect(count)}) differs from the " <>
            "expected (#{inspect(expected_count)}). Check the deployment pipeline for possible failures"
        )
  end

  defp get_transaction_count(deployer_addr) do
    {:ok, transactions_before} = Ethereumex.HttpClient.eth_get_transaction_count(to_hex(deployer_addr))
    int_from_hex(transactions_before)
  end

  defp get_exit_period(nil) do
    Application.fetch_env!(:omg_eth, :exit_period_seconds)
  end

  defp get_exit_period(exit_period), do: exit_period
end<|MERGE_RESOLUTION|>--- conflicted
+++ resolved
@@ -60,11 +60,7 @@
         maintainer: deployer_addr
       )
 
-<<<<<<< HEAD
-    {:ok, _} = RootChainHelper.init_authority(authority, %{plasma_framework: plasma_framework_addr})
-=======
-    {:ok, _} = Eth.RootChainHelper.activate_child_chain(authority, %{plasma_framework: plasma_framework_addr})
->>>>>>> 3fcd3d0f
+    {:ok, _} = RootChainHelper.activate_child_chain(authority, %{plasma_framework: plasma_framework_addr})
     {:ok, _, eth_deposit_verifier_addr} = Deployer.create_new("EthDepositVerifier", root_path, deployer_addr, [])
     {:ok, _, erc20_deposit_verifier_addr} = Deployer.create_new("Erc20DepositVerifier", root_path, deployer_addr, [])
 
@@ -187,14 +183,10 @@
         [@payment_tx_marker, payment_exit_game_addr, @morevp_protocol_marker],
         transact_opts
       )
-<<<<<<< HEAD
+
+    {:ok, _} =
+      RootChainHelper.add_exit_queue(1, @eth, %{plasma_framework: plasma_framework_addr})
       |> Support.DevHelper.transact_sync!()
-=======
-
-    {:ok, _} =
-      Eth.RootChainHelper.add_exit_queue(1, @eth, %{plasma_framework: plasma_framework_addr})
-      |> Eth.DevHelpers.transact_sync!()
->>>>>>> 3fcd3d0f
 
     expected_count_of_transactions = 29
     assert_count_of_mined_transactions(deployer_addr, transactions_before, expected_count_of_transactions)
