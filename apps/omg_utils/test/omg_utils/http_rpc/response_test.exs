--- conflicted
+++ resolved
@@ -17,10 +17,6 @@
 
   alias OMG.Utils.HttpRPC.Response
   alias OMG.Watcher.DB
-<<<<<<< HEAD
-  alias Support.WatcherHelper
-=======
->>>>>>> 3fcd3d0f
 
   @cleaned_tx %{
     blknum: nil,
