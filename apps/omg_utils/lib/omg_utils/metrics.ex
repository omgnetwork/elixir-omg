# Copyright 2019 OmiseGO Pte Ltd
#
# Licensed under the Apache License, Version 2.0 (the "License");
# you may not use this file except in compliance with the License.
# You may obtain a copy of the License at
#
#     http://www.apache.org/licenses/LICENSE-2.0
#
# Unless required by applicable law or agreed to in writing, software
# distributed under the License is distributed on an "AS IS" BASIS,
# WITHOUT WARRANTIES OR CONDITIONS OF ANY KIND, either express or implied.
# See the License for the specific language governing permissions and
# limitations under the License.

defmodule OMG.Utils.Metrics do
  @moduledoc """
  Wrapper around facilities used to trigger events to calculate performance metrics

  Allows one to discard some metric triggers, based on their namespace:
  ## Example

      config :omg_utils, discard_metrics: [:State]
  """

<<<<<<< HEAD
  alias OMG.Utils.Tracer
=======
  use Statix
  use Appsignal.Instrumentation.Decorators
>>>>>>> e4c8b8c1

  use Decorator.Define,
    measure_start: 0,
    measure_event: 0

  @discard_namespace_metrics Application.get_env(:omg_utils, :discard_metrics, [])

  def measure_start(body, context) do
    # NOTE: the namespace and event group naming convention here is tentative.
    # It is possible we'll revert to standard coarser division into `web` and `background` namespaces Appsignal suggests
    if Enum.find(@discard_namespace_metrics, &match?(^&1, namespace(context))),
      do: body,
      else: start_trace(body, context)
  end

  def measure_event(body, context) do
    if Enum.find(@discard_namespace_metrics, &match?(^&1, namespace(context))),
      do: body,
      else: start_span(body, context)
  end

  defp start_trace(body, context) do
    trace_name = trace_name(context)

    quote do
      _ = unquote(Tracer).start_trace(unquote(trace_name))
      Logger.metadata(span_id: unquote(Tracer).current_span_id())
      result = unquote(body)
      _ = unquote(Tracer).finish_trace()

      result
    end
  end

  defp start_span(body, context) do
    trace_name = trace_name(context)

    quote do
      _ =
        unquote(Tracer).start_span(
          unquote(trace_name),
          [{:resource, unquote(trace_name)}]
        )

      Logger.metadata(span_id: unquote(Tracer).current_span_id())
      result = unquote(body)
      _ = unquote(Tracer).finish_span()

      result
    end
  end

  defp trace_name(%{module: module, name: function, arity: arity}) do
    module =
      module
      |> Atom.to_string()
      |> String.trim_leading("Elixir.")

    "#{module}.#{function}/#{arity}"
  end

  defp namespace(%{module: module}) do
    module
    |> Module.split()
    |> List.last()
    |> String.to_existing_atom()
  end
end<|MERGE_RESOLUTION|>--- conflicted
+++ resolved
@@ -22,12 +22,8 @@
       config :omg_utils, discard_metrics: [:State]
   """
 
-<<<<<<< HEAD
   alias OMG.Utils.Tracer
-=======
   use Statix
-  use Appsignal.Instrumentation.Decorators
->>>>>>> e4c8b8c1
 
   use Decorator.Define,
     measure_start: 0,
