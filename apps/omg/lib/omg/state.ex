# Copyright 2019-2020 OmiseGO Pte Ltd
#
# Licensed under the Apache License, Version 2.0 (the "License");
# you may not use this file except in compliance with the License.
# You may obtain a copy of the License at
#
#     http://www.apache.org/licenses/LICENSE-2.0
#
# Unless required by applicable law or agreed to in writing, software
# distributed under the License is distributed on an "AS IS" BASIS,
# WITHOUT WARRANTIES OR CONDITIONS OF ANY KIND, either express or implied.
# See the License for the specific language governing permissions and
# limitations under the License.

defmodule OMG.State do
  @moduledoc """
  A GenServer serving the ledger, for functional core and more info see `OMG.State.Core`.

  Keeps the state of the ledger, mainly the spendable UTXO set that can be employed in both `OMG.ChildChain` and
  `OMG.Watcher`.

  Maintains the state of the UTXO set by:
    - recognizing deposits
    - executing child chain transactions
    - recognizing exits

  Assumes that all stateless transaction validation is done outside of `exec/2`, so it accepts `OMG.State.Transaction.Recovered`
  """

  alias OMG.Block
  alias OMG.DB

  alias OMG.Fees

  alias OMG.State.Core
  alias OMG.State.Transaction
  alias OMG.State.Transaction.Validator
  alias OMG.State.UtxoSet
  alias OMG.Utxo

  use GenServer
  use OMG.Utils.LoggerExt

  require Utxo

  @type exec_error :: Validator.can_process_tx_error()

  ### Client

  @doc """
  Starts the `GenServer` maintaining the ledger
  """
  def start_link(opts) do
    GenServer.start_link(__MODULE__, opts, name: __MODULE__)
  end

  @doc """
  Executes a single, statelessly validated child chain transaction. May take information on the fees required, in case
  fees are charged.

  Checks statefull validity and executes a transaction on `OMG.State` when successful. Otherwise, returns an error and has no effect on
  `OMG.State` and the ledger
  """
  @spec exec(tx :: Transaction.Recovered.t(), fees :: Fees.optional_fee_t()) ::
          {:ok, {Transaction.tx_hash(), pos_integer, non_neg_integer}}
          | {:error, exec_error()}
  def exec(tx, input_fees) do
    GenServer.call(__MODULE__, {:exec, tx, input_fees})
  end

  @doc """
  Intended for the `OMG.Watcher`. "Closes" a block, acknowledging that all transactions have been executed, and the next
  `exec/2` will belong to the next block.
<<<<<<< HEAD

  Depends on the caller to do persistence.

=======

  Depends on the caller to do persistence.

>>>>>>> e0279d39
  Synchronous
  """
  @spec close_block() :: {:ok, list(Core.db_update())}
  def close_block() do
    GenServer.call(__MODULE__, :close_block)
  end

  @doc """
  Intended for the `OMG.ChildChain`. Forms a new block and persist it. Broadcasts the block to the internal event bus
  to be used in other processes.

  Asynchronous
  """
  @spec form_block() :: :ok
  def form_block() do
    GenServer.cast(__MODULE__, :form_block)
  end

  @doc """
  Recognizes a list of deposits based on Ethereum events.

  Depends on the caller to do persistence.
  """
  @spec deposit(deposits :: [Core.deposit()]) :: {:ok, list(Core.db_update())}
  # empty list clause to not block state for a no-op
  def deposit([]), do: {:ok, []}

  def deposit(deposits) do
    GenServer.call(__MODULE__, {:deposit, deposits})
  end

  @doc """
  Recognizes a list of exits based on various triggers. Returns exit validities which indicate which of the UTXO positions
  actually pointed to UTXOs in the UTXO set of the ledger.

  For a list of things that can be triggers see `OMG.State.Core.extract_exiting_utxo_positions/2`.

  Depends on the caller to do persistence.
  """
  @spec exit_utxos(exiting_utxo_triggers :: Core.exiting_utxo_triggers_t()) ::
          {:ok, list(Core.db_update()), Core.validities_t()}
  # empty list clause to not block state for a no-op
  def exit_utxos([]), do: {:ok, [], {[], []}}

  def exit_utxos(exiting_utxo_triggers) do
    GenServer.call(__MODULE__, {:exit_utxos, exiting_utxo_triggers})
  end

  @doc """
  Provides a peek into the UTXO set to check if particular output exist (have not been spent)
  """
  @spec utxo_exists?(Utxo.Position.t()) :: boolean()
  def utxo_exists?(utxo) do
    GenServer.call(__MODULE__, {:utxo_exists, utxo})
  end

  @doc """
  Returns the current `blknum` and whether at the beginning of a block.

  The beginning of the block is `true/false` depending on whether there have been no transactions executed yet for
  the current child chain block
  """
  @spec get_status() :: {non_neg_integer(), boolean()}
  def get_status() do
    GenServer.call(__MODULE__, :get_status)
  end

  ### Server

  @doc """
  Initializes the state. UTXO set is not loaded now.
  """
  def init(opts) do
    {:ok, child_top_block_number} = DB.get_single_value(:child_top_block_number)
    child_block_interval = Keyword.fetch!(opts, :child_block_interval)
    fee_claimer_address = Keyword.fetch!(opts, :fee_claimer_address)
    metrics_collection_interval = Keyword.fetch!(opts, :metrics_collection_interval)

    {:ok, _data} =
      result = Core.extract_initial_state(child_top_block_number, child_block_interval, fee_claimer_address)

    _ = Logger.info("Started #{inspect(__MODULE__)}, height: #{child_top_block_number}}")

    {:ok, _} = :timer.send_interval(metrics_collection_interval, self(), :send_metrics)

    result
  end

  def handle_info(:send_metrics, state) do
    :ok = :telemetry.execute([:process, __MODULE__], %{}, state)
    {:noreply, state}
  end

  @doc """
  see `exec/2`
  """
  def handle_call({:exec, tx, fees}, _from, state) do
    db_utxos =
      tx
      |> Transaction.get_inputs()
      |> fetch_utxos_from_db(state)

    state
    |> Core.with_utxos(db_utxos)
    |> Core.exec(tx, fees)
    |> case do
      {:ok, tx_result, new_state} ->
        {:reply, {:ok, tx_result}, new_state}

      {tx_result, new_state} ->
        {:reply, tx_result, new_state}
    end
  end

  @doc """
  see `deposit/1`
  """
  def handle_call({:deposit, deposits}, _from, state) do
    {:ok, db_updates, new_state} = Core.deposit(deposits, state)

    {:reply, {:ok, db_updates}, new_state}
  end

  @doc """
  see `exit_utxos/1`

  Flow:
    - translates the triggers to UTXO positions digestible by the UTXO set
    - exits the UTXOs from the ledger if they exists, reports invalidity wherever they don't
    - returns the `db_updates` to be applied by the caller
  """
  def handle_call({:exit_utxos, exiting_utxo_triggers}, _from, state) do
    exiting_utxos = Core.extract_exiting_utxo_positions(exiting_utxo_triggers, state)

    db_utxos = fetch_utxos_from_db(exiting_utxos, state)
    state = Core.with_utxos(state, db_utxos)

    {:ok, {db_updates, validities}, new_state} = Core.exit_utxos(exiting_utxos, state)

    {:reply, {:ok, db_updates, validities}, new_state}
  end

  @doc """
  see `utxo_exists/1`
  """
  def handle_call({:utxo_exists, utxo_pos}, _from, state) do
    db_utxos = fetch_utxos_from_db([utxo_pos], state)
    new_state = Core.with_utxos(state, db_utxos)

    {:reply, Core.utxo_exists?(utxo_pos, new_state), new_state}
  end

  @doc """
  see `get_status/0`
  """
  def handle_call(:get_status, _from, state) do
    {:reply, Core.get_status(state), state}
  end

  @doc """
  see `close_block/0`

  Works exactly like `handle_cast(:form_block)` but:
   - is synchronous
   - relies on the caller to handle persistence, instead of handling itself

  Someday, one might want to skip some of computations done (like calculating the root hash, which is scrapped)
  """
  def handle_call(:close_block, _from, state) do
    {:ok, {block, db_updates}, new_state} = Core.form_block(state)

    publish_block_to_event_bus(block)
    {:reply, {:ok, db_updates}, new_state}
  end

  @doc """
  see `form_block/0`

  Flow:
    - generates fee-transactions based on the fees paid in the block
    - wraps up accumulated transactions submissions and fee transactions into a block
    - triggers db update
    - pushes the new block to subscribers of `"blocks"` internal event bus topic
  """
  def handle_cast(:form_block, state) do
    _ = Logger.debug("Forming new block...")
    state = Core.claim_fees(state)
    {:ok, {%Block{number: blknum} = block, db_updates}, new_state} = Core.form_block(state)
    _ = Logger.debug("Formed new block ##{blknum}")

    # persistence is required to be here, since propagating the block onwards requires restartability including the
    # new block
    :ok = DB.multi_update(db_updates)

    publish_block_to_event_bus(block)
    {:noreply, new_state}
  end

  defp publish_block_to_event_bus(block) do
    event = OMG.Bus.Event.child_chain_event("blocks", :enqueue_block, block)
    :ok = OMG.Bus.direct_local_broadcast(event)
  end

  @spec fetch_utxos_from_db(list(OMG.Utxo.Position.t()), Core.t()) :: UtxoSet.t()
  defp fetch_utxos_from_db(utxo_pos_list, state) do
    utxo_pos_list
    |> Stream.reject(&Core.utxo_processed?(&1, state))
    |> Enum.map(&utxo_from_db/1)
    |> UtxoSet.init()
  end

  defp utxo_from_db(input_pointer) do
    # `DB` query can return `:not_found` which is filtered out by following `is_input_pointer?`
    with {:ok, utxo_kv} <- DB.utxo(Utxo.Position.to_input_db_key(input_pointer)),
         do: utxo_kv
  end
end<|MERGE_RESOLUTION|>--- conflicted
+++ resolved
@@ -71,15 +71,9 @@
   @doc """
   Intended for the `OMG.Watcher`. "Closes" a block, acknowledging that all transactions have been executed, and the next
   `exec/2` will belong to the next block.
-<<<<<<< HEAD
 
   Depends on the caller to do persistence.
 
-=======
-
-  Depends on the caller to do persistence.
-
->>>>>>> e0279d39
   Synchronous
   """
   @spec close_block() :: {:ok, list(Core.db_update())}
