# Copyright 2019 OmiseGO Pte Ltd
#
# Licensed under the Apache License, Version 2.0 (the "License");
# you may not use this file except in compliance with the License.
# You may obtain a copy of the License at
#
#     http://www.apache.org/licenses/LICENSE-2.0
#
# Unless required by applicable law or agreed to in writing, software
# distributed under the License is distributed on an "AS IS" BASIS,
# WITHOUT WARRANTIES OR CONDITIONS OF ANY KIND, either express or implied.
# See the License for the specific language governing permissions and
# limitations under the License.

defmodule OMG.TypedDataHash.Tools do
  @moduledoc """
  Implements EIP-712 structural hashing primitives for Transaction type.
  See also: http://eips.ethereum.org/EIPS/eip-712
  """

  alias OMG.Crypto
  alias OMG.Output
  alias OMG.State.Transaction
  alias OMG.TypedDataHash.Types

  @type eip712_domain_t() :: %{
          name: binary(),
          version: binary(),
          salt: OMG.Crypto.hash_t(),
          verifyingContract: OMG.Crypto.address_t()
        }

  @domain_encoded_type Types.encode_type(:EIP712Domain)
  @domain_type_hash Crypto.hash(@domain_encoded_type)

  @transaction_encoded_type Types.encode_type(:Transaction)
  @input_encoded_type Types.encode_type(:Input)
  @output_encoded_type Types.encode_type(:Output)

  @transaction_type_hash Crypto.hash(@transaction_encoded_type <> @input_encoded_type <> @output_encoded_type)
  @input_type_hash Crypto.hash(@input_encoded_type)
  @output_type_hash Crypto.hash(@output_encoded_type)

  @doc """
  Computes Domain Separator `hashStruct(eip712Domain)`,
  @see: http://eips.ethereum.org/EIPS/eip-712#definition-of-domainseparator
  """
  @spec domain_separator(eip712_domain_t(), Crypto.hash_t()) :: Crypto.hash_t()
  def domain_separator(
        %{
          name: name,
          version: version,
          verifyingContract: verifying_contract,
          salt: salt
        },
        domain_type_hash \\ @domain_type_hash
      ) do
    [
      domain_type_hash,
      Crypto.hash(name),
      Crypto.hash(version),
      ABI.TypeEncoder.encode_raw([verifying_contract], [:address]),
      ABI.TypeEncoder.encode_raw([salt], [{:bytes, 32}])
    ]
    |> Enum.join()
    |> Crypto.hash()
  end

  @spec hash_transaction(
<<<<<<< HEAD
          binary,
          list(OMG.InputPointer.utxo_pos_tuple()),
          list(Output.t()),
=======
          non_neg_integer(),
          list(Utxo.Position.t()),
          list(Output.FungibleMoreVPToken.t()),
>>>>>>> ef84b6e8
          Transaction.metadata(),
          Crypto.hash_t(),
          Crypto.hash_t()
        ) :: Crypto.hash_t()
  def hash_transaction(plasma_framework_tx_type, inputs, outputs, metadata, empty_input_hash, empty_output_hash) do
    require Transaction.Payment

    raw_encoded_tx_type = ABI.TypeEncoder.encode_raw([plasma_framework_tx_type], [{:uint, 256}])

    input_hashes =
      inputs
      |> Stream.map(&hash_input/1)
      |> Stream.concat(Stream.cycle([empty_input_hash]))
      |> Enum.take(Transaction.Payment.max_inputs())

    output_hashes =
      outputs
      |> Stream.map(&hash_output/1)
      |> Stream.concat(Stream.cycle([empty_output_hash]))
      |> Enum.take(Transaction.Payment.max_outputs())

    tx_data = ABI.TypeEncoder.encode_raw([0], [{:uint, 256}])
    metadata = metadata || <<0::256>>

    [
      @transaction_type_hash,
      raw_encoded_tx_type,
      input_hashes,
      output_hashes,
      tx_data,
      metadata
    ]
    |> List.flatten()
    |> Enum.join()
    |> Crypto.hash()
  end

  @spec hash_input(OMG.InputPointer.utxo_pos_tuple()) :: Crypto.hash_t()
  def hash_input(%OMG.InputPointer{blknum: blknum, txindex: txindex, oindex: oindex}) do
    [
      @input_type_hash,
      ABI.TypeEncoder.encode_raw([blknum], [{:uint, 256}]),
      ABI.TypeEncoder.encode_raw([txindex], [{:uint, 256}]),
      ABI.TypeEncoder.encode_raw([oindex], [{:uint, 256}])
    ]
    |> Enum.join()
    |> Crypto.hash()
  end

<<<<<<< HEAD
  @spec hash_output(Output.t(), pos_integer) :: Crypto.hash_t()
  def hash_output(%Output{owner: owner, currency: currency, amount: amount}, opts \\ []) do
    output_type = if Keyword.get(opts, :hash_zero), do: <<0>>, else: @output_type_marker

=======
  @spec hash_output(Output.FungibleMoreVPToken.t()) :: Crypto.hash_t()
  def hash_output(%Output.FungibleMoreVPToken{
        owner: owner,
        currency: currency,
        amount: amount,
        output_type: output_type
      }) do
>>>>>>> ef84b6e8
    [
      @output_type_hash,
      ABI.TypeEncoder.encode_raw([output_type], [{:uint, 256}]),
      ABI.TypeEncoder.encode_raw([owner], [{:bytes, 20}]),
      ABI.TypeEncoder.encode_raw([currency], [:address]),
      ABI.TypeEncoder.encode_raw([amount], [{:uint, 256}])
    ]
    |> Enum.join()
    |> Crypto.hash()
  end
end<|MERGE_RESOLUTION|>--- conflicted
+++ resolved
@@ -67,15 +67,9 @@
   end
 
   @spec hash_transaction(
-<<<<<<< HEAD
-          binary,
-          list(OMG.InputPointer.utxo_pos_tuple()),
-          list(Output.t()),
-=======
           non_neg_integer(),
           list(Utxo.Position.t()),
-          list(Output.FungibleMoreVPToken.t()),
->>>>>>> ef84b6e8
+          list(OMG.InputPointer.utxo_pos_tuple()),
           Transaction.metadata(),
           Crypto.hash_t(),
           Crypto.hash_t()
@@ -125,20 +119,13 @@
     |> Crypto.hash()
   end
 
-<<<<<<< HEAD
-  @spec hash_output(Output.t(), pos_integer) :: Crypto.hash_t()
-  def hash_output(%Output{owner: owner, currency: currency, amount: amount}, opts \\ []) do
-    output_type = if Keyword.get(opts, :hash_zero), do: <<0>>, else: @output_type_marker
-
-=======
-  @spec hash_output(Output.FungibleMoreVPToken.t()) :: Crypto.hash_t()
-  def hash_output(%Output.FungibleMoreVPToken{
+  @spec hash_output(Output.t()) :: Crypto.hash_t()
+  def hash_output(%Output{
         owner: owner,
         currency: currency,
         amount: amount,
         output_type: output_type
       }) do
->>>>>>> ef84b6e8
     [
       @output_type_hash,
       ABI.TypeEncoder.encode_raw([output_type], [{:uint, 256}]),
