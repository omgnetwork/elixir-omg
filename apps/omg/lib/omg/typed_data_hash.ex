--- conflicted
+++ resolved
@@ -28,23 +28,12 @@
   @empty_input_hash __MODULE__.Tools.hash_input(%OMG.InputPointer{blknum: 0, txindex: 0, oindex: 0})
 
   # Precomputed hash of empty output for performance
-<<<<<<< HEAD
-  @empty_output_hash __MODULE__.Tools.hash_output(
-                       %Output{
-                         owner: @zero_address,
-                         currency: @zero_address,
-                         amount: 0
-                       },
-                       hash_zero: true
-                     )
-=======
-  @empty_output_hash __MODULE__.Tools.hash_output(%Output.FungibleMoreVPToken{
+  @empty_output_hash __MODULE__.Tools.hash_output(%Output{
                        owner: @zero_address,
                        currency: @zero_address,
                        amount: 0,
                        output_type: 0
                      })
->>>>>>> ef84b6e8
 
   # Prefix and version byte motivated by http://eips.ethereum.org/EIPS/eip-191
   @eip_191_prefix <<0x19, 0x01>>
