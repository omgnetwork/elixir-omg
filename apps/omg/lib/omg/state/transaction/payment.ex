--- conflicted
+++ resolved
@@ -32,14 +32,9 @@
   defstruct [:tx_type, :inputs, :outputs, metadata: @zero_metadata]
 
   @type t() :: %__MODULE__{
-<<<<<<< HEAD
-          inputs: list(tuple()),
+          tx_type: non_neg_integer(),
+          inputs: list(OMG.InputPointer.t()),
           outputs: list(Output.t()),
-=======
-          tx_type: non_neg_integer(),
-          inputs: list(InputPointer.Protocol.t()),
-          outputs: list(Output.FungibleMoreVPToken.t()),
->>>>>>> ef84b6e8
           metadata: Transaction.metadata()
         }
 
@@ -101,19 +96,14 @@
   # `new/3`
   defp new_input({blknum, txindex, oindex}), do: %OMG.InputPointer{blknum: blknum, txindex: txindex, oindex: oindex}
 
-<<<<<<< HEAD
-  defp new_output({owner, currency, amount}),
-    do: %Output{owner: owner, currency: currency, amount: amount}
-=======
   defp new_output({owner, currency, amount}) do
-    %Output.FungibleMoreVPToken{
+    %Output{
       owner: owner,
       currency: currency,
       amount: amount,
       output_type: @payment_output_type
     }
   end
->>>>>>> ef84b6e8
 
   defp reconstruct_inputs(inputs_rlp) do
     with {:ok, inputs} <- parse_inputs(inputs_rlp),
@@ -175,15 +165,9 @@
   def get_data_for_rlp(%Transaction.Payment{tx_type: tx_type, inputs: inputs, outputs: outputs, metadata: metadata})
       when Transaction.is_metadata(metadata),
       do: [
-<<<<<<< HEAD
-        @payment_marker,
+        tx_type,
         Enum.map(inputs, &OMG.InputPointer.get_data_for_rlp/1),
         Enum.map(outputs, &OMG.Output.get_data_for_rlp/1),
-=======
-        tx_type,
-        Enum.map(inputs, &OMG.InputPointer.Protocol.get_data_for_rlp/1),
-        Enum.map(outputs, &OMG.Output.Protocol.get_data_for_rlp/1),
->>>>>>> ef84b6e8
         # used to be optional and as such was `if`-appended if not null here
         # When it is not optional, and there's the if, dialyzer complains about the if
         0,
