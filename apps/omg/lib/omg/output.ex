--- conflicted
+++ resolved
@@ -20,8 +20,8 @@
   This module specificially dispatches generic calls to the various specific types
   """
 
-<<<<<<< HEAD
   @type t :: %__MODULE__{
+          output_type: binary(),
           owner: OMG.Crypto.address_t(),
           currency: OMG.Crypto.address_t(),
           amount: non_neg_integer()
@@ -29,37 +29,13 @@
 
   @output_type_marker <<1>>
 
-  defstruct [:owner, :currency, :amount]
+  defstruct [:output_type, :owner, :currency, :amount]
 
   # TODO(achiurizo)
   # Need to fix that this method is able to re-build from it's own generated rlp data.
   # ex: [<<1>>, <<1::160>>, <<1::160>>, 1] (last number is an integer instead of binary)
   @doc """
   Returns a OMG.Output struct from a map
-=======
-  alias OMG.RawData
-
-  @output_types_modules OMG.WireFormatTypes.output_type_modules()
-  @output_types Map.keys(@output_types_modules)
-
-  def dispatching_reconstruct([raw_type, rlp_decoded_chunks]) when is_binary(raw_type) do
-    case RawData.parse_uint256(raw_type) do
-      {:ok, output_type} when output_type in @output_types ->
-        protocol_module = @output_types_modules[output_type]
-        protocol_module.reconstruct([output_type, rlp_decoded_chunks])
-
-      {:ok, _unrecognized_type} ->
-        {:error, :unrecognized_output_type}
-    end
-  end
-
-  def dispatching_reconstruct(_), do: {:error, :malformed_outputs}
-
-  def from_db_value(%{type: output_type} = db_value), do: @output_types_modules[output_type].from_db_value(db_value)
-  # default clause for backwards compatibility
-  def from_db_value(%{} = db_value), do: OMG.Output.FungibleMoreVPToken.from_db_value(db_value)
-end
->>>>>>> ef84b6e8
 
   ## Examples
 
@@ -122,25 +98,19 @@
   def get_data_for_rlp(%OMG.Output{owner: owner, currency: currency, amount: amount}),
     do: [@output_type_marker, owner, currency, amount]
 
-  # TODO(achiurizo)
-  defp reconstruct([owner, currency, bin_amount]) do
-    with {:ok, cur12} <- parse_address(currency),
-         {:ok, owner} <- parse_address(owner),
-         {:ok, int_amount} <- parse_int(bin_amount),
-         {:ok, amount} <- parse_amount(int_amount),
-         do: %OMG.Output{owner: owner, currency: cur12, amount: amount}
+  @doc """
+  Reconstructs the structure from a list of RLP items
+  """
+  def reconstruct([output_type, [owner_rlp, currency_rlp, amount_rlp]]) do
+    with {:ok, cur12} <- OMG.RawData.parse_address(currency_rlp),
+         {:ok, owner} <- OMG.RawData.parse_address(owner_rlp),
+         :ok <- non_zero_owner(owner),
+         {:ok, amount} <- OMG.RawData.parse_amount(amount_rlp),
+         do: %__MODULE__{output_type: output_type, owner: owner, currency: cur12, amount: amount}
   end
 
-  defp parse_amount(amount) when is_integer(amount) and amount > 0, do: {:ok, amount}
-  defp parse_amount(amount) when is_integer(amount), do: {:error, :amount_cant_be_zero}
+  def reconstruct(_), do: {:error, :malformed_outputs}
 
-  defp parse_int(<<0>> <> _binary), do: {:error, :leading_zeros_in_encoded_uint}
-  defp parse_int(binary) when byte_size(binary) <= 32, do: {:ok, :binary.decode_unsigned(binary, :big)}
-  defp parse_int(binary) when byte_size(binary) > 32, do: {:error, :encoded_uint_too_big}
-
-  # necessary, because RLP handles empty string equally to integer 0
-  @spec parse_address(<<>> | Crypto.address_t()) :: {:ok, Crypto.address_t()} | {:error, :malformed_address}
-  defp parse_address(binary)
-  defp parse_address(<<_::160>> = address_bytes), do: {:ok, address_bytes}
-  defp parse_address(_), do: {:error, :malformed_address}
+  defp non_zero_owner(<<0::160>>), do: {:error, :output_guard_cant_be_zero}
+  defp non_zero_owner(_), do: :ok
 end