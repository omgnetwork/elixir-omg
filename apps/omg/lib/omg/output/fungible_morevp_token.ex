--- conflicted
+++ resolved
@@ -34,44 +34,21 @@
     %__MODULE__{owner: owner, currency: currency, amount: amount, output_type: output_type}
   end
 
-<<<<<<< HEAD
   @doc """
   Reconstructs the structure from a list of RLP items
   """
-  def reconstruct([owner_rlp, currency_rlp, amount_rlp]) do
-    with {:ok, cur12} <- parse_address(currency_rlp),
-         {:ok, owner} <- parse_address(owner_rlp),
+  def reconstruct([output_type, [owner_rlp, currency_rlp, amount_rlp]]) do
+    with {:ok, cur12} <- RawData.parse_address(currency_rlp),
+         {:ok, owner} <- RawData.parse_address(owner_rlp),
          :ok <- non_zero_owner(owner),
-         {:ok, int_amount} <- parse_int(amount_rlp),
-         {:ok, amount} <- parse_amount(int_amount),
-         do: %__MODULE__{owner: owner, currency: cur12, amount: amount}
+         {:ok, amount} <- RawData.parse_amount(amount_rlp),
+         do: %__MODULE__{output_type: output_type, owner: owner, currency: cur12, amount: amount}
   end
 
   def reconstruct(_), do: {:error, :malformed_outputs}
 
-  defp parse_amount(amount) when is_integer(amount) and amount > 0, do: {:ok, amount}
-  defp parse_amount(amount) when is_integer(amount), do: {:error, :amount_cant_be_zero}
-
-  defp parse_int(<<0>> <> _binary), do: {:error, :leading_zeros_in_encoded_uint}
-  defp parse_int(binary) when byte_size(binary) <= 32, do: {:ok, :binary.decode_unsigned(binary, :big)}
-  defp parse_int(binary) when byte_size(binary) > 32, do: {:error, :encoded_uint_too_big}
-
-  # necessary, because RLP handles empty string equally to integer 0
-  @spec parse_address(<<>> | Crypto.address_t()) :: {:ok, Crypto.address_t()} | {:error, :malformed_address}
-  defp parse_address(binary)
-  defp parse_address(<<_::160>> = address_bytes), do: {:ok, address_bytes}
-  defp parse_address(_), do: {:error, :malformed_address}
-
   defp non_zero_owner(<<0::160>>), do: {:error, :output_guard_cant_be_zero}
   defp non_zero_owner(_), do: :ok
-=======
-  def reconstruct([output_type, owner, currency, bin_amount]) do
-    with {:ok, cur12} <- RawData.parse_address(currency),
-         {:ok, owner} <- RawData.parse_address(owner),
-         {:ok, amount} <- RawData.parse_amount(bin_amount),
-         do: %__MODULE__{output_type: output_type, owner: owner, currency: cur12, amount: amount}
-  end
->>>>>>> bcfc6e6c
 end
 
 defimpl OMG.Output.Protocol, for: OMG.Output.FungibleMoreVPToken do
@@ -95,11 +72,6 @@
     %{owner: owner, currency: currency, amount: amount, output_type: output_type}
   end
 
-<<<<<<< HEAD
-  def get_data_for_rlp(%FungibleMoreVPToken{owner: owner, currency: currency, amount: amount}),
-    do: [@output_type_marker, [owner, currency, amount]]
-=======
   def get_data_for_rlp(%FungibleMoreVPToken{owner: owner, currency: currency, amount: amount, output_type: output_type}),
-    do: [output_type, owner, currency, amount]
->>>>>>> bcfc6e6c
+    do: [output_type, [owner, currency, amount]]
 end