--- conflicted
+++ resolved
@@ -110,35 +110,19 @@
 
     test "Input is hashed properly" do
       assert "1a5933eb0b3223b0500fbbe7039cab9badc006adda6cf3d337751412fd7a4b61" ==
-<<<<<<< HEAD
-               Tools.hash_input(%OMG.InputPointer{blknum: 0, txindex: 0, oindex: 0}) |> Base.encode16(case: :lower)
+        {:utxo_position, 0, 0, 0} |> Tools.hash_input() |> Base.encode16(case: :lower)
 
       assert "7377afcd24fdc685fd8c6ea2b5d15a74f2c898c3d5bcce3499f448a4d68db290" ==
-               Tools.hash_input(%OMG.InputPointer{blknum: 1, txindex: 0, oindex: 0}) |> Base.encode16(case: :lower)
+        {:utxo_position, 1, 0, 0} |> Tools.hash_input() |> Base.encode16(case: :lower)
 
       assert "c198a0ab9b12c3f225195cf0f7870c7ab12c316b33eb99771dfd0f3f7da455a5" ==
-               Tools.hash_input(%OMG.InputPointer{blknum: 101_000, txindex: 1337, oindex: 3})
-               |> Base.encode16(case: :lower)
-=======
-               Utxo.position(0, 0, 0) |> Tools.hash_input() |> Base.encode16(case: :lower)
-
-      assert "7377afcd24fdc685fd8c6ea2b5d15a74f2c898c3d5bcce3499f448a4d68db290" ==
-               Utxo.position(1, 0, 0) |> Tools.hash_input() |> Base.encode16(case: :lower)
-
-      assert "c198a0ab9b12c3f225195cf0f7870c7ab12c316b33eb99771dfd0f3f7da455a5" ==
-               Utxo.position(101_000, 1337, 3) |> Tools.hash_input() |> Base.encode16(case: :lower)
->>>>>>> ef84b6e8
+        {:utxo_position, 101_000, 1337, 3} |> Tools.hash_input() |> Base.encode16(case: :lower)
     end
 
     test "Output is hashed properly", %{outputs: [output1, output2, output3, output4]} do
       to_output = fn {owner, currency, amount} ->
-<<<<<<< HEAD
-        %Output{owner: owner, currency: currency, amount: amount}
-=======
         [output] = Transaction.get_outputs(Transaction.Payment.new([], [{owner, currency, amount}]))
-
         output
->>>>>>> ef84b6e8
       end
 
       assert "4b85fe2caac41f533c3d3b56ec75ca3363d0205e4dde63ca16b0d377fa79364d" ==
