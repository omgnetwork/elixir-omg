# Copyright 2019 OmiseGO Pte Ltd
#
# Licensed under the Apache License, Version 2.0 (the "License");
# you may not use this file except in compliance with the License.
# You may obtain a copy of the License at
#
#     http://www.apache.org/licenses/LICENSE-2.0
#
# Unless required by applicable law or agreed to in writing, software
# distributed under the License is distributed on an "AS IS" BASIS,
# WITHOUT WARRANTIES OR CONDITIONS OF ANY KIND, either express or implied.
# See the License for the specific language governing permissions and
# limitations under the License.

defmodule OMG.State.Transaction.RecoveredTest do
  @moduledoc """
  This test the public-most APIs regarging the transaction, being mainly centered around:
    - recovery and stateless validation done in `Transaction.Recovered`
    - usability of recovered transactions in `OMG.State`
    - detecting and reporting invalidly encoded, malformed, illegal transactions
  """
  use ExUnitFixtures
  use ExUnit.Case, async: true

  alias OMG.DevCrypto
  alias OMG.State
  alias OMG.State.Transaction
  alias OMG.TestHelper
<<<<<<< HEAD
=======
  alias OMG.Utxo
  alias OMG.WireFormatTypes

  require Utxo
>>>>>>> ef84b6e8

  @payment_tx_type WireFormatTypes.tx_type_for(:tx_payment_v1)
  @payment_output_type WireFormatTypes.output_type_for(:output_payment_v1)

  @zero_address OMG.Eth.zero_address()
  @eth OMG.Eth.RootChain.eth_pseudo_address()
  @empty_signature <<0::size(520)>>

  describe "APIs used by the `OMG.State.exec/1`" do
    @tag fixtures: [:alice, :state_alice_deposit, :bob]
    test "using created transaction in child chain", %{alice: alice, bob: bob, state_alice_deposit: state} do
      state = TestHelper.do_deposit(state, alice, %{amount: 10, currency: @eth, blknum: 2})

      payment = Transaction.Payment.new([{1, 0, 0}, {2, 0, 0}], [{bob.addr, @eth, 12}])

      payment
      |> DevCrypto.sign([alice.priv, alice.priv])
      |> assert_tx_usable(state)
    end

    @tag fixtures: [:alice, :state_alice_deposit, :bob]
    test "using created transaction with one input in child chain", %{
      alice: alice,
      bob: bob,
      state_alice_deposit: state
    } do
      payment = Transaction.Payment.new([{1, 0, 0}], [{bob.addr, @eth, 4}])

      payment
      |> DevCrypto.sign([alice.priv])
      |> assert_tx_usable(state)
    end

    @tag fixtures: [:alice, :bob]
    test "recovering spenders: different signers, one output", %{alice: alice, bob: bob} do
      {:ok, recovered} =
        [{3000, 0, 0}, {3000, 0, 1}]
        |> Transaction.Payment.new([{alice.addr, @eth, 10}])
        |> DevCrypto.sign([bob.priv, alice.priv])
        |> Transaction.Signed.encode()
        |> Transaction.Recovered.recover_from()

      assert recovered.witnesses == %{0 => bob.addr, 1 => alice.addr}
    end

    @tag fixtures: [:alice, :bob]
    test "signed transaction is valid in various empty input/output combinations", %{
      alice: alice,
      bob: bob
    } do
      transaction_list = [
        {[], [{alice, @eth, 7}]},
        {[{1, 2, 3, alice}], [{alice, @eth, 7}]},
        {[{1, 2, 3, alice}], [{alice, @eth, 7}, {bob, @eth, 3}]},
        {[{1, 2, 3, alice}, {2, 3, 4, bob}], [{alice, @eth, 7}, {bob, @eth, 3}]},
        {[{1, 2, 3, alice}, {2, 3, 4, bob}, {2, 3, 5, bob}], [{alice, @eth, 7}, {bob, @eth, 3}]},
        {[{1, 2, 3, alice}, {2, 3, 4, bob}, {2, 3, 5, bob}], [{alice, @eth, 7}, {bob, @eth, 3}, {bob, @eth, 3}]},
        {[{1, 2, 3, alice}, {2, 3, 1, alice}, {2, 3, 2, bob}, {3, 3, 4, bob}],
         [{alice, @eth, 7}, {alice, @eth, 3}, {bob, @eth, 7}, {bob, @eth, 3}]}
      ]

      Enum.map(transaction_list, &parametrized_tester/1)
    end
  end

  describe "encoding/decoding is done properly" do
    @tag fixtures: [:alice]
    test "decoding malformed signed payment transaction", %{alice: alice} do
      payment = Transaction.Payment.new([{1, 0, 0}, {2, 0, 0}], [{alice.addr, @eth, 12}])
      tx = DevCrypto.sign(payment, [alice.priv, alice.priv])
      %Transaction.Signed{sigs: sigs} = tx

      [_payment_marker, inputs, outputs, _txdata, _metadata] = tx |> Transaction.raw_txbytes() |> ExRLP.decode()

      # sanity
      assert {:ok, _} =
               Transaction.Recovered.recover_from(
                 ExRLP.encode([sigs, @payment_tx_type, inputs, outputs, 0, <<0::256>>])
               )

      assert {:error, :malformed_transaction} = Transaction.Recovered.recover_from(<<192>>)
      assert {:error, :malformed_transaction} = Transaction.Recovered.recover_from(<<0x80>>)
      assert {:error, :malformed_transaction} = Transaction.Recovered.recover_from(<<>>)
      assert {:error, :malformed_transaction} = Transaction.Recovered.recover_from(ExRLP.encode(23))
      assert {:error, :malformed_transaction} = Transaction.Recovered.recover_from(ExRLP.encode([sigs, []]))

      assert {:error, :malformed_transaction} =
               Transaction.Recovered.recover_from(ExRLP.encode([sigs, inputs, outputs, 0, <<0::256>>]))

      assert {:error, :malformed_transaction} =
               Transaction.Recovered.recover_from(ExRLP.encode([sigs, ["bad"], inputs, outputs, 0, <<0::256>>]))

      assert {:error, :malformed_witnesses} ==
               Transaction.Recovered.recover_from(
                 ExRLP.encode([[<<1>>, <<1>>], @payment_tx_type, inputs, outputs, 0, <<0::256>>])
               )

      assert {:error, :malformed_witnesses} ==
               Transaction.Recovered.recover_from(
                 ExRLP.encode([<<1>>, @payment_tx_type, inputs, outputs, 0, <<0::256>>])
               )

      assert {:error, :malformed_inputs} =
               Transaction.Recovered.recover_from(ExRLP.encode([sigs, @payment_tx_type, 42, outputs, 0, <<0::256>>]))

      assert {:error, :malformed_inputs} =
               Transaction.Recovered.recover_from(
                 ExRLP.encode([sigs, @payment_tx_type, [[1, 2]], outputs, 0, <<0::256>>])
               )

      assert {:error, :malformed_inputs} =
               Transaction.Recovered.recover_from(
                 ExRLP.encode([sigs, @payment_tx_type, [[1, 2, 'a']], outputs, 0, <<0::256>>])
               )

      assert {:error, :malformed_outputs} =
               Transaction.Recovered.recover_from(ExRLP.encode([sigs, @payment_tx_type, inputs, 42, 0, <<0::256>>]))

      assert {:error, :malformed_outputs} =
               Transaction.Recovered.recover_from(
                 ExRLP.encode([
                   sigs,
                   @payment_tx_type,
                   inputs,
                   [[@payment_output_type, alice.addr, alice.addr, 1]],
                   0,
                   <<0::256>>
                 ])
               )

      assert {:error, :malformed_outputs} =
               Transaction.Recovered.recover_from(
                 ExRLP.encode([
                   sigs,
                   @payment_tx_type,
                   inputs,
                   [[@payment_output_type, [alice.addr, alice.addr]]],
                   0,
                   <<0::256>>
                 ])
               )

      assert {:error, :malformed_outputs} =
               Transaction.Recovered.recover_from(
                 ExRLP.encode([
                   sigs,
                   @payment_tx_type,
                   inputs,
                   [[@payment_output_type, [alice.addr, alice.addr, 'a']]],
                   0,
                   <<0::256>>
                 ])
               )

      assert {:error, :unrecognized_output_type} =
               Transaction.Recovered.recover_from(
                 ExRLP.encode([sigs, @payment_tx_type, inputs, [[<<232>>, [alice.addr, alice.addr, 1]]], 0, <<0::256>>])
               )

      assert {:error, :malformed_tx_data} =
               Transaction.Recovered.recover_from(
                 ExRLP.encode([sigs, @payment_tx_type, inputs, outputs, 1, <<0::256>>])
               )

      assert {:error, :leading_zeros_in_encoded_uint} =
               Transaction.Recovered.recover_from(
                 ExRLP.encode([sigs, @payment_tx_type, inputs, outputs, <<0::256>>, <<0::256>>])
               )

      assert {:error, :leading_zeros_in_encoded_uint} =
               Transaction.Recovered.recover_from(
                 ExRLP.encode([sigs, @payment_tx_type, inputs, outputs, <<1::256>>, <<0::256>>])
               )

      assert {:error, :malformed_metadata} =
               Transaction.Recovered.recover_from(ExRLP.encode([sigs, @payment_tx_type, inputs, outputs, 0, ""]))

      assert {:error, :malformed_metadata} =
               Transaction.Recovered.recover_from(ExRLP.encode([sigs, @payment_tx_type, inputs, outputs, 0, []]))

      assert {:error, :malformed_metadata} =
               Transaction.Recovered.recover_from(
                 ExRLP.encode([sigs, @payment_tx_type, inputs, outputs, 0, <<1::224>>])
               )

      assert {:error, :malformed_metadata} =
               Transaction.Recovered.recover_from(
                 ExRLP.encode([sigs, @payment_tx_type, inputs, outputs, 0, <<2::288>>])
               )
    end

    @tag fixtures: [:alice, :bob]
    test "rlp encoding of a transaction is corrupt", %{alice: alice, bob: bob} do
      encoded_signed_tx = TestHelper.create_encoded([{1, 2, 3, alice}, {2, 3, 4, bob}], @eth, [{alice, 7}])

      malformed2 = "A" <> encoded_signed_tx
      assert {:error, :malformed_transaction_rlp} = Transaction.Recovered.recover_from(malformed2)

      <<_, malformed3::binary>> = encoded_signed_tx
      assert {:error, :malformed_transaction_rlp} = Transaction.Recovered.recover_from(malformed3)

      cropped_size = byte_size(encoded_signed_tx) - 1
      <<malformed4::binary-size(cropped_size), _::binary-size(1)>> = encoded_signed_tx
      assert {:error, :malformed_transaction_rlp} = Transaction.Recovered.recover_from(malformed4)
    end

    @tag fixtures: [:alice, :bob]
    test "address in encoded transaction malformed", %{alice: alice, bob: bob} do
      malformed_alice = %{addr: "0x00000000000000000"}
      malformed_eth = "0x00000000000000000"
      malformed_signed1 = TestHelper.create_signed([{1, 2, 3, alice}, {2, 3, 4, bob}], @eth, [{malformed_alice, 7}])
      malformed_signed2 = TestHelper.create_signed([{1, 2, 3, alice}, {2, 3, 4, bob}], malformed_eth, [{alice, 7}])

      malformed_signed3 =
        TestHelper.create_signed([{1, 2, 3, alice}, {2, 3, 4, bob}], @eth, [{alice, 7}, {malformed_alice, 3}])

      malformed1 = Transaction.Signed.encode(malformed_signed1)
      malformed2 = Transaction.Signed.encode(malformed_signed2)
      malformed3 = Transaction.Signed.encode(malformed_signed3)

      assert {:error, :malformed_address} = Transaction.Recovered.recover_from(malformed1)
      assert {:error, :malformed_address} = Transaction.Recovered.recover_from(malformed2)
      assert {:error, :malformed_address} = Transaction.Recovered.recover_from(malformed3)
    end

    @tag fixtures: [:alice]
    test "transactions with corrupt signatures don't do harm - one signature", %{alice: alice} do
      full_signed_tx = TestHelper.create_signed([{1, 2, 3, alice}], @eth, [{alice, 7}])

      assert {:error, :signature_corrupt} ==
               %Transaction.Signed{full_signed_tx | sigs: [<<1::size(520)>>]}
               |> Transaction.Signed.encode()
               |> Transaction.Recovered.recover_from()
    end

    @tag fixtures: [:alice]
    test "transactions with corrupt signatures don't do harm - one of many signatures", %{alice: alice} do
      full_signed_tx = TestHelper.create_signed([{1, 2, 3, alice}, {1, 2, 4, alice}], @eth, [{alice, 7}])
      %Transaction.Signed{sigs: [sig1, sig2 | _]} = full_signed_tx

      assert {:error, :signature_corrupt} ==
               %Transaction.Signed{full_signed_tx | sigs: [sig1, <<1::size(520)>>]}
               |> Transaction.Signed.encode()
               |> Transaction.Recovered.recover_from()

      assert {:error, :signature_corrupt} ==
               %Transaction.Signed{full_signed_tx | sigs: [<<1::size(520)>>, sig2]}
               |> Transaction.Signed.encode()
               |> Transaction.Recovered.recover_from()
    end
  end

  describe "stateless validity critical to the ledger is checked" do
    @tag fixtures: [:alice]
    test "transaction must have distinct inputs", %{alice: alice} do
      duplicate_inputs = TestHelper.create_encoded([{1, 2, 3, alice}, {1, 2, 3, alice}], @eth, [{alice, 7}])

      assert {:error, :duplicate_inputs} = Transaction.Recovered.recover_from(duplicate_inputs)
    end
  end

  describe "formal protocol rules are enforced" do
    @tag fixtures: [:alice]
    test "Decoding transaction with gaps in inputs is ok now, but 0 utxo pos is illegal", %{alice: alice} do
      # explicitly testing the behavior that we have instead of the obsolete gap checking

      encoded_transaction = TestHelper.create_encoded([{0, 0, 0, alice}, {1000, 0, 0, alice}], @eth, [{alice, 100}])
      assert {:error, :malformed_inputs} = Transaction.Recovered.recover_from(encoded_transaction)
    end

    @tag fixtures: [:alice]
    test "Decoding deposit transaction without inputs is successful", %{alice: alice} do
      encoded_transaction = TestHelper.create_encoded([], @eth, [{alice, 100}])
      assert {:ok, _} = Transaction.Recovered.recover_from(encoded_transaction)
    end

    @tag fixtures: [:alice]
    test "Decoding transaction with zero input fails", %{alice: alice} do
      encoded_transaction = TestHelper.create_encoded([{0, 0, 0, alice}], [{alice, @zero_address, 10}])
      assert {:error, :malformed_inputs} = Transaction.Recovered.recover_from(encoded_transaction)
    end

    @tag fixtures: [:alice]
    test "Decoding transaction with zero blknum works as long as input non-zero", %{alice: alice} do
      encoded_transaction = TestHelper.create_encoded([{0, 0, 1, alice}], [{alice, @zero_address, 10}])
      assert {:ok, _} = Transaction.Recovered.recover_from(encoded_transaction)
    end

    test "Decoding transaction with shorter input fails" do
      inputs_index_in_rlp = 2
      [input] = Enum.at(good_tx_rlp_items(), inputs_index_in_rlp)

      assert {:error, :malformed_inputs} =
               good_tx_rlp_items()
               |> List.replace_at(inputs_index_in_rlp, [binary_part(input, 1, 31)])
               |> ExRLP.encode()
               |> Transaction.Recovered.recover_from()
    end

    test "Decoding transaction with shorter/longer address fails" do
      outputs_index_in_rlp = 3
      [[type, [owner, currency, amount]]] = Enum.at(good_tx_rlp_items(), outputs_index_in_rlp)

      checker = fn bad_output ->
        assert {:error, :malformed_address} =
                 good_tx_rlp_items()
                 |> List.replace_at(outputs_index_in_rlp, [bad_output])
                 |> ExRLP.encode()
                 |> Transaction.Recovered.recover_from()
      end

      transaction_list = [
        [type, [binary_part(owner, 1, 19), currency, amount]],
        [type, [binary_part(owner, 0, 19), currency, amount]],
        [type, [owner, binary_part(currency, 1, 19), amount]],
        [type, [owner, binary_part(currency, 0, 19), amount]],
        [type, [owner, <<1>>, amount]],
        [type, [<<1>>, currency, amount]],
        [type, [owner, "", amount]],
        [type, ["", currency, amount]]
      ]

      Enum.map(transaction_list, checker)
    end

    @tag fixtures: [:alice]
    test "Decoding transaction with zero amount in outputs fails ", %{alice: alice} do
      encoded_transaction = TestHelper.create_encoded([{1000, 0, 0, alice}], @eth, [{alice, 0}, {alice, 100}])
      assert {:error, :amount_cant_be_zero} = Transaction.Recovered.recover_from(encoded_transaction)
    end

    @tag fixtures: [:alice]
    test "Decoding transaction with zero output guard in outputs fails ", %{alice: alice} do
      no_account = %{addr: @zero_address}

      assert {:error, :output_guard_cant_be_zero} =
               Transaction.Recovered.recover_from(
                 TestHelper.create_encoded([{1000, 0, 0, alice}], @eth, [{no_account, 10}, {alice, 100}])
               )
    end

    @tag fixtures: [:alice]
    test "Decoding transaction with zero output fails", %{alice: alice} do
      no_account = %{addr: @zero_address}

      assert {:error, :output_guard_cant_be_zero} =
               Transaction.Recovered.recover_from(
                 TestHelper.create_encoded([{1000, 0, 0, alice}], [{no_account, @zero_address, 0}])
               )
    end

    test "Decoding transaction with zero output type fails" do
      outputs_index_in_rlp = 3
      [[_type, output_fields]] = Enum.at(good_tx_rlp_items(), outputs_index_in_rlp)
      bad_output = [0, output_fields]

      assert {:error, :unrecognized_output_type} =
               good_tx_rlp_items()
               |> List.replace_at(outputs_index_in_rlp, [bad_output])
               |> ExRLP.encode()
               |> Transaction.Recovered.recover_from()
    end

    test "Decoding transaction with malformed output fails" do
      outputs_index_in_rlp = 3
      [output] = Enum.at(good_tx_rlp_items(), outputs_index_in_rlp)

      assert {:error, :malformed_outputs} =
               good_tx_rlp_items()
               |> List.replace_at(outputs_index_in_rlp, output)
               |> ExRLP.encode()
               |> Transaction.Recovered.recover_from()
    end

    test "Decoding transaction with leading-zeros in output amount fails" do
      outputs_index_in_rlp = 3
      [[type, [owner, currency, _amount]]] = Enum.at(good_tx_rlp_items(), outputs_index_in_rlp)

      checker = fn bad_amount ->
        assert {:error, :leading_zeros_in_encoded_uint} =
                 good_tx_rlp_items()
                 |> List.replace_at(outputs_index_in_rlp, [[type, [owner, currency, bad_amount]]])
                 |> ExRLP.encode()
                 |> Transaction.Recovered.recover_from()
      end

      [<<1::288>>, <<1::224>>, <<1::64>>, <<0, 1>>]
      |> Enum.map(checker)
    end

    test "Decoding transaction with >32 bytes in output amount fails" do
      outputs_index_in_rlp = 3
      [[type, [owner, currency, _amount]]] = Enum.at(good_tx_rlp_items(), outputs_index_in_rlp)
      bad_amount = :binary.copy(<<1>>, 33)

      assert {:error, :encoded_uint_too_big} =
               good_tx_rlp_items()
               |> List.replace_at(outputs_index_in_rlp, [[type, [owner, currency, bad_amount]]])
               |> ExRLP.encode()
               |> Transaction.Recovered.recover_from()
    end

    @tag fixtures: [:alice]
    test "Decoding transaction without outputs fails", %{alice: alice} do
      assert {:error, :empty_outputs} =
               TestHelper.create_encoded([{1000, 0, 0, alice}], @eth, [])
               |> Transaction.Recovered.recover_from()
    end

    @tag fixtures: [:alice, :bob]
    test "transaction is not allowed to have input and empty sigs", %{alice: alice} do
      tx = TestHelper.create_signed([{1, 2, 3, alice}, {2, 3, 4, alice}], @eth, [{alice, 7}])
      tx_no_sigs = %{tx | sigs: [@empty_signature, @empty_signature]}
      tx_hash = Transaction.Signed.encode(tx_no_sigs)
      assert {:error, :missing_signature} == Transaction.Recovered.recover_from(tx_hash)
    end

    @tag fixtures: [:alice]
    test "transactions with superfluous signatures don't do harm", %{alice: alice} do
      full_signed_tx = TestHelper.create_signed([{1, 2, 3, alice}], @eth, [{alice, 7}])
      %Transaction.Signed{sigs: [sig1 | _]} = full_signed_tx

      assert {:error, :superfluous_signature} ==
               %Transaction.Signed{full_signed_tx | sigs: [sig1, sig1]}
               |> Transaction.Signed.encode()
               |> Transaction.Recovered.recover_from()
    end
  end

  defp assert_tx_usable(signed, state_core) do
    {:ok, transaction} = signed |> Transaction.Signed.encode() |> Transaction.Recovered.recover_from()
    assert {:ok, {_, _, _}, _state} = State.Core.exec(state_core, transaction, :no_fees_required)
  end

  defp parametrized_tester({inputs, outputs}) do
    tx = TestHelper.create_signed(inputs, outputs)

    encoded_signed_tx = Transaction.Signed.encode(tx)

    witnesses =
      inputs
      |> Enum.filter(fn {_, _, _, %{addr: addr}} -> addr != nil end)
      |> Enum.map(fn {_, _, _, spender} -> spender.addr end)
      |> Enum.with_index()
      |> Enum.into(%{}, fn {witness, index} -> {index, witness} end)

    assert {:ok,
            %Transaction.Recovered{
              signed_tx: ^tx,
              witnesses: ^witnesses
            }} = Transaction.Recovered.recover_from(encoded_signed_tx)
  end

  # provides one with RLP items (ready for `ExRLP.encode/1`) representing a valid transaction
  defp good_tx_rlp_items() do
    alice = TestHelper.generate_entity()

    good_tx_rlp_items =
      TestHelper.create_encoded([{1000, 0, 0, alice}], [{alice, @eth, 10}])
      |> ExRLP.decode()

    # sanity check just in case
    assert {:ok, _} =
             good_tx_rlp_items
             |> ExRLP.encode()
             |> Transaction.Recovered.recover_from()

    good_tx_rlp_items
  end
end<|MERGE_RESOLUTION|>--- conflicted
+++ resolved
@@ -26,13 +26,7 @@
   alias OMG.State
   alias OMG.State.Transaction
   alias OMG.TestHelper
-<<<<<<< HEAD
-=======
-  alias OMG.Utxo
   alias OMG.WireFormatTypes
-
-  require Utxo
->>>>>>> ef84b6e8
 
   @payment_tx_type WireFormatTypes.tx_type_for(:tx_payment_v1)
   @payment_output_type WireFormatTypes.output_type_for(:output_payment_v1)
