--- conflicted
+++ resolved
@@ -21,13 +21,8 @@
 
   plug(
     Plug.Parsers,
-<<<<<<< HEAD
-    parsers: [:urlencoded, :json],
-    pass: [],
-=======
     parsers: [:urlencoded, :json, :multipart],
     pass: ["*/*"],
->>>>>>> 8c05f0e4
     json_decoder: Jason
   )
 
