--- conflicted
+++ resolved
@@ -177,10 +177,7 @@
     )
   end
 
-<<<<<<< HEAD
-=======
   @decorate trace(service: :ecto, type: :db, tracer: OMG.WatcherInfo.Tracer)
->>>>>>> d666cd06
   def get_by_position(blknum, txindex) do
     DB.Repo.one(from(__MODULE__, where: [blknum: ^blknum, txindex: ^txindex]))
   end
