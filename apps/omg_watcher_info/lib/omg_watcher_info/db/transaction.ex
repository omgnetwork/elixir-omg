--- conflicted
+++ resolved
@@ -168,9 +168,6 @@
     |> DB.Repo.all()
   end
 
-<<<<<<< HEAD
-  @decorate trace(service: :ecto, type: :db, tracer: OMG.WatcherInfo.Tracer)
-=======
   defp query_get_by_end_datetime(query, nil), do: query
 
   defp query_get_by_end_datetime(query, end_datetime) do
@@ -180,7 +177,7 @@
     )
   end
 
->>>>>>> e7fcc3db
+  @decorate trace(service: :ecto, type: :db, tracer: OMG.WatcherInfo.Tracer)
   def get_by_position(blknum, txindex) do
     DB.Repo.one(from(__MODULE__, where: [blknum: ^blknum, txindex: ^txindex]))
   end
