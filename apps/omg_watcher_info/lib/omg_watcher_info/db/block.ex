# Copyright 2019 OmiseGO Pte Ltd
#
# Licensed under the Apache License, Version 2.0 (the "License");
# you may not use this file except in compliance with the License.
# You may obtain a copy of the License at
#
#     http://www.apache.org/licenses/LICENSE-2.0
#
# Unless required by applicable law or agreed to in writing, software
# distributed under the License is distributed on an "AS IS" BASIS,
# WITHOUT WARRANTIES OR CONDITIONS OF ANY KIND, either express or implied.
# See the License for the specific language governing permissions and
# limitations under the License.

defmodule OMG.WatcherInfo.DB.Block do
  @moduledoc """
  Ecto schema for Plasma Chain block
  """
  use Ecto.Schema
  use OMG.Utils.LoggerExt
  import Ecto.Changeset

  alias OMG.State
  alias OMG.Utils.Paginator
  alias OMG.WatcherInfo.DB

  import Ecto.Query, only: [from: 2]

  @type mined_block() :: %{
          transactions: [State.Transaction.Recovered.t()],
          blknum: pos_integer(),
          blkhash: <<_::256>>,
          timestamp: pos_integer(),
          eth_height: pos_integer()
        }

  @primary_key {:blknum, :integer, []}
  @derive {Phoenix.Param, key: :blknum}
  schema "blocks" do
    field(:hash, :binary)
    field(:eth_height, :integer)
    field(:timestamp, :integer)
  end

  defp changeset(block, params) do
    block
    |> cast(params, [:blknum, :hash, :timestamp, :eth_height])
    |> unique_constraint(:blknum, name: :blocks_pkey)
    |> validate_required([:blknum, :hash, :timestamp, :eth_height])
    |> validate_number(:blknum, greater_than: 0)
    |> validate_number(:timestamp, greater_than: 0)
    |> validate_number(:eth_height, greater_than: 0)
  end

  @spec get_max_blknum() :: non_neg_integer()
  def get_max_blknum do
    DB.Repo.aggregate(__MODULE__, :max, :blknum)
  end

  @doc """
<<<<<<< HEAD
    Gets a block specified by a block number.
  """
  def get(blknum) do
    query =
      from(
        __MODULE__,
        where: [blknum: ^blknum]
      )

    DB.Repo.one(query)
=======
  Returns a list of blocks
  """
  @spec get_blocks(Paginator.t()) :: Paginator.t()
  def get_blocks(paginator) do
    query_get_last(paginator.data_paging)
    |> DB.Repo.all()
    |> Paginator.set_data(paginator)
  end

  defp query_get_last(%{limit: limit, page: page}) do
    offset = (page - 1) * limit

    from(
      __MODULE__,
      order_by: [desc: :blknum],
      limit: ^limit,
      offset: ^offset
    )
>>>>>>> b6beedb7
  end

  @spec insert(map()) :: {:ok, %__MODULE__{}} | {:error, Ecto.Changeset.t()}
  def insert(params) do
    %__MODULE__{}
    |> changeset(params)
    |> DB.Repo.insert()
  end

  @doc """
  Inserts complete and sorted enumerable of transactions for particular block number
  """
  @spec insert_with_transactions(mined_block()) :: {:ok, %__MODULE__{}}
  def insert_with_transactions(%{
        transactions: transactions,
        blknum: block_number,
        blkhash: blkhash,
        timestamp: timestamp,
        eth_height: eth_height
      }) do
    {db_txs, db_outputs, db_inputs} = prepare_db_transactions(transactions, block_number)

    current_block = %{
      blknum: block_number,
      hash: blkhash,
      timestamp: timestamp,
      eth_height: eth_height
    }

    {insert_duration, result} =
      :timer.tc(
        &DB.Repo.transaction/1,
        [
          fn ->
            with {:ok, block} <- insert(current_block),
                 :ok <- DB.Repo.insert_all_chunked(DB.Transaction, db_txs),
                 :ok <- DB.Repo.insert_all_chunked(DB.TxOutput, db_outputs),
                 # inputs are set as spent after outputs are inserted to support spending utxo from the same block
                 :ok <- DB.TxOutput.spend_utxos(db_inputs) do
              block
            else
              {:error, changeset} -> DB.Repo.rollback(changeset)
            end
          end
        ]
      )

    case result do
      {:ok, _} ->
        _ = Logger.debug("Block \##{block_number} persisted in WatcherDB, done in #{insert_duration / 1000}ms")

        result

      {:error, changeset} ->
        _ = Logger.debug("Block \##{block_number} not persisted in WatcherDB, done in #{insert_duration / 1000}ms")

        _ = Logger.debug("Error: #{inspect(changeset.errors)}")
        result
    end
  end

  @spec prepare_db_transactions(State.Transaction.Recovered.t(), pos_integer()) ::
          {[map()], [%DB.TxOutput{}], [%DB.TxOutput{}]}
  defp prepare_db_transactions(mined_transactions, block_number) do
    mined_transactions
    |> Stream.with_index()
    |> Enum.reduce({[], [], []}, fn {tx, txindex}, {tx_list, output_list, input_list} ->
      {tx, outputs, inputs} = prepare_db_transaction(tx, block_number, txindex)
      {[tx | tx_list], outputs ++ output_list, inputs ++ input_list}
    end)
  end

  @spec prepare_db_transaction(State.Transaction.Recovered.t(), pos_integer(), integer()) :: [
          {map(), [%DB.TxOutput{}], [%DB.TxOutput{}]}
        ]
  defp prepare_db_transaction(recovered_tx, block_number, txindex) do
    tx = Map.fetch!(recovered_tx, :signed_tx)
    metadata = tx |> Map.fetch!(:raw_tx) |> Map.fetch!(:metadata)
    signed_tx_bytes = Map.fetch!(recovered_tx, :signed_tx_bytes)
    tx_hash = State.Transaction.raw_txhash(tx)

    transaction = create(block_number, txindex, tx_hash, signed_tx_bytes, metadata)
    outputs = DB.TxOutput.create_outputs(block_number, txindex, tx_hash, tx)
    inputs = DB.TxOutput.create_inputs(tx, tx_hash)

    {transaction, outputs, inputs}
  end

  @spec create(pos_integer(), integer(), binary(), binary(), State.Transaction.metadata()) ::
          map()
  defp create(block_number, txindex, txhash, txbytes, metadata) do
    %{
      txhash: txhash,
      txbytes: txbytes,
      blknum: block_number,
      txindex: txindex,
      metadata: metadata
    }
  end
end<|MERGE_RESOLUTION|>--- conflicted
+++ resolved
@@ -58,7 +58,6 @@
   end
 
   @doc """
-<<<<<<< HEAD
     Gets a block specified by a block number.
   """
   def get(blknum) do
@@ -69,7 +68,9 @@
       )
 
     DB.Repo.one(query)
-=======
+  end
+
+  @doc """
   Returns a list of blocks
   """
   @spec get_blocks(Paginator.t()) :: Paginator.t()
@@ -88,8 +89,7 @@
       limit: ^limit,
       offset: ^offset
     )
->>>>>>> b6beedb7
-  end
+
 
   @spec insert(map()) :: {:ok, %__MODULE__{}} | {:error, Ecto.Changeset.t()}
   def insert(params) do
