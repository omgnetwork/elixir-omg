--- conflicted
+++ resolved
@@ -154,19 +154,10 @@
   @doc """
   Takes a pending block, decode its data and inserts its content in the database.
   """
-<<<<<<< HEAD
-  @spec insert_with_transactions(mined_block()) :: {:ok, %__MODULE__{}}
-  @decorate trace(service: :ecto, type: :db, tracer: OMG.WatcherInfo.Tracer)
-  def insert_with_transactions(%{
-        transactions: transactions,
-        blknum: block_number,
-        blkhash: blkhash,
-        timestamp: timestamp,
-        eth_height: eth_height
-      }) do
-=======
+
   # sobelow_skip ["Misc.BinToTerm"]
   @spec insert_from_pending_block(PendingBlock.t()) :: {:ok, %__MODULE__{}} | {:error, any()}
+  @decorate trace(service: :ecto, type: :db, tracer: OMG.WatcherInfo.Tracer)
   def insert_from_pending_block(pending_block) do
     %{
       transactions: transactions,
@@ -176,7 +167,6 @@
       eth_height: eth_height
     } = :erlang.binary_to_term(pending_block.data)
 
->>>>>>> e7fcc3db
     {db_txs, db_outputs, db_inputs} = prepare_db_transactions(transactions, block_number)
 
     current_block = %{
