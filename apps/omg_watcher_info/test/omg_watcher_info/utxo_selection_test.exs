# Copyright 2019-2020 OMG Network Pte Ltd
#
# Licensed under the Apache License, Version 2.0 (the "License");
# you may not use this file except in compliance with the License.
# You may obtain a copy of the License at
#
#     http://www.apache.org/licenses/LICENSE-2.0
#
# Unless required by applicable law or agreed to in writing, software
# distributed under the License is distributed on an "AS IS" BASIS,
# WITHOUT WARRANTIES OR CONDITIONS OF ANY KIND, either express or implied.
# See the License for the specific language governing permissions and

defmodule OMG.WatcherInfo.UtxoSelectionTest do
  use ExUnitFixtures
  use ExUnit.Case, async: false
  use OMG.Fixtures

  alias OMG.Eth.Encoding
  alias OMG.Utxo
  alias OMG.WatcherInfo.DB
  alias OMG.WatcherInfo.UtxoSelection

  import OMG.WatcherInfo.Factory

  require Utxo

  @alice <<27::160>>
  @eth <<0::160>>
  @other_token <<127::160>>

  describe "calculate_net_amount/2" do
    @tag fixtures: [:phoenix_ecto_sandbox]
    test "returns a correct map when payment_currency != fee_currency" do
      payment_currency = @eth
      fee_currency = @other_token

      payments = [
        %{
          owner: @alice,
          currency: payment_currency,
          amount: 1_000
        }
      ]

      fee = %{
        currency: fee_currency,
        amount: 2_000
      }

      assert %{
               payment_currency => 1_000,
               fee_currency => 2_000
             } == UtxoSelection.calculate_net_amount(payments, fee)
    end

    @tag fixtures: [:phoenix_ecto_sandbox]
    test "returns a correct map when payment_currency == fee_currency" do
      payment_currency = @eth

      payments = [
        %{
          owner: @alice,
          currency: payment_currency,
          amount: 1_000
        }
      ]

      fee = %{
        currency: payment_currency,
        amount: 2_000
      }

      assert %{
               payment_currency => 3_000
             } == UtxoSelection.calculate_net_amount(payments, fee)
    end
  end

  describe "review_selected_utxos/1" do
    test "should return the expected error if selected UTXOs do not cover the amount of the transaction order" do
      variances = %{@eth => 5, @other_token => 10}

      # UTXO list is empty for simplicty as the error response does not need it.
      utxo_list = []

      constructed_argument = Enum.map([@eth, @other_token], fn ccy -> {ccy, {variances[ccy], utxo_list}} end)

      assert UtxoSelection.review_selected_utxos(constructed_argument) ==
               {:error,
                {:insufficient_funds,
                 [
                   %{missing: variances[@eth], token: Encoding.to_hex(@eth)},
                   %{missing: variances[@other_token], token: Encoding.to_hex(@other_token)}
                 ]}}
    end

    @tag fixtures: [:phoenix_ecto_sandbox]
    test "should return the expected response if UTXOs cover the amount of the transaction order" do
      variances = %{@eth => -5, @other_token => 0}

      _ = insert(:txoutput, amount: 100, currency: @eth, owner: @alice)
      _ = insert(:txoutput, amount: 100, currency: @other_token, owner: @alice)

      %{@eth => [eth_utxo], @other_token => [other_token_utxo]} = DB.TxOutput.get_sorted_grouped_utxos(@alice, :desc)

      constructed_argument = [
        {@eth, {variances[@eth], [eth_utxo]}},
        {@other_token, {variances[@other_token], [other_token_utxo]}}
      ]

      assert {:ok,
              %{
<<<<<<< HEAD
                @eth => [_eth_utxo],
=======
                @eth => [^eth_utxo],
>>>>>>> 376814dc
                @other_token => [^other_token_utxo]
              }} = UtxoSelection.review_selected_utxos(constructed_argument)
    end
  end

  describe "select_utxos/2" do
    @tag fixtures: [:phoenix_ecto_sandbox]
    test "returns the expected utxos if UTXOs cover `net_amount`" do
      net_amount = %{
        @eth => 2_000
      }

      _ = insert(:txoutput, amount: 1_200, currency: @eth, owner: @alice)
      _ = insert(:txoutput, amount: 1_000, currency: @eth, owner: @alice)

      utxos = DB.TxOutput.get_sorted_grouped_utxos(@alice, :desc)

<<<<<<< HEAD
      assert [{@eth, {-200, _utxos}}] = UtxoSelection.select_utxos(net_amount, utxos)
=======
      [{@eth, {-200, utxos2}}] = UtxoSelection.select_utxos(net_amount, utxos)

      assert [] = Map.get(utxos, @eth) -- utxos2
>>>>>>> 376814dc
    end

    @tag fixtures: [:phoenix_ecto_sandbox]
    test "returns the expected utxos if any of UTXOs exactly matched `net_amount`" do
      net_amount = %{
        @eth => 2_000
      }

      _ = insert(:txoutput, amount: 2_000, currency: @eth, owner: @alice)

      utxos = DB.TxOutput.get_sorted_grouped_utxos(@alice, :desc)

<<<<<<< HEAD
      assert [{@eth, {0, _utxos}}] = UtxoSelection.select_utxos(net_amount, utxos)
=======
      assert [{@eth, {0, utxos2}}] = UtxoSelection.select_utxos(net_amount, utxos)

      assert [] = Map.get(utxos, @eth) -- utxos2
>>>>>>> 376814dc
    end

    @tag fixtures: [:phoenix_ecto_sandbox]
    test "returns positive variance if UTXOs don't cover `net_amount`" do
      net_amount = %{
        @eth => 2_000
      }

      _ = insert(:txoutput, amount: 500, currency: @eth, owner: @alice)
      _ = insert(:txoutput, amount: 500, currency: @eth, owner: @alice)

      utxos = DB.TxOutput.get_sorted_grouped_utxos(@alice, :desc)

      assert [{@eth, {1_000, _utxos}}] = UtxoSelection.select_utxos(net_amount, utxos)
    end
  end

  describe "add_utxos_for_stealth_merge/2" do
    @tag fixtures: [:phoenix_ecto_sandbox]
    test "returns selected UTXOs with no additions if the maximum has already been selected" do
      for _i <- 1..5 do
        _ = insert(:txoutput, owner: @alice)
      end

      [not_included | included] =
        @alice
        |> DB.TxOutput.get_sorted_grouped_utxos(:desc)
        |> Map.get(@eth)

      inputs = %{
        @eth => included
      }

      assert UtxoSelection.add_utxos_for_stealth_merge([not_included], inputs) == inputs
    end

    @tag fixtures: [:phoenix_ecto_sandbox]
    test "returns selected UTXOs with no additions if no other UTXOs are available" do
      for _i <- 1..4 do
        _ = insert(:txoutput, owner: @alice)
      end

      inputs = DB.TxOutput.get_sorted_grouped_utxos(@alice, :desc)

      other_available = []

      assert UtxoSelection.add_utxos_for_stealth_merge(other_available, inputs) == inputs
    end

    @tag fixtures: [:phoenix_ecto_sandbox]
    test "adds UTXOs until the limit is reached in the case of one currency" do
      for _i <- 1..5 do
        _ = insert(:txoutput, owner: @alice)
      end

      [included | available] =
        @alice
        |> DB.TxOutput.get_sorted_grouped_utxos(:desc)
        |> Map.get(@eth)

      [available_1, available_2, available_3 | _not_for_inclusion] = available

      inputs = %{
        @eth => [included]
      }

      expected = %{
        @eth => [available_3, available_2, available_1, included]
      }

      assert UtxoSelection.add_utxos_for_stealth_merge(available, inputs) == expected
    end

    @tag fixtures: [:phoenix_ecto_sandbox]
    test "adds UTXOs until the limit is reached in the case of multiple currencies" do
      _ = insert(:txoutput, currency: @eth, owner: @alice)
      _ = insert(:txoutput, currency: @eth, owner: @alice)
      _ = insert(:txoutput, currency: @other_token, owner: @alice)
      _ = insert(:txoutput, currency: @other_token, owner: @alice)

      utxos = DB.TxOutput.get_sorted_grouped_utxos(@alice, :desc)

      [input_1, merge_1] = Map.get(utxos, @eth)
      [input_2, merge_2] = Map.get(utxos, @other_token)

      inputs = %{
        @eth => [input_1],
        @other_token => [input_2]
      }

      assert %{
               @eth => [^merge_1, ^input_1],
               @other_token => [^merge_2, ^input_2]
             } = UtxoSelection.add_utxos_for_stealth_merge([merge_1, merge_2], inputs)
    end
  end

  describe "prioritize_merge_utxos/2" do
    @tag fixtures: [:phoenix_ecto_sandbox]
    test "returns only UTXOs that have not already been selected for the transaction" do
      _ = insert(:txoutput, currency: @eth, owner: @alice)
      _ = insert(:txoutput, currency: @eth, owner: @alice)
      _ = insert(:txoutput, currency: @eth, owner: @alice)
      _ = insert(:txoutput, currency: @eth, owner: @alice)

      %{
        @eth => [selected_eth | available_eth]
      } = utxos = DB.TxOutput.get_sorted_grouped_utxos(@alice, :desc)

      inputs = %{
        @eth => [selected_eth]
      }

      result = UtxoSelection.prioritize_merge_utxos(utxos, inputs)

      assert result == available_eth
      assert Enum.member?(result, selected_eth) == false
    end

    @tag fixtures: [:phoenix_ecto_sandbox]
    test "returns UTXOs only for currencies already in the transaction" do
      token_a = <<65::160>>
      token_b = <<66::160>>
      token_c = <<67::160>>

      _ = insert(:txoutput, currency: token_a, owner: @alice)
      _ = insert(:txoutput, currency: token_a, owner: @alice)
      _ = insert(:txoutput, currency: token_b, owner: @alice)
      _ = insert(:txoutput, currency: token_b, owner: @alice)
      _ = insert(:txoutput, currency: token_c, owner: @alice)
      _ = insert(:txoutput, currency: token_c, owner: @alice)

      %{
        ^token_a => [utxo_a_1, utxo_a_2],
        ^token_b => [utxo_b_1, utxo_b_2],
        ^token_c => [_, _]
      } = utxos = DB.TxOutput.get_sorted_grouped_utxos(@alice, :desc)

      inputs = %{
        token_a => [utxo_a_1],
        token_b => [utxo_b_1]
      }

      result = UtxoSelection.prioritize_merge_utxos(utxos, inputs)

      assert result == [utxo_a_2, utxo_b_2]
      assert Enum.find(result, fn utxo -> utxo.currency == token_c end) == nil
    end

    @tag fixtures: [:phoenix_ecto_sandbox]
    test "orders UTXOs by currency in descending order of set size" do
      token_a = <<65::160>>
      token_b = <<66::160>>
      token_c = <<67::160>>

      for _i <- 1..4 do
        _ = insert(:txoutput, currency: token_a, owner: @alice)
      end

      for _i <- 1..3 do
        _ = insert(:txoutput, currency: token_b, owner: @alice)
      end

      for _i <- 1..2 do
        _ = insert(:txoutput, currency: token_c, owner: @alice)
      end

      %{
        ^token_a => [selected_a | available_a],
        ^token_b => [selected_b | available_b],
        ^token_c => [selected_c | available_c]
      } = utxos = DB.TxOutput.get_sorted_grouped_utxos(@alice, :desc)

      inputs = %{
        token_a => [selected_a],
        token_b => [selected_b],
        token_c => [selected_c]
      }

      result = UtxoSelection.prioritize_merge_utxos(utxos, inputs)

      assert result == available_a ++ available_b ++ available_c
    end

    @tag fixtures: [:phoenix_ecto_sandbox]
    test "orders UTXOs by currency in descending order of set size, excluding already selected UTXOs" do
      token_a = <<65::160>>
      token_b = <<66::160>>

      for _i <- 1..3 do
        _ = insert(:txoutput, currency: token_a, owner: @alice)
        _ = insert(:txoutput, currency: token_b, owner: @alice)
      end

      %{
        ^token_a => [a_1, a_2, a_3],
        ^token_b => [b_1, b_2, b_3]
      } = utxos = DB.TxOutput.get_sorted_grouped_utxos(@alice, :desc)

      inputs = %{
        token_a => [a_1, a_2],
        token_b => [b_1]
      }

      assert UtxoSelection.prioritize_merge_utxos(utxos, inputs) == [b_2, b_3, a_3]
    end

    @tag fixtures: [:phoenix_ecto_sandbox]
    test "within the currency grouping, orders UTXOs in ascending order of value ('dust first')" do
      token_a = <<65::160>>
      token_b = <<66::160>>

      _ = insert(:txoutput, amount: 10, currency: token_a, owner: @alice)
      _ = insert(:txoutput, amount: 30, currency: token_b, owner: @alice)
      _ = insert(:txoutput, amount: 20, currency: token_a, owner: @alice)
      _ = insert(:txoutput, amount: 40, currency: token_b, owner: @alice)
      _ = insert(:txoutput, amount: 40, currency: token_a, owner: @alice)
      _ = insert(:txoutput, amount: 20, currency: token_b, owner: @alice)
      _ = insert(:txoutput, amount: 30, currency: token_a, owner: @alice)
      _ = insert(:txoutput, amount: 10, currency: token_b, owner: @alice)

      %{
        ^token_a => [a_1 | available_a],
        ^token_b => [b_1, b_2 | available_b]
      } = utxos = DB.TxOutput.get_sorted_grouped_utxos(@alice, :desc)

      inputs = %{
        token_a => [a_1],
        token_b => [b_1, b_2]
      }

      sorted_available_a = Enum.sort_by(available_a, fn utxo -> utxo.amount end, :asc)
      sorted_available_b = Enum.sort_by(available_b, fn utxo -> utxo.amount end, :asc)

      assert UtxoSelection.prioritize_merge_utxos(utxos, inputs) == Enum.concat(sorted_available_a, sorted_available_b)
    end

    @tag fixtures: [:phoenix_ecto_sandbox]
    test "returns no more than 3 UTXOs per currency grouping" do
      for _i <- 1..5 do
        _ = insert(:txoutput, currency: @eth, owner: @alice)
      end

      %{
        @eth => [eth_1 | available_eth]
      } = utxos = DB.TxOutput.get_sorted_grouped_utxos(@alice, :desc)

      assert length(available_eth) > 3

      inputs = %{
        @eth => [eth_1]
      }

      assert UtxoSelection.prioritize_merge_utxos(utxos, inputs)
             |> Enum.filter(fn utxo -> utxo.currency == @eth end)
             |> length() == 3
    end

    @tag fixtures: [:phoenix_ecto_sandbox]
    test "returns empty list when original utxos are empty" do
      _ = insert(:txoutput, currency: @eth, owner: @alice)
      _ = insert(:txoutput, currency: @eth, owner: @alice)

      utxos = DB.TxOutput.get_sorted_grouped_utxos(@alice, :desc)

      assert [] == UtxoSelection.prioritize_merge_utxos(utxos, %{})
    end
  end
end<|MERGE_RESOLUTION|>--- conflicted
+++ resolved
@@ -111,11 +111,7 @@
 
       assert {:ok,
               %{
-<<<<<<< HEAD
-                @eth => [_eth_utxo],
-=======
                 @eth => [^eth_utxo],
->>>>>>> 376814dc
                 @other_token => [^other_token_utxo]
               }} = UtxoSelection.review_selected_utxos(constructed_argument)
     end
@@ -133,13 +129,9 @@
 
       utxos = DB.TxOutput.get_sorted_grouped_utxos(@alice, :desc)
 
-<<<<<<< HEAD
-      assert [{@eth, {-200, _utxos}}] = UtxoSelection.select_utxos(net_amount, utxos)
-=======
       [{@eth, {-200, utxos2}}] = UtxoSelection.select_utxos(net_amount, utxos)
 
       assert [] = Map.get(utxos, @eth) -- utxos2
->>>>>>> 376814dc
     end
 
     @tag fixtures: [:phoenix_ecto_sandbox]
@@ -152,13 +144,9 @@
 
       utxos = DB.TxOutput.get_sorted_grouped_utxos(@alice, :desc)
 
-<<<<<<< HEAD
-      assert [{@eth, {0, _utxos}}] = UtxoSelection.select_utxos(net_amount, utxos)
-=======
       assert [{@eth, {0, utxos2}}] = UtxoSelection.select_utxos(net_amount, utxos)
 
       assert [] = Map.get(utxos, @eth) -- utxos2
->>>>>>> 376814dc
     end
 
     @tag fixtures: [:phoenix_ecto_sandbox]
