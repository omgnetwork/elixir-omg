--- conflicted
+++ resolved
@@ -14,7 +14,7 @@
 
 defmodule OMG.WatcherInfo.DB.EthEventTest do
   use ExUnitFixtures
-  use ExUnit.Case, async: false
+  use ExUnit.Case, async: true
   use OMG.Fixtures
 
   alias OMG.Crypto
@@ -302,7 +302,114 @@
     assert :ok = DB.EthEvent.insert_exits!(exits)
   end
 
-<<<<<<< HEAD
+  @tag fixtures: [:alice, :initial_blocks]
+  test "Can spend multiple outputs with single start_ife event", %{alice: alice} do
+    expected_log_index = 0
+    expected_eth_height = 0
+    expected_eth_txhash = Crypto.hash(<<6::256>>)
+    expected_event_type = :in_flight_exit
+
+    %{data: utxos} = DB.TxOutput.get_utxos(address: alice.addr)
+
+    [
+      %DB.TxOutput{blknum: blknum1, txindex: txindex1, oindex: oindex1},
+      %DB.TxOutput{blknum: blknum2, txindex: txindex2, oindex: oindex2} | _
+    ] = utxos
+
+    utxo_pos1 = Utxo.position(blknum1, txindex1, oindex1)
+    utxo_pos2 = Utxo.position(blknum2, txindex2, oindex2)
+
+    exits = [
+      %{
+        root_chain_txhash: expected_eth_txhash,
+        log_index: expected_log_index,
+        eth_height: expected_eth_height,
+        call_data: %{utxo_pos: Utxo.Position.encode(utxo_pos1)}
+      },
+      %{
+        root_chain_txhash: expected_eth_txhash,
+        log_index: expected_log_index,
+        eth_height: expected_eth_height,
+        call_data: %{utxo_pos: Utxo.Position.encode(utxo_pos2)}
+      }
+    ]
+
+    assert :ok = DB.EthEvent.insert_exits!(exits, expected_event_type)
+
+    txo1 = DB.TxOutput.get_by_position(utxo_pos1)
+    assert txo1 != nil
+
+    assert [
+             %DB.EthEvent{
+               log_index: ^expected_log_index,
+               root_chain_txhash: ^expected_eth_txhash,
+               event_type: ^expected_event_type
+             }
+           ] = txo1.ethevents
+
+    txo2 = DB.TxOutput.get_by_position(utxo_pos2)
+    assert txo2 != nil
+
+    assert [
+             %DB.EthEvent{
+               log_index: ^expected_log_index,
+               root_chain_txhash: ^expected_eth_txhash,
+               event_type: ^expected_event_type
+             }
+           ] = txo2.ethevents
+  end
+
+  @tag fixtures: [:alice, :initial_blocks]
+  test "Can spend ife piggybacked output", %{alice: alice} do
+    expected_log_index1 = 0
+    expected_log_index2 = 1
+    expected_eth_height1 = 0
+    expected_eth_height2 = 1
+    expected_eth_txhash1 = Crypto.hash(<<6::256>>)
+    expected_eth_txhash2 = Crypto.hash(<<7::256>>)
+    expected_event_type = :in_flight_exit
+
+    %{data: utxos} = DB.TxOutput.get_utxos(address: alice.addr)
+
+    [
+      %DB.TxOutput{creating_txhash: txhash1, oindex: oindex1},
+      %DB.TxOutput{creating_txhash: txhash2, oindex: oindex2}
+    ] =
+      utxos
+      |> Enum.drop(1)
+      |> Enum.take(2)
+
+    exits = [
+      %{
+        root_chain_txhash: expected_eth_txhash1,
+        log_index: expected_log_index1,
+        eth_height: expected_eth_height1,
+        call_data: %{txhash: txhash1, oindex: oindex1}
+      },
+      %{
+        root_chain_txhash: expected_eth_txhash2,
+        log_index: expected_log_index2,
+        eth_height: expected_eth_height2,
+        call_data: %{txhash: txhash2, oindex: oindex2}
+      }
+    ]
+
+    assert :ok = DB.EthEvent.insert_exits!(exits, expected_event_type)
+
+    assert_txoutput_spent_by_event(txhash1, oindex1, expected_log_index1, expected_eth_txhash1, expected_eth_height1, expected_event_type)
+    assert_txoutput_spent_by_event(txhash2, oindex2, expected_log_index2, expected_eth_txhash2, expected_eth_height2, expected_event_type)
+  end
+
+  defp assert_txoutput_spent_by_event(txhash, oindex, log_index, eth_txhash, eth_height, event_type) do
+    txo = DB.TxOutput.get_by_output_id(txhash, oindex)
+
+    assert txo != nil
+
+    assert [
+             %DB.EthEvent{log_index: ^log_index, root_chain_txhash: ^eth_txhash, eth_height: ^eth_height, event_type: ^event_type}
+           ] = txo.ethevents
+  end
+
   describe "get_events" do
     @tag fixtures: [:phoenix_ecto_sandbox]
     test "filters ethevents by address if given an address argument" do
@@ -401,106 +508,5 @@
 
       assert Enum.empty?(data)
     end
-=======
-  @tag fixtures: [:alice, :initial_blocks]
-  test "Can spend multiple outputs with single start_ife event", %{alice: alice} do
-    expected_log_index = 0
-    expected_eth_txhash = Crypto.hash(<<6::256>>)
-    expected_event_type = :in_flight_exit
-
-    %{data: utxos} = DB.TxOutput.get_utxos(address: alice.addr)
-
-    [
-      %DB.TxOutput{blknum: blknum1, txindex: txindex1, oindex: oindex1},
-      %DB.TxOutput{blknum: blknum2, txindex: txindex2, oindex: oindex2} | _
-    ] = utxos
-
-    utxo_pos1 = Utxo.position(blknum1, txindex1, oindex1)
-    utxo_pos2 = Utxo.position(blknum2, txindex2, oindex2)
-
-    exits = [
-      %{
-        root_chain_txhash: expected_eth_txhash,
-        log_index: expected_log_index,
-        call_data: %{utxo_pos: Utxo.Position.encode(utxo_pos1)}
-      },
-      %{
-        root_chain_txhash: expected_eth_txhash,
-        log_index: expected_log_index,
-        call_data: %{utxo_pos: Utxo.Position.encode(utxo_pos2)}
-      }
-    ]
-
-    assert :ok = DB.EthEvent.insert_exits!(exits, expected_event_type)
-
-    txo1 = DB.TxOutput.get_by_position(utxo_pos1)
-    assert txo1 != nil
-
-    assert [
-             %DB.EthEvent{
-               log_index: ^expected_log_index,
-               root_chain_txhash: ^expected_eth_txhash,
-               event_type: ^expected_event_type
-             }
-           ] = txo1.ethevents
-
-    txo2 = DB.TxOutput.get_by_position(utxo_pos2)
-    assert txo2 != nil
-
-    assert [
-             %DB.EthEvent{
-               log_index: ^expected_log_index,
-               root_chain_txhash: ^expected_eth_txhash,
-               event_type: ^expected_event_type
-             }
-           ] = txo2.ethevents
-  end
-
-  @tag fixtures: [:alice, :initial_blocks]
-  test "Can spend ife piggybacked output", %{alice: alice} do
-    expected_log_index1 = 0
-    expected_log_index2 = 1
-    expected_eth_txhash1 = Crypto.hash(<<6::256>>)
-    expected_eth_txhash2 = Crypto.hash(<<7::256>>)
-    expected_event_type = :in_flight_exit
-
-    %{data: utxos} = DB.TxOutput.get_utxos(address: alice.addr)
-
-    [
-      %DB.TxOutput{creating_txhash: txhash1, oindex: oindex1},
-      %DB.TxOutput{creating_txhash: txhash2, oindex: oindex2}
-    ] =
-      utxos
-      |> Enum.drop(1)
-      |> Enum.take(2)
-
-    exits = [
-      %{
-        root_chain_txhash: expected_eth_txhash1,
-        log_index: expected_log_index1,
-        call_data: %{txhash: txhash1, oindex: oindex1}
-      },
-      %{
-        root_chain_txhash: expected_eth_txhash2,
-        log_index: expected_log_index2,
-        call_data: %{txhash: txhash2, oindex: oindex2}
-      }
-    ]
-
-    assert :ok = DB.EthEvent.insert_exits!(exits, expected_event_type)
-
-    assert_txoutout_spent_by_event(txhash1, oindex1, expected_log_index1, expected_eth_txhash1, expected_event_type)
-    assert_txoutout_spent_by_event(txhash2, oindex2, expected_log_index2, expected_eth_txhash2, expected_event_type)
-  end
-
-  defp assert_txoutout_spent_by_event(txhash, oindex, log_index, eth_txhash, event_type) do
-    txo = DB.TxOutput.get_by_output_id(txhash, oindex)
-
-    assert txo != nil
-
-    assert [
-             %DB.EthEvent{log_index: ^log_index, root_chain_txhash: ^eth_txhash, event_type: ^event_type}
-           ] = txo.ethevents
->>>>>>> 7e4a2319
   end
 end