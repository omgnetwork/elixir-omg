--- conflicted
+++ resolved
@@ -293,13 +293,7 @@
 
     expected_block = %Block{
       transactions: [recovered_tx_1, recovered_tx_2],
-<<<<<<< HEAD
-      hash:
-        <<118, 4, 146, 193, 112, 146, 124, 210, 113, 227, 94, 30, 105, 189, 222, 36, 252, 180, 222, 68, 144, 67, 85, 69,
-          207, 2, 91, 78, 120, 23, 8, 77>>,
-=======
       hash: "3e8de246ba9be94f87ea8cec20626705dc407eefa827545ebf03fa7582b13fca" |> Base.decode16!(case: :lower),
->>>>>>> 106fec9d
       number: @child_block_interval
     }
 
