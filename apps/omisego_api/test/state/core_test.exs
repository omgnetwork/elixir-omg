defmodule OmiseGO.API.State.CoreTest do
  use ExUnitFixtures
  use ExUnit.Case, async: true
  alias OmiseGO.API.Block
  alias OmiseGO.API.State.Core
  alias OmiseGO.API.TestHelper, as: Test

  @child_block_interval OmiseGO.API.BlockQueue.child_block_interval()
  @child_block_2 @child_block_interval * 2
  @child_block_3 @child_block_interval * 3
  @child_block_4 @child_block_interval * 4
  @child_block_5 @child_block_interval * 5

  @empty_block_hash <<39, 51, 229, 15, 82, 110, 194, 250, 25, 162, 43, 49, 232, 237, 80, 242, 60,
                      209, 253, 249, 76, 145, 84, 237, 58, 118, 9, 162, 241, 255, 152, 31>>

  @tag fixtures: [:alice, :bob, :state_empty]
  test "can spend deposits", %{alice: alice, bob: bob, state_empty: state} do
    state
    |> Test.do_deposit(alice, %{amount: 10, blknum: 1})
    |> (&Core.exec(Test.create_recovered([{1, 0, 0, alice}], [{bob, 7}, {alice, 3}]), &1)).()
    |> success?
    |> (&Core.exec(Test.create_recovered([{@child_block_interval, 0, 1, alice}], [{bob, 3}]), &1)).()
    |> success?
  end

  @tag fixtures: [:alice, :state_empty]
  test "can decode deposits in Core", %{alice: alice, state_empty: state} do
    alice_enc = "0x" <> Base.encode16(alice.addr, case: :lower)
    deposits = [%{owner: alice_enc, amount: 10, blknum: 1}]
    assert {_, _, state} =
      deposits
      |> Enum.map(&Core.decode_deposit/1)
      |> Core.deposit(state)

    state
    |> (&Core.exec(Test.create_recovered([{1, 0, 0, alice}], [{alice, 10}]), &1)).()
    |> success?
  end

  @tag fixtures: [:alice, :bob, :state_empty]
  test "can spend a batch of deposits", %{alice: alice, bob: bob, state_empty: state} do
    state
    |> Test.do_deposit(alice, %{amount: 10, blknum: 1})
    |> Test.do_deposit(bob, %{amount: 20, blknum: 2})
    |> (&Core.exec(Test.create_recovered([{1, 0, 0, alice}], [{bob, 10}]), &1)).()
    |> success?
    |> (&Core.exec(Test.create_recovered([{2, 0, 0, bob}], [{alice, 20}]), &1)).()
    |> success?
  end

  @tag fixtures: [:alice, :bob, :state_empty]
  test "ignores deposits from blocks not higher than the block with the last previously received deposit",
       %{
         alice: alice,
         bob: bob,
         state_empty: state
       } do
    deposits = [%{owner: alice.addr, amount: 20, blknum: 2}]
    assert {_, [_, {:put, :last_deposit_block_height, 2}], state} = Core.deposit(deposits, state)

    assert {[], [], ^state} = Core.deposit([%{owner: bob.addr, amount: 20, blknum: 1}], state)
  end

  @tag fixtures: [:bob]
  test "ignores deposits from blocks not higher than the deposit height read from db", %{bob: bob} do
    state = Core.extract_initial_state([], 0, 1, @child_block_interval)

    assert {[], [], ^state} = Core.deposit([%{owner: bob.addr, amount: 20, blknum: 1}], state)
  end

  @tag fixtures: [:alice, :bob, :state_empty]
  test "can't spend nonexistent", %{alice: alice, bob: bob, state_empty: state} do
    state_deposit = state |> Test.do_deposit(alice, %{amount: 10, blknum: 1})

    state_deposit
    |> (&Core.exec(Test.create_recovered([{1, 1, 0, alice}], [{bob, 7}, {alice, 3}]), &1)).()
    |> fail?(:utxo_not_found)
    |> same?(state_deposit)
  end

  @tag fixtures: [:alice, :bob, :state_alice_deposit, :state_empty]
  test "amounts must add up", %{alice: alice, bob: bob, state_empty: state} do
    state = Test.do_deposit(state, alice, %{amount: 10, blknum: 1})

    state =
      state
      |> (&Core.exec(Test.create_recovered([{1, 0, 0, alice}], [{alice, 8}, {bob, 3}]), &1)).()
      |> fail?(:amounts_dont_add_up)
      |> same?(state)
      |> (&Core.exec(Test.create_recovered([{1, 0, 0, alice}], [{bob, 8}, {alice, 2}], 1), &1)).()
      |> fail?(:amounts_dont_add_up)
      |> same?(state)
      |> (&Core.exec(Test.create_recovered([{1, 0, 0, alice}], [{bob, 8}, {alice, 3}]), &1)).()
      |> fail?(:amounts_dont_add_up)
      |> same?(state)
      |> (&Core.exec(Test.create_recovered([{1, 0, 0, alice}], [{bob, 2}, {alice, 8}]), &1)).()
      |> success?

    state
    |> (&Core.exec(
          Test.create_recovered([{@child_block_interval, 0, 0, bob}, {@child_block_interval, 0, 1, alice}], [
            {alice, 8},
            {bob, 3}
          ]),
          &1
        )).()
    |> fail?(:amounts_dont_add_up)
    |> same?(state)
  end

  @tag fixtures: [:alice, :bob, :state_alice_deposit]
  test "can't spend other people's funds", %{alice: alice, bob: bob, state_alice_deposit: state} do
    state
    |> (&Core.exec(Test.create_recovered([{1, 0, 0, bob}], [{bob, 8}, {alice, 3}]), &1)).()
    |> fail?(:incorrect_spender)
    |> same?(state)
    |> (&Core.exec(Test.create_recovered([{1, 0, 0, bob}], [{alice, 10}]), &1)).()
    |> fail?(:incorrect_spender)
    |> same?(state)
  end

  @tag fixtures: [:alice, :bob, :state_alice_deposit]
  test "can't spend spent", %{alice: alice, bob: bob, state_alice_deposit: state} do
    transactions = [
      Test.create_recovered([{1, 0, 0, alice}], [{bob, 7}, {alice, 3}]),
      Test.create_recovered([{0, 0, 0, %{priv: <<>>, addr: nil}}, {1, 0, 0, alice}], [
        {bob, 7},
        {alice, 3}
      ])
    ]

    for first <- transactions,
        second <- transactions do
      state2 = state |> (&Core.exec(first, &1)).() |> success?
      state2 |> (&Core.exec(second, &1)).() |> fail?(:utxo_not_found) |> same?(state2)
    end
  end

  @tag fixtures: [:alice, :bob, :carol, :state_alice_deposit]
  test "can spend change and merge coins", %{
    alice: alice,
    bob: bob,
    carol: carol,
    state_alice_deposit: state
  } do
    state
    |> (&Core.exec(Test.create_recovered([{1, 0, 0, alice}], [{bob, 7}, {alice, 3}]), &1)).()
    |> success?
    |> (&Core.exec(Test.create_recovered([{@child_block_interval, 0, 0, bob}], [{carol, 7}]), &1)).()
    |> success?
    |> (&Core.exec(Test.create_recovered([{@child_block_interval, 0, 1, alice}], [{carol, 3}]), &1)).()
    |> success?
    |> (&Core.exec(
          Test.create_recovered([{@child_block_interval, 1, 0, carol}, {@child_block_interval, 2, 0, carol}], [
            {alice, 10}
          ]),
          &1
        )).()
    |> success?
  end

  @tag fixtures: [:alice, :bob, :state_alice_deposit]
  test "can spend after block is formed", %{alice: alice, bob: bob, state_alice_deposit: state} do
    next_block_height = @child_block_2
    {:ok, {_, _, _, state}} = form_block_check(state, @child_block_interval, next_block_height)

    state
    |> (&Core.exec(Test.create_recovered([{1, 0, 0, alice}], [{bob, 7}, {alice, 3}]), &1)).()
    |> success?
    |> (&Core.exec(Test.create_recovered([{next_block_height, 0, 0, bob}], [{bob, 7}]), &1)).()
    |> success?
  end

  @tag fixtures: [:alice, :bob, :state_alice_deposit]
  test "forming block doesn't unspend", %{alice: alice, bob: bob, state_alice_deposit: state} do
    recovered = Test.create_recovered([{1, 0, 0, alice}], [{bob, 7}, {alice, 3}])

    {:ok, {_, _, _, state}} =
      state
      |> (&Core.exec(recovered, &1)).()
      |> success?
      |> form_block_check(@child_block_interval, @child_block_2)

    recovered |> Core.exec(state) |> fail?(:utxo_not_found) |> same?(state)
  end

  @tag fixtures: [:alice, :bob, :state_alice_deposit]
  test "spending emits event trigger", %{alice: alice, bob: bob, state_alice_deposit: state} do
    recover = Test.create_recovered([{1, 0, 0, alice}], [{bob, 7}, {alice, 3}])

    assert {:ok, {_, [trigger], _, _}} =
             state
             |> (&Core.exec(recover, &1)).()
             |> success?
             |> form_block_check(@child_block_interval, @child_block_2)

    assert trigger == %{tx: recover}
  end

  @tag fixtures: [:alice, :bob, :state_alice_deposit]
  test "every spending emits event triggers", %{
    alice: alice,
    bob: bob,
    state_alice_deposit: state
  } do
    state =
      state
      |> (&Core.exec(Test.create_recovered([{1, 0, 0, alice}], [{bob, 7}, {alice, 3}]), &1)).()
      |> success?
      |> (&Core.exec(Test.create_recovered([{@child_block_interval, 0, 0, bob}], [{alice, 7}]), &1)).()
      |> success?

    assert {:ok, {_, [_trigger1, _trigger2], _, _}} =
             form_block_check(state, @child_block_interval, @child_block_2)
  end

  @tag fixtures: [:alice, :bob, :state_alice_deposit]
  test "only successful spending emits event trigger", %{
    alice: alice,
    bob: bob,
    state_alice_deposit: state
  } do
    state
    |> (&Core.exec(Test.create_recovered([{1, 1, 0, alice}], [{bob, 7}, {alice, 3}]), &1)).()
    |> same?(state)

    assert {:ok, {_, [], _, _}} = form_block_check(state, @child_block_interval, @child_block_2)
  end

  @tag fixtures: [:alice, :state_empty]
  test "deposits emit event triggers, they don't leak into next block", %{
    alice: alice,
    state_empty: state
  } do
    assert {[trigger], _, state} =
             Core.deposit([%{owner: alice, amount: 4, blknum: @child_block_interval}], state)

    assert trigger == %{deposit: %{owner: alice, amount: 4}}
    assert {:ok, {_, [], _, _}} = form_block_check(state, @child_block_interval, @child_block_2)
  end

  @tag fixtures: [:alice, :bob, :state_alice_deposit]
  test "empty blocks emit empty event triggers", %{
    alice: alice,
    bob: bob,
    state_alice_deposit: state
  } do
    state =
      state
      |> (&Core.exec(Test.create_recovered([{1, 0, 0, alice}], [{bob, 7}, {alice, 3}]), &1)).()
      |> success?

    next_block_height = @child_block_2

    assert {:ok, {_, [_trigger], _, state}} =
             form_block_check(state, @child_block_interval, next_block_height)

    assert {:ok, {_, [], _, _}} =
             form_block_check(state, next_block_height, next_block_height + @child_block_interval)
  end

  @tag fixtures: [:stable_alice, :stable_bob, :state_stable_alice_deposit]
  test "forming block puts all transactions in a block", %{
    stable_alice: alice,
    stable_bob: bob,
    state_stable_alice_deposit: state
  } do
    recovered_tx_1 = Test.create_recovered([{1, 0, 0, alice}], [{bob, 7}, {alice, 3}], 0)

    recovered_tx_2 =
      Test.create_recovered([{@child_block_interval, 0, 0, bob}], [{alice, 2}, {bob, 5}], 0)

    state =
      state
      |> (&Core.exec(recovered_tx_1, &1)).()
      |> success?
      |> (&Core.exec(recovered_tx_2, &1)).()
      |> success?

    expected_block = %Block{
      transactions: [recovered_tx_1, recovered_tx_2],
      hash:
        <<166, 149, 246, 209, 144, 15, 143, 85, 224, 230, 228, 51, 1, 242, 85, 166, 162, 138, 204,
          220, 45, 30, 102, 107, 5, 173, 160, 181, 187, 25, 232, 33>>,
      number: @child_block_interval
    }

    assert {:ok, {^expected_block, _, _, _}} =
             form_block_check(state, @child_block_interval, @child_block_2)
  end

  @tag fixtures: [:alice, :bob, :state_alice_deposit]
  test "forming block empty block after a non-empty block", %{
    alice: alice,
    bob: bob,
    state_alice_deposit: state
  } do
    state =
      state
      |> (&Core.exec(Test.create_recovered([{1, 0, 0, alice}], [{bob, 7}, {alice, 3}]), &1)).()
      |> success?

    next_block_height = @child_block_2
    {:ok, {_, _, _, state}} = form_block_check(state, @child_block_interval, next_block_height)
    expected_block = empty_block(@child_block_2)

    assert {:ok, {^expected_block, _, _, _}} =
      form_block_check(state, next_block_height, next_block_height + @child_block_interval)
  end

  @tag fixtures: [:state_empty]
  test "return error when current block numbers do not match when forming block", %{
    state_empty: state
  } do
    assert {:error, :invalid_current_block_number} == Core.form_block(state, 2, 3)
  end

  @tag fixtures: [:state_empty]
  test "no pending transactions at start (no events, empty block, no db updates)", %{state_empty: state} do
    expected_block = empty_block()

    assert {:ok, {
      ^expected_block,
      [],
      [{:put, :block, _},
      {:put, :child_top_block_number, @child_block_interval}],
      _
    }} = form_block_check(state, @child_block_interval, @child_block_2)
  end

  @tag fixtures: [:alice, :bob, :state_alice_deposit]
  test "spending produces db updates, that don't leak to next block", %{
    alice: alice,
    bob: bob,
    state_alice_deposit: state
  } do
    {:ok, {_, _, db_updates, state}} =
      state
      |> (&Core.exec(Test.create_recovered([{1, 0, 0, alice}], [{bob, 7}, {alice, 3}]), &1)).()
      |> success?
      |> form_block_check(@child_block_interval, @child_block_2)

    assert [
             {:put, :utxo, new_utxo1},
             {:put, :utxo, new_utxo2},
             {:delete, :utxo, {1, 0, 0}},
             {:put, :block, _},
             {:put, :child_top_block_number, @child_block_interval}
           ] = db_updates

    assert new_utxo1 == %{{@child_block_interval, 0, 0} => %{owner: bob.addr, amount: 7}}
    assert new_utxo2 == %{{@child_block_interval, 0, 1} => %{owner: alice.addr, amount: 3}}

    assert {:ok, {_, _, [{:put, :block, _}, {:put, :child_top_block_number, @child_block_2}], state}} =
             form_block_check(state, @child_block_2, @child_block_3)

    # check double inputey-spends
    {:ok, {_, _, db_updates2, state}} =
      state
      |> (&Core.exec(
            Test.create_recovered([{@child_block_interval, 0, 0, bob}, {@child_block_interval, 0, 1, alice}], [
              {bob, 10}
            ]),
            &1
          )).()
      |> success?
      |> form_block_check(@child_block_3, @child_block_4)

    assert [
             {:put, :utxo, new_utxo},
             {:delete, :utxo, {@child_block_interval, 0, 0}},
             {:delete, :utxo, {@child_block_interval, 0, 1}},
             {:put, :block, _},
             {:put, :child_top_block_number, @child_block_3}
           ] = db_updates2

    assert new_utxo == %{{@child_block_3, 0, 0} => %{owner: bob.addr, amount: 10}}

    assert {:ok, {_, _, [{:put, :block, _}, {:put, :child_top_block_number, @child_block_4}], _}} =
             form_block_check(state, @child_block_4, @child_block_5)
  end

  @tag fixtures: [:alice, :state_empty]
  test "depositing produces db updates, that don't leak to next block", %{
    alice: alice,
    state_empty: state
  } do
    assert {_, [utxo_update, height_update], state} =
             Core.deposit([%{owner: alice.addr, amount: 10, blknum: 1}], state)

    assert utxo_update == {:put, :utxo, %{{1, 0, 0} => %{owner: alice.addr, amount: 10}}}
    assert height_update == {:put, :last_deposit_block_height, 1}

    assert {:ok, {_, _, [{:put, :block, _}, {:put, :child_top_block_number, @child_block_interval}], _}} =
             form_block_check(state, @child_block_interval, @child_block_2)
  end

  @tag fixtures: [:alice]
  test "utxos get initialized by query result from db and are spendable", %{alice: alice} do
    state =
      Core.extract_initial_state(
        [%{{1, 0, 0} => %{amount: 10, owner: alice.addr}}],
        0,
        1,
        @child_block_interval
      )

    state
    |> (&Core.exec(Test.create_recovered([{1, 0, 0, alice}], [{alice, 7}, {alice, 3}]), &1)).()
    |> success?
  end

<<<<<<< HEAD
  @tag fixtures: [:alice, :bob]
  test "all utxos get initialized by query result from db and are spendable", %{alice: alice, bob: bob} do
    state =
      Core.extract_initial_state(
        [
          %{{1, 0, 0} => %{amount: 10, owner: alice.addr}},
          %{{1001, 10, 1} => %{amount: 8, owner: bob.addr}}
        ],
        0,
        1,
        @child_block_interval
      )

    state
    |> (&Core.exec(Test.create_recovered([{1, 0, 0, alice}, {1001, 10, 1, bob}], [{alice, 15}, {alice, 3}]), &1)).()
    |> success?
  end

  test "core generates the db query" do
    # NOTE: trivial test, considering current behavior, but might evolve... hm
    # FIXME
  end

=======
>>>>>>> 67673b35
  @tag fixtures: [:alice, :state_alice_deposit]
  test "spends utxo when exiting", %{alice: alice, state_alice_deposit: state} do
    state =
      state
      |> (&Core.exec(Test.create_recovered([{1, 0, 0, alice}], [{alice, 7}, {alice, 3}]), &1)).()
      |> success?

    expected_owner = alice.addr
    {[%{exit: %{owner: ^expected_owner, blknum: @child_block_interval, txindex: 0, oindex: 0}},
      %{exit: %{owner: ^expected_owner, blknum: @child_block_interval, txindex: 0, oindex: 1}}],
     [{:delete, :utxo, {@child_block_interval, 0, 0}}, {:delete, :utxo, {@child_block_interval, 0, 1}}],
     state} =
      [%{owner: alice.addr, blknum: @child_block_interval, txindex: 0, oindex: 0},
       %{owner: alice.addr, blknum: @child_block_interval, txindex: 0, oindex: 1}]
      |> Core.exit_utxos(state)

    state
    |> (&Core.exec(Test.create_recovered([{@child_block_interval, 1, 0, alice}], [{alice, 7}]), &1)).()
    |> fail?(:utxo_not_found)
    |> same?(state)
    |> (&Core.exec(Test.create_recovered([{@child_block_interval, 1, 1, alice}], [{alice, 3}]), &1)).()
    |> fail?(:utxo_not_found)
    |> same?(state)
  end

  @tag fixtures: [:alice, :state_alice_deposit]
  test "does not change when exiting spent utxo", %{alice: alice, state_alice_deposit: state} do
    state =
      state
      |> (&Core.exec(Test.create_recovered([{1, 0, 0, alice}], [{alice, 7}, {alice, 3}]), &1)).()
      |> success?

    {[], [], ^state} =
      [%{owner: alice.addr, blknum: 1, txindex: 0, oindex: 0}]
      |> Core.exit_utxos(state)
  end

  @tag fixtures: [:state_empty]
  test "does not change when exiting non-existent utxo", %{state_empty: state} do
    {[], [], ^state} =
      [%{owner: "owner", blknum: 1, txindex: 0, oindex: 0}]
      |> Core.exit_utxos(state)
  end

  defp success?(result) do
    assert {{:ok, _hash, _blknum, _txind}, state} = result
    state
  end

  defp fail?(result, expected_error) do
    assert {{:error, ^expected_error}, state} = result
    state
  end

  defp same?({{:error, _someerror}, state}, expected_state) do
    assert expected_state == state
    state
  end

  defp same?(state, expected_state) do
    assert expected_state == state
    state
  end

  defp empty_block(number \\ @child_block_interval) do
    %Block{transactions: [], hash: @empty_block_hash, number: number}
  end

  # used to check the invariants in form_block
  # use this throughout this test module instead of Core.form_block
  defp form_block_check(state, block_num_to_form, next_block_num_to_form) do
    {_, {block, _, db_updates, _}} = result = Core.form_block(state, block_num_to_form, next_block_num_to_form)

    # check if block returned and sent to db_updates is the same
    assert Enum.member?(db_updates, {:put, :block, block})
    # check if that's the only db_update for block
    is_block_put? = fn {operation, type, _} -> operation == :put && type == :block end
    assert Enum.count(db_updates, is_block_put?) == 1

    result
  end
end<|MERGE_RESOLUTION|>--- conflicted
+++ resolved
@@ -411,7 +411,6 @@
     |> success?
   end
 
-<<<<<<< HEAD
   @tag fixtures: [:alice, :bob]
   test "all utxos get initialized by query result from db and are spendable", %{alice: alice, bob: bob} do
     state =
@@ -430,13 +429,6 @@
     |> success?
   end
 
-  test "core generates the db query" do
-    # NOTE: trivial test, considering current behavior, but might evolve... hm
-    # FIXME
-  end
-
-=======
->>>>>>> 67673b35
   @tag fixtures: [:alice, :state_alice_deposit]
   test "spends utxo when exiting", %{alice: alice, state_alice_deposit: state} do
     state =
