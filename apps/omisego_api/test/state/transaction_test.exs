defmodule OmiseGO.API.State.TransactionTest do
  use ExUnitFixtures
  use ExUnit.Case, async: true

  alias OmiseGO.API.State.{Transaction, Core}
  alias OmiseGO.API
  alias OmiseGO.API.TestHelper

  @signature <<1>> |> List.duplicate(65) |> :binary.list_to_bin()

  deffixture transaction do
    %Transaction{
      blknum1: 1,
      txindex1: 1,
      oindex1: 0,
      blknum2: 1,
      txindex2: 2,
      oindex2: 1,
      newowner1: "alicealicealicealice",
      amount1: 1,
      newowner2: "carolcarolcarolcarol",
      amount2: 2,
      fee: 0
    }
  end

  deffixture utxos do
    %{
      address: "McDuck",
      utxos: [
        %{
          amount: 100,
          blknum: 20,
          oindex: 1,
          txbytes: "not important",
          txindex: 42
        },
        %{
          amount: 43,
          blknum: 2,
          oindex: 0,
          txbytes: "ble ble bla",
          txindex: 21
        }
      ]
    }
  end

  @tag fixtures: [:transaction]
  test "transaction hash is correct", %{transaction: transaction} do
    assert Transaction.hash(transaction) ==
             <<206, 180, 169, 245, 52, 190, 189, 248, 33, 15, 103, 145, 4, 195, 170, 59, 137, 102, 245, 238, 22, 172,
               18, 240, 21, 132, 30, 1, 197, 112, 101, 192>>
  end

  @tag fixtures: [:transaction]
  test "signed transaction hash is correct", %{transaction: transaction} do
    signed = %Transaction.Signed{raw_tx: transaction, sig1: @signature, sig2: @signature}

    expected =
      <<206, 180, 169, 245, 52, 190, 189, 248, 33, 15, 103, 145, 4, 195, 170, 59, 137, 102, 245, 238, 22, 172, 18, 240,
        21, 132, 30, 1, 197, 112, 101, 192>> <> signed.sig1 <> signed.sig2

    actual = Transaction.Signed.signed_hash(signed)
    assert actual == expected
  end

  @tag fixtures: [:utxos]
  test "crete transaction", %{utxos: utxos} do
    {:ok, transaction} = Transaction.create_from_utxos(utxos, %{address: "Joe Black", amount: 53}, 50)

    assert transaction == %Transaction{
             blknum1: 20,
             txindex1: 42,
             oindex1: 1,
             blknum2: 2,
             txindex2: 21,
             oindex2: 0,
             newowner1: "Joe Black",
             amount1: 53,
             newowner2: "McDuck",
             amount2: 40,
             fee: 50
           }
  end

  @tag fixtures: [:utxos]
  test "checking error messages", %{utxos: utxos} do
    assert {:error, :amount_negative_value} == Transaction.create_from_utxos(utxos, %{address: "Joe", amount: -4}, 2)

    assert {:error, :amount_negative_value} ==
             Transaction.create_from_utxos(utxos, %{address: "Joe", amount: 30_000}, 0)

    assert {:error, :fee_negative_value} == Transaction.create_from_utxos(utxos, %{address: "Joe", amount: 30}, -2)

    assert {:error, :too_many_utxo} ==
             Transaction.create_from_utxos(
               %{utxos | utxos: utxos.utxos ++ utxos.utxos},
               %{address: "Joe", amount: 3},
               0
             )
  end

  @tag fixtures: [:alice, :state_empty, :bob]
  test "using created transaction in child chain", %{alice: alice, bob: bob, state_empty: state} do
    state =
      state
      |> TestHelper.do_deposit(alice, %{amount: 100, blknum: 1})
      |> TestHelper.do_deposit(alice, %{amount: 10, blknum: 2})

    utxos_json = """
    {
      "address": "#{Base.encode16(alice.addr)}",
      "utxos": [
        { "amount": 100, "blknum": 1, "oindex": 0, "txindex": 0 },
        { "amount": 10, "blknum": 2, "oindex": 0, "txindex": 0 }
      ]
    }
    """

    utxos = Poison.Parser.parse!(utxos_json, keys: :atoms!)
    {:ok, decode_address} = Base.decode16(utxos.address)
    utxos = %{utxos | address: decode_address}

<<<<<<< HEAD
    {:ok, transaction} = Transaction.create_from_utxos(utxos, %{address: bob.addr, amount: 42}, 10)
=======
    {:ok, raw_transaction} =
      Transaction.create_from_utxos(utxos, %{address: bob.addr, amount: 42}, 10)
>>>>>>> 39f8a4f5

    {:ok, transaction} =
      raw_transaction
      |> Transaction.sign(alice.priv, alice.priv)
      |> Transaction.Signed.encode()
      |> API.Core.recover_tx()

    assert {{:ok, _, _, _}, _state} =
             transaction
             |> Core.exec(state)
  end
end<|MERGE_RESOLUTION|>--- conflicted
+++ resolved
@@ -122,12 +122,7 @@
     {:ok, decode_address} = Base.decode16(utxos.address)
     utxos = %{utxos | address: decode_address}
 
-<<<<<<< HEAD
-    {:ok, transaction} = Transaction.create_from_utxos(utxos, %{address: bob.addr, amount: 42}, 10)
-=======
-    {:ok, raw_transaction} =
-      Transaction.create_from_utxos(utxos, %{address: bob.addr, amount: 42}, 10)
->>>>>>> 39f8a4f5
+    {:ok, raw_transaction} = Transaction.create_from_utxos(utxos, %{address: bob.addr, amount: 42}, 10)
 
     {:ok, transaction} =
       raw_transaction
