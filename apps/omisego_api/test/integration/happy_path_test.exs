defmodule OmiseGO.API.Integration.HappyPathTest do
  @moduledoc """
  Tests a simple happy path of all the pieces working together
  """

  use ExUnitFixtures
  use ExUnit.Case, async: false
  use Omisego.Eth.Fixtures

  alias OmiseGO.Eth
  alias OmiseGO.API.State.Transaction
  alias OmiseGO.API.BlockQueue
  alias OmiseGO.JSONRPC.Client

  @moduletag :integration

  deffixture db_path_config() do
    {:ok, briefly} = Application.ensure_all_started(:briefly)
    {:ok, dir} = Briefly.create(directory: true)

    Application.put_env(:omisego_db, :leveldb_path, dir, persistent: true)
    {:ok, started_apps} = Application.ensure_all_started(:omisego_db)

    on_exit(fn ->
      Application.put_env(:omisego_db, :leveldb_path, nil)

      (briefly ++ started_apps)
      |> Enum.reverse()
      |> Enum.map(fn app -> :ok = Application.stop(app) end)
    end)

    :ok
  end

<<<<<<< HEAD
  # TODO: geth and contract fixtures copied from eth/fixtures - DRY
  # possible solution 1: remove eth_test and cover behaviors here
  # possible solution 2: move current eth smoke test to integration level tests of omisego_api and move fixtures too
  deffixture geth do
    {:ok, exit_fn} = Eth.dev_geth()
    on_exit(exit_fn)
    :ok
  end

  deffixture contract(geth) do
    _ = geth
    _ = Application.ensure_all_started(:ethereumex)
    {:ok, contract_address, txhash, authority} = Eth.DevHelpers.prepare_env("../../")

    %{
      address: contract_address,
      from: authority,
      txhash: txhash
    }
  end

=======
>>>>>>> 89b7ac51
  deffixture root_chain_contract_config(geth, contract) do
    # prevent warnings
    :ok = geth

    Application.put_env(:omisego_eth, :contract, contract.address, persistent: true)
    Application.put_env(:omisego_eth, :authority_addr, contract.from, persistent: true)
    Application.put_env(:omisego_eth, :txhash_contract, contract.txhash, persistent: true)

    {:ok, started_apps} = Application.ensure_all_started(:omisego_eth)

    on_exit(fn ->
      Application.put_env(:omisego_eth, :contract, "0x0")
      Application.put_env(:omisego_eth, :authority_addr, "0x0")
      Application.put_env(:omisego_eth, :txhash_contract, "0x0")

      started_apps
      |> Enum.reverse()
      |> Enum.map(fn app -> :ok = Application.stop(app) end)
    end)

    :ok
  end

  deffixture db_initialized(db_path_config) do
    :ok = db_path_config
    :ok = OmiseGO.DB.multi_update([{:put, :last_deposit_block_height, 0}])
    :ok = OmiseGO.DB.multi_update([{:put, :child_top_block_number, 0}])
    :ok
  end

  deffixture omisego(root_chain_contract_config, db_initialized) do
    :ok = root_chain_contract_config
    :ok = db_initialized
    Application.put_env(:omisego_api, :ethereum_event_block_finality_margin, 2, persistent: true)
    # need to overide that to very often, so that many checks fall in between a single child chain block submission
    Application.put_env(:omisego_api, :ethereum_event_get_deposits_interval_ms, 10, persistent: true)
    {:ok, started_apps} = Application.ensure_all_started(:omisego_api)
    {:ok, started_jsonrpc} = Application.ensure_all_started(:omisego_jsonrpc)

    on_exit(fn ->
      (started_apps ++ started_jsonrpc)
      |> Enum.reverse()
      |> Enum.map(fn app -> :ok = Application.stop(app) end)
    end)

    :ok
  end

  @tag fixtures: [:alice, :bob, :omisego]
  test "deposit, spend, exit, restart etc works fine", %{alice: alice, bob: bob} do
    {:ok, alice_enc} = Eth.DevHelpers.import_unlock_fund(alice)

    {:ok, deposit_tx_hash} = Eth.DevHelpers.deposit(10, 0, alice_enc)
    {:ok, receipt} = Eth.WaitFor.eth_receipt(deposit_tx_hash)

    deposit_height = Eth.DevHelpers.deposit_height_from_receipt(receipt)

    # wait until the deposit is recognized by child chain
    post_deposit_child_block =
      deposit_height - 1 +
        (Application.get_env(:omisego_api, :ethereum_event_block_finality_margin) + 1) *
          BlockQueue.child_block_interval()

    {:ok, _} = Eth.DevHelpers.wait_for_current_child_block(post_deposit_child_block, true)

    raw_tx = Transaction.new([{deposit_height, 0, 0}], [{bob.addr, 7}, {alice.addr, 3}], 0)

    tx = raw_tx |> Transaction.sign(alice.priv, <<>>) |> Transaction.Signed.encode()

    # spend the deposit
    {:ok, %{"blknum" => spend_child_block}} = Client.call(:submit, %{transaction: tx})

    post_spend_child_block = spend_child_block + BlockQueue.child_block_interval()
    {:ok, _} = Eth.DevHelpers.wait_for_current_child_block(post_spend_child_block, true)

    # check if operator is propagating block with hash submitted to RootChain
    {:ok, {block_hash, _}} = Eth.get_child_chain(spend_child_block)
    {:ok, %{"transactions" => [line_transaction]}} = Client.call(:get_block, %{hash: block_hash})
    {:ok, %{raw_tx: raw_tx_decoded}} = Transaction.Signed.decode(Client.decode(:bitstring, line_transaction))
    assert raw_tx_decoded == raw_tx

    # Restart everything to check persistance and revival
    [:omisego_api, :omisego_eth, :omisego_db] |> Enum.each(&Application.stop/1)

    # TODO: possible source of flakiness is omisego_db not cleaning up fast enough? find a better solution
    Process.sleep(500)

    {:ok, started_apps} = Application.ensure_all_started(:omisego_api)
    # sanity check, did-we restart really?
    assert Enum.member?(started_apps, :omisego_api)

    # repeat spending to see if all works

    raw_tx2 = Transaction.new([{spend_child_block, 0, 0}, {spend_child_block, 0, 1}], [{alice.addr, 10}], 0)
    tx2 = raw_tx2 |> Transaction.sign(bob.priv, alice.priv) |> Transaction.Signed.encode()

    # spend the output of the first transaction
    {:ok, %{"blknum" => spend_child_block2}} = Client.call(:submit, %{transaction: tx2})

    post_spend_child_block2 = spend_child_block2 + BlockQueue.child_block_interval()
    {:ok, _} = Eth.DevHelpers.wait_for_current_child_block(post_spend_child_block2, true)

    # check if operator is propagating block with hash submitted to RootChain
    {:ok, {block_hash2, _}} = Eth.get_child_chain(spend_child_block2)

    {:ok, %{"transactions" => [line_transaction2]}} = Client.call(:get_block, %{hash: block_hash2})
    {:ok, %{raw_tx: raw_tx_decoded2}} = Transaction.Signed.decode(Client.decode(:bitstring, line_transaction2))
    assert raw_tx2 == raw_tx_decoded2

    # sanity checks
    assert {:ok, %{}} = Client.call(:get_block, %{hash: block_hash})
    assert {:error, {_, "Internal error", "not_found"}} = Client.call(:get_block, %{hash: <<0::size(256)>>})

    assert {:error, {_, "Internal error", "utxo_not_found"}} = Client.call(:submit, %{transaction: tx})

    assert {:error, {_, "Internal error", "utxo_not_found"}} = Client.call(:submit, %{transaction: tx2})
  end
end<|MERGE_RESOLUTION|>--- conflicted
+++ resolved
@@ -32,30 +32,6 @@
     :ok
   end
 
-<<<<<<< HEAD
-  # TODO: geth and contract fixtures copied from eth/fixtures - DRY
-  # possible solution 1: remove eth_test and cover behaviors here
-  # possible solution 2: move current eth smoke test to integration level tests of omisego_api and move fixtures too
-  deffixture geth do
-    {:ok, exit_fn} = Eth.dev_geth()
-    on_exit(exit_fn)
-    :ok
-  end
-
-  deffixture contract(geth) do
-    _ = geth
-    _ = Application.ensure_all_started(:ethereumex)
-    {:ok, contract_address, txhash, authority} = Eth.DevHelpers.prepare_env("../../")
-
-    %{
-      address: contract_address,
-      from: authority,
-      txhash: txhash
-    }
-  end
-
-=======
->>>>>>> 89b7ac51
   deffixture root_chain_contract_config(geth, contract) do
     # prevent warnings
     :ok = geth
