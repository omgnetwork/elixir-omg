# Copyright 2018 OmiseGO Pte Ltd
#
# Licensed under the Apache License, Version 2.0 (the "License");
# you may not use this file except in compliance with the License.
# You may obtain a copy of the License at
#
#     http://www.apache.org/licenses/LICENSE-2.0
#
# Unless required by applicable law or agreed to in writing, software
# distributed under the License is distributed on an "AS IS" BASIS,
# WITHOUT WARRANTIES OR CONDITIONS OF ANY KIND, either express or implied.
# See the License for the specific language governing permissions and
# limitations under the License.

defmodule OmiseGO.API.Integration.HappyPathTest do
  @moduledoc """
  Tests a simple happy path of all the pieces working together
  """

  use ExUnitFixtures
  use ExUnit.Case, async: false
  use OmiseGO.Eth.Fixtures
  use OmiseGO.DB.Fixtures

  alias OmiseGO.API.BlockQueue
  alias OmiseGO.API.Crypto
  alias OmiseGO.API.State.Transaction
  alias OmiseGO.Eth
  alias OmiseGO.JSONRPC.Client

  @moduletag :integration

  deffixture omisego(root_chain_contract_config, token_contract_config, db_initialized) do
    # match variables to hide "unused var" warnings (can't be fixed by underscoring in line above, breaks macro):
    _ = root_chain_contract_config
    _ = db_initialized
    _ = token_contract_config
    Application.put_env(:omisego_api, :ethereum_event_block_finality_margin, 2, persistent: true)
    # need to overide that to very often, so that many checks fall in between a single child chain block submission
    {:ok, started_apps} = Application.ensure_all_started(:omisego_api)
    {:ok, started_jsonrpc} = Application.ensure_all_started(:omisego_jsonrpc)

    on_exit(fn ->
      (started_apps ++ started_jsonrpc)
      |> Enum.reverse()
      |> Enum.map(fn app -> :ok = Application.stop(app) end)
    end)

    :ok
  end

  defp eth, do: Crypto.zero_address()

<<<<<<< HEAD
  @tag fixtures: [:alice, :bob, :omisego, :contract, :token]
  test "deposit, spend, exit, restart etc works fine", %{alice: alice, bob: bob, contract: contract, token: token} do
    {:ok, alice_enc} = Eth.DevHelpers.import_unlock_fund(alice)

    {:ok, deposit_tx_hash} = Eth.DevHelpers.deposit(10, alice_enc)
    {:ok, receipt} = Eth.WaitFor.eth_receipt(deposit_tx_hash)

    deposit_blknum = Eth.DevHelpers.deposit_blknum_from_receipt(receipt)

    # mint some test tokens for Alice
    _ = Eth.DevHelpers.token_mint(alice_enc, 20, token.address)

    # allow root chain contract to spend Alice tokens
    Eth.DevHelpers.token_approve(
      alice_enc,
      contract.contract_addr,
      20,
      token.address
    )

    # pull funds from Alice to root chain contract and deposit it
    {:ok, receipt} = Eth.DevHelpers.deposit_token(alice_enc, token.address, 20)
    token_deposit_blknum = Eth.DevHelpers.deposit_blknum_from_receipt(receipt)

    # wait until both deposits are recognized by child chain
    post_deposit_child_block =
      token_deposit_blknum - 1 +
        (Application.get_env(:omisego_api, :ethereum_event_block_finality_margin) + 1) *
          BlockQueue.child_block_interval()

    # TODO: possible source of flakiness is that State did not process deposit on time
    Process.sleep(4000)

    {:ok, _} = Eth.DevHelpers.wait_for_current_child_block(post_deposit_child_block, true)

=======
  @tag fixtures: [:alice, :bob, :omisego, :token, :alice_deposits]
  test "deposit, spend, exit, restart etc works fine", %{
    alice: alice,
    bob: bob,
    token: token,
    alice_deposits: {deposit_blknum, token_deposit_blknum}
  } do
>>>>>>> 43e26c31
    raw_tx = Transaction.new([{deposit_blknum, 0, 0}], eth(), [{bob.addr, 7}, {alice.addr, 3}])

    tx = raw_tx |> Transaction.sign(alice.priv, <<>>) |> Transaction.Signed.encode()

    # spend the deposit
    {:ok, %{blknum: spend_child_block}} = Client.call(:submit, %{transaction: tx})

    {:ok, token_addr} = OmiseGO.API.Crypto.decode_address(token.address)

<<<<<<< HEAD
    token_raw_tx = Transaction.new([{token_deposit_blknum, 0, 0}], token_addr, [{bob.addr, 18}, {alice.addr, 2}])
=======
    token_raw_tx =
      Transaction.new(
        [{token_deposit_blknum, 0, 0}],
        token_addr,
        [{bob.addr, 8}, {alice.addr, 2}]
      )
>>>>>>> 43e26c31

    token_tx = token_raw_tx |> Transaction.sign(alice.priv, <<>>) |> Transaction.Signed.encode()

    # spend the token deposit
    {:ok, %{blknum: _spend_token_child_block}} = Client.call(:submit, %{transaction: token_tx})

    post_spend_child_block = spend_child_block + BlockQueue.child_block_interval()
    {:ok, _} = Eth.DevHelpers.wait_for_current_child_block(post_spend_child_block, true)

    # check if operator is propagating block with hash submitted to RootChain
    {:ok, {block_hash, _}} = Eth.get_child_chain(spend_child_block)
    {:ok, %{transactions: transactions}} = Client.call(:get_block, %{hash: block_hash})
    eth_tx = hd(transactions)
    {:ok, %{raw_tx: raw_tx_decoded}} = Transaction.Signed.decode(eth_tx)
    assert raw_tx_decoded == raw_tx

    # Restart everything to check persistance and revival
    [:omisego_api, :omisego_eth, :omisego_db] |> Enum.each(&Application.stop/1)

    {:ok, started_apps} = Application.ensure_all_started(:omisego_api)
    # sanity check, did-we restart really?
    assert Enum.member?(started_apps, :omisego_api)

    # repeat spending to see if all works

    raw_tx2 = Transaction.new([{spend_child_block, 0, 0}, {spend_child_block, 0, 1}], eth(), [{alice.addr, 10}])
    tx2 = raw_tx2 |> Transaction.sign(bob.priv, alice.priv) |> Transaction.Signed.encode()

    # spend the output of the first eth_tx
    {:ok, %{blknum: spend_child_block2}} = Client.call(:submit, %{transaction: tx2})

    post_spend_child_block2 = spend_child_block2 + BlockQueue.child_block_interval()
    {:ok, _} = Eth.DevHelpers.wait_for_current_child_block(post_spend_child_block2, true)

    # check if operator is propagating block with hash submitted to RootChain
    {:ok, {block_hash2, _}} = Eth.get_child_chain(spend_child_block2)

    {:ok, %{transactions: [transaction2]}} = Client.call(:get_block, %{hash: block_hash2})
    {:ok, %{raw_tx: raw_tx_decoded2}} = Transaction.Signed.decode(transaction2)
    assert raw_tx2 == raw_tx_decoded2

    # sanity checks
    assert {:ok, %{}} = Client.call(:get_block, %{hash: block_hash})
    assert {:error, {_, "Internal error", "not_found"}} = Client.call(:get_block, %{hash: <<0::size(256)>>})

    assert {:error, {_, "Internal error", "utxo_not_found"}} = Client.call(:submit, %{transaction: tx})

    assert {:error, {_, "Internal error", "utxo_not_found"}} = Client.call(:submit, %{transaction: tx2})

    assert {:error, {_, "Internal error", "utxo_not_found"}} = Client.call(:submit, %{transaction: token_tx})
  end
end<|MERGE_RESOLUTION|>--- conflicted
+++ resolved
@@ -51,43 +51,6 @@
 
   defp eth, do: Crypto.zero_address()
 
-<<<<<<< HEAD
-  @tag fixtures: [:alice, :bob, :omisego, :contract, :token]
-  test "deposit, spend, exit, restart etc works fine", %{alice: alice, bob: bob, contract: contract, token: token} do
-    {:ok, alice_enc} = Eth.DevHelpers.import_unlock_fund(alice)
-
-    {:ok, deposit_tx_hash} = Eth.DevHelpers.deposit(10, alice_enc)
-    {:ok, receipt} = Eth.WaitFor.eth_receipt(deposit_tx_hash)
-
-    deposit_blknum = Eth.DevHelpers.deposit_blknum_from_receipt(receipt)
-
-    # mint some test tokens for Alice
-    _ = Eth.DevHelpers.token_mint(alice_enc, 20, token.address)
-
-    # allow root chain contract to spend Alice tokens
-    Eth.DevHelpers.token_approve(
-      alice_enc,
-      contract.contract_addr,
-      20,
-      token.address
-    )
-
-    # pull funds from Alice to root chain contract and deposit it
-    {:ok, receipt} = Eth.DevHelpers.deposit_token(alice_enc, token.address, 20)
-    token_deposit_blknum = Eth.DevHelpers.deposit_blknum_from_receipt(receipt)
-
-    # wait until both deposits are recognized by child chain
-    post_deposit_child_block =
-      token_deposit_blknum - 1 +
-        (Application.get_env(:omisego_api, :ethereum_event_block_finality_margin) + 1) *
-          BlockQueue.child_block_interval()
-
-    # TODO: possible source of flakiness is that State did not process deposit on time
-    Process.sleep(4000)
-
-    {:ok, _} = Eth.DevHelpers.wait_for_current_child_block(post_deposit_child_block, true)
-
-=======
   @tag fixtures: [:alice, :bob, :omisego, :token, :alice_deposits]
   test "deposit, spend, exit, restart etc works fine", %{
     alice: alice,
@@ -95,7 +58,6 @@
     token: token,
     alice_deposits: {deposit_blknum, token_deposit_blknum}
   } do
->>>>>>> 43e26c31
     raw_tx = Transaction.new([{deposit_blknum, 0, 0}], eth(), [{bob.addr, 7}, {alice.addr, 3}])
 
     tx = raw_tx |> Transaction.sign(alice.priv, <<>>) |> Transaction.Signed.encode()
@@ -105,16 +67,12 @@
 
     {:ok, token_addr} = OmiseGO.API.Crypto.decode_address(token.address)
 
-<<<<<<< HEAD
-    token_raw_tx = Transaction.new([{token_deposit_blknum, 0, 0}], token_addr, [{bob.addr, 18}, {alice.addr, 2}])
-=======
     token_raw_tx =
       Transaction.new(
         [{token_deposit_blknum, 0, 0}],
         token_addr,
         [{bob.addr, 8}, {alice.addr, 2}]
       )
->>>>>>> 43e26c31
 
     token_tx = token_raw_tx |> Transaction.sign(alice.priv, <<>>) |> Transaction.Signed.encode()
 
