defmodule OmiseGO.API.BlockTest do
  use ExUnitFixtures
  use ExUnit.Case, async: true

  alias OmiseGO.API.Block
  alias OmiseGO.API.Core
  alias OmiseGO.API.State.Transaction

  @tag fixtures: [:stable_alice, :stable_bob]
  test "block has a correct hash", %{stable_alice: alice, stable_bob: bob} do
    raw_tx = %Transaction{
      blknum1: 1,
      txindex1: 1,
      oindex1: 0,
      blknum2: 1,
      txindex2: 2,
      oindex2: 1,
      cur12: Transaction.zero_address(),
      newowner1: alice.addr,
      amount1: 1,
      newowner2: bob.addr,
      amount2: 2
    }

    encoded_singed_tx =
      raw_tx
      |> Transaction.sign(alice.priv, bob.priv)
      |> Transaction.Signed.encode()

    {:ok, recovered_tx} = Core.recover_tx(encoded_singed_tx)

    block = %Block{transactions: [recovered_tx]}

    hash = "6bf9be56ea0c58ad2d473f6bb634526371dea358f5a2762a808fb535a4481626" |> Base.decode16!(case: :lower)

    expected = %Block{
      transactions: [recovered_tx],
<<<<<<< HEAD
      hash:
        <<133, 111, 138, 167, 92, 2, 81, 74, 248, 14, 203, 120, 82, 125, 24, 224, 241, 68, 2, 151, 192, 14, 183, 223,
          64, 73, 158, 238, 70, 204, 13, 175>>
=======
      hash: hash
>>>>>>> 106fec9d
    }

    assert expected == Block.merkle_hash(block)
  end
end<|MERGE_RESOLUTION|>--- conflicted
+++ resolved
@@ -35,13 +35,7 @@
 
     expected = %Block{
       transactions: [recovered_tx],
-<<<<<<< HEAD
-      hash:
-        <<133, 111, 138, 167, 92, 2, 81, 74, 248, 14, 203, 120, 82, 125, 24, 224, 241, 68, 2, 151, 192, 14, 183, 223,
-          64, 73, 158, 238, 70, 204, 13, 175>>
-=======
       hash: hash
->>>>>>> 106fec9d
     }
 
     assert expected == Block.merkle_hash(block)
