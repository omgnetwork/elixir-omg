--- conflicted
+++ resolved
@@ -51,12 +51,7 @@
         fee
       )
 
-<<<<<<< HEAD
-    [sig1, sig2 | _] = inputs |> Enum.map(fn {_, _, _, owner} -> owner.priv end) |> Enum.concat([<<>>, <<>>])
-=======
-    [priv1, priv2 | _] =
-      inputs |> Enum.map(fn {_, _, _, owner} -> owner.priv end) |> Enum.concat([<<>>, <<>>])
->>>>>>> 39f8a4f5
+    [priv1, priv2 | _] = inputs |> Enum.map(fn {_, _, _, owner} -> owner.priv end) |> Enum.concat([<<>>, <<>>])
 
     {Transaction.sign(raw_tx, priv1, priv2), raw_tx}
   end
