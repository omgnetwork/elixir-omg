defmodule OmiseGO.API do
  @moduledoc """
  Entrypoint for all the exposed public functions of the child chain API
  """

  alias OmiseGO.API.State
  alias OmiseGO.API.Core
  alias OmiseGO.DB

  def submit(tx) do

    # TODO: consider having StatelessValidatonWorker to scale this, instead scaling API
    with {:ok, decoded_tx} <- Core.statelessly_valid?(tx), # stateless validity (EDIT: most likely an ecrecover on sigs)
         tx_result <- State.exec(decoded_tx), # GenServer.call
         do: tx_result
  end

<<<<<<< HEAD
  def get_block(height) do
    FreshBlocks.get(height)
=======
  def get_block(_height) do
    # BlockCache.get_block(height)
>>>>>>> 77557712
  end

  def tx(hash) do
    DB.tx(hash)
  end

  defmodule Core do
    @moduledoc """
    Functional core work-horse for OmiseGO.API
    """
    def statelessly_valid?(_tx) do
      # well formed, signed etc, returns decoded tx
    end
  end

end<|MERGE_RESOLUTION|>--- conflicted
+++ resolved
@@ -15,13 +15,8 @@
          do: tx_result
   end
 
-<<<<<<< HEAD
-  def get_block(height) do
-    FreshBlocks.get(height)
-=======
   def get_block(_height) do
     # BlockCache.get_block(height)
->>>>>>> 77557712
   end
 
   def tx(hash) do
