defmodule OmiseGO.API.BlockQueue do
  @moduledoc """
  Responsible for keeping a queue of blocks lined up nicely for submission to Eth.
  In particular responsible for picking up, where it's left off (crashed) gracefully.

  Relies on RootChain contract having reorg protection ('decimals for deposits' part).
  Relies on RootChain contract's 'authority' account not being used to send any other tx.

  It reacts to extarnal requests of changing gas price and resubmits submitBlock txes not being mined
  For changing the gas price it needs external singlas (e.g. from a price oracle)
  """

  alias OmiseGO.API.BlockQueue.Core, as: Core
  alias OmiseGO.Eth.BlockSubmission

  @type eth_height() :: non_neg_integer()
  @type hash() :: BlockSubmission.hash()
  @type plasma_block_num() :: BlockSubmission.plasma_block_num()
  # child chain block number, as assigned by plasma contract
  @type encoded_signed_tx() :: binary()

  ### Client

  @spec update_gas_price(price :: pos_integer()) :: :ok
  def update_gas_price(price) do
    GenServer.cast(__MODULE__.Server, {:update_gas_price, price})
  end

  def enqueue_block(block_hash) do
    GenServer.call(__MODULE__.Server, {:enqueue_block, block_hash})
  end

  # CONFIG constant functions
  # TODO rethink. Possibly fetch from the contract? (would complicate things, but we must unconditionally match that)
  def child_block_interval, do: Application.get_env(:omisego_eth, :child_block_interval)

  defmodule Server do
    @moduledoc """
    Stores core's state, handles timing of calls to root chain.
    Is driven by block height and mined tx data delivered by local geth node and new blocks
    formed by server. It may resubmit tx multiple times, until it is mined.
    """

    use GenServer

    alias OmiseGO.Eth
    alias OmiseGO.API.BlockQueue

    def start_link(_args) do
      GenServer.start_link(__MODULE__, :ok, name: __MODULE__)
    end

    def init(:ok) do
      try do
        with :ok <- Eth.node_ready(),
             :ok <- Eth.contract_ready(),
             {:ok, parent_height} <- Eth.get_ethereum_height(),
             {:ok, mined_num} <- Eth.get_mined_child_block(),
             {:ok, parent_start} <- Eth.get_root_deployment_height(),
             {:ok, stored_child_top_num} <- OmiseGO.DB.child_top_block_number(),
             range <- Core.child_block_nums_to_init_with(stored_child_top_num),
             # TODO: taking all stored hashes now. While still being feasible DB-wise ("just" many hashes)
             #       it might be prohibitive, if we create BlockSubmissions out of the unfiltered batch
             #       (see enqueue_existing_blocks). Probably we want to set a hard cutoff and do
             #       OmiseGO.DB.block_hashes(stored_child_top_num - cutoff..stored_child_top_num)
             #       Leaving a chore to handle that in the future: OMG-83
             {:ok, known_hashes} <- OmiseGO.DB.block_hashes(range),
             {:ok, {top_mined_hash, _}} = Eth.get_child_chain(mined_num) do
<<<<<<< HEAD
          {:ok, state} = Core.new(
            mined_child_block_num: mined_num,
            known_hashes: known_hashes,
            top_mined_hash: top_mined_hash,
            parent_height: parent_height,
            child_block_interval: BlockQueue.child_block_interval(),
            chain_start_parent_height: parent_start,
            submit_period: Application.get_env(:omisego_api, :child_block_submit_period),
            finality_threshold: Application.get_env(:omisego_api, :ethereum_event_block_finality_margin)
          )
          interval = Application.get_env(:omisego_api, :ethereum_event_check_height_interval_ms)
          {:ok, _} = :timer.send_interval(interval, self(), :check_mined_child_head)
          {:ok, _} = :timer.send_interval(interval, self(), :check_ethereum_height)
=======
          {:ok, state} =
            Core.new(
              mined_child_block_num: mined_num,
              known_hashes: known_hashes,
              top_mined_hash: top_mined_hash,
              parent_height: parent_height,
              child_block_interval: BlockQueue.child_block_interval(),
              chain_start_parent_height: parent_start,
              submit_period: 1,
              finality_threshold: 12
            )

          {:ok, _} = :timer.send_interval(1000, self(), :check_mined_child_head)
          {:ok, _} = :timer.send_interval(1000, self(), :check_ethereum_height)
>>>>>>> 09c7c8c4
          {:ok, state}
        end
      catch
        error -> {:stop, {:unable_to_init_block_queue, error}}
      end
    end

    def handle_cast({:update_gas_price, price}, state) do
      state1 = Core.set_gas_price(state, price)
      # resubmit pending tx with updated gas price; allowing them to be mined if price is higher
      submit_blocks(state1)
      {:noreply, state1}
    end

    def handle_info(:check_mined_child_head, state) do
      {:ok, mined_num} = Eth.get_mined_child_block()
      state1 = Core.set_mined(state, mined_num)
      submit_blocks(state1)
      {:noreply, state1}
    end

    def handle_info(:check_ethereum_height, state) do
      with {:ok, height} <- Eth.get_ethereum_height(),
           {:do_form_block, state1, block_num, next_block_num} <- Core.set_ethereum_height(state, height),
           {:ok, block_hash} <- OmiseGO.API.State.form_block(block_num, next_block_num) do
        state2 = Core.enqueue_block(state1, block_hash)
        submit_blocks(state2)
        {:noreply, state2}
      else
        {:dont_form_block, state1} -> {:noreply, state1}
        other -> other
      end
    end

    # private (server)

    @spec submit_blocks(Core.t()) :: :ok
    defp submit_blocks(state) do
      state
      |> Core.get_blocks_to_submit()
      |> Enum.each(fn submission ->
        case OmiseGO.Eth.submit_block(submission) do
          {:ok, _txhash} -> :ok
          {:error, %{"code" => -32_000, "message" => "known transaction" <> _}} -> :ok
        end
      end)
    end
  end
end<|MERGE_RESOLUTION|>--- conflicted
+++ resolved
@@ -66,21 +66,6 @@
              #       Leaving a chore to handle that in the future: OMG-83
              {:ok, known_hashes} <- OmiseGO.DB.block_hashes(range),
              {:ok, {top_mined_hash, _}} = Eth.get_child_chain(mined_num) do
-<<<<<<< HEAD
-          {:ok, state} = Core.new(
-            mined_child_block_num: mined_num,
-            known_hashes: known_hashes,
-            top_mined_hash: top_mined_hash,
-            parent_height: parent_height,
-            child_block_interval: BlockQueue.child_block_interval(),
-            chain_start_parent_height: parent_start,
-            submit_period: Application.get_env(:omisego_api, :child_block_submit_period),
-            finality_threshold: Application.get_env(:omisego_api, :ethereum_event_block_finality_margin)
-          )
-          interval = Application.get_env(:omisego_api, :ethereum_event_check_height_interval_ms)
-          {:ok, _} = :timer.send_interval(interval, self(), :check_mined_child_head)
-          {:ok, _} = :timer.send_interval(interval, self(), :check_ethereum_height)
-=======
           {:ok, state} =
             Core.new(
               mined_child_block_num: mined_num,
@@ -89,13 +74,13 @@
               parent_height: parent_height,
               child_block_interval: BlockQueue.child_block_interval(),
               chain_start_parent_height: parent_start,
-              submit_period: 1,
-              finality_threshold: 12
+              submit_period: Application.get_env(:omisego_api, :child_block_submit_period),
+              finality_threshold: Application.get_env(:omisego_api, :ethereum_event_block_finality_margin)
             )
 
-          {:ok, _} = :timer.send_interval(1000, self(), :check_mined_child_head)
-          {:ok, _} = :timer.send_interval(1000, self(), :check_ethereum_height)
->>>>>>> 09c7c8c4
+          interval = Application.get_env(:omisego_api, :ethereum_event_check_height_interval_ms)
+          {:ok, _} = :timer.send_interval(interval, self(), :check_mined_child_head)
+          {:ok, _} = :timer.send_interval(interval, self(), :check_ethereum_height)
           {:ok, state}
         end
       catch
