defmodule OmiseGO.API.State do
  @moduledoc """
  Imperative shell for the state.
  The state meant here is the state of the ledger (UTXO set), that determines spendability of coins and forms blocks.
  All spend transactions, deposits and exits should sync on this for validity of moving funds.
  """
  alias OmiseGO.API.Block
  alias OmiseGO.API.BlockQueue
  alias OmiseGO.API.FreshBlocks
  alias OmiseGO.API.State.Core
  alias OmiseGO.API.State.Transaction
  alias OmiseGO.DB
  alias OmiseGO.Eth
  alias OmiseGOWatcher.Eventer

  require Logger

  ### Client

  def start_link(_args) do
    GenServer.start_link(__MODULE__, :ok, name: __MODULE__)
  end

  @spec exec(tx :: %Transaction.Recovered{}, fees :: map()) ::
          {:ok, {Transaction.Recovered.signed_tx_hash_t(), pos_integer, pos_integer}}
          | {:error, Core.exec_error()}
  def exec(tx, input_fees) do
    GenServer.call(__MODULE__, {:exec, tx, input_fees})
  end

  def form_block(child_block_interval) do
    GenServer.cast(__MODULE__, {:form_block, child_block_interval})
  end

<<<<<<< HEAD
  def close_block(child_block_interval) do
    GenServer.cast(__MODULE__, {:close_block, child_block_interval})
  end

=======
  @spec deposit(deposits :: [Core.deposit()]) :: {:ok, Core.side_effects()}
>>>>>>> 95415772
  def deposit(deposits_enc) do
    deposits = Enum.map(deposits_enc, &Core.decode_deposit/1)
    GenServer.call(__MODULE__, {:deposits, deposits})
  end

  def exit_utxos(utxos) do
    GenServer.call(__MODULE__, {:exit_utxos, utxos})
  end

  def exit_if_not_spent(utxo) do
    GenServer.call(__MODULE__, {:exit_not_spent_utxo, utxo})
  end

  @spec utxo_exists(%{blknum: number, txindex: number, oindex: number}) :: :utxo_exists | :utxo_does_not_exist
  def utxo_exists(utxo) do
    GenServer.call(__MODULE__, {:utxo_exists, utxo})
  end

  @spec get_current_child_block_height :: pos_integer
  def get_current_child_block_height do
    GenServer.call(__MODULE__, :get_current_height)
  end

  ### Server

  use GenServer

  @doc """
  Start processing state using the database entries
  """
  def init(:ok) do
    {:ok, height_query_result} = DB.child_top_block_number()
    {:ok, last_deposit_query_result} = DB.last_deposit_height()
    {:ok, utxos_query_result} = DB.utxos()

    Core.extract_initial_state(
      utxos_query_result,
      height_query_result,
      last_deposit_query_result,
      BlockQueue.child_block_interval()
    )
  end

  @doc """
  Checks (stateful validity) and executes a spend transaction. Assuming stateless validity!
  """
  def handle_call({:exec, tx, fees}, _from, state) do
    case Core.exec(tx, fees, state) do
      {:ok, tx_result, new_state} ->
        {:reply, {:ok, tx_result}, new_state}

      {tx_result, new_state} ->
        {:reply, tx_result, new_state}
    end
  end

  @doc """
  Includes a deposit done on the root chain contract (see above - not sure about this)
  """
  def handle_call({:deposits, deposits}, _from, state) do
    # TODO event_triggers is ignored because Eventer is moving to Watcher - tidy this
    {:ok, {_event_triggers, db_updates}, new_state} = Core.deposit(deposits, state)

    # GenServer.call
    :ok = DB.multi_update(db_updates)
    {:reply, :ok, new_state}
  end

  @doc """
  Exits (spends) utxos on child chain
  """
  def handle_call({:exit_utxos, utxos}, _from, state) do
    do_exit_utxos(utxos, state)
  end

  @doc """
  Exits (spends) utxos on child chain, explicitly signals if utxo has already been spent
  """
  def handle_call({:exit_not_spent_utxo, utxo}, _from, state) do
    with :utxo_exists <- Core.utxo_exists(utxo, state) do
      do_exit_utxos([utxo], state)
    else
      :utxo_does_not_exist -> {:reply, :utxo_does_not_exist, state}
    end
  end

  @doc """
  Tells if utxo exists
  """
  def handle_call({:utxo_exists, utxo}, _from, state) do
    {:reply, Core.utxo_exists(utxo, state), state}
  end

  @doc """
  Gets the current block's height
  """
  def handle_call(:get_current_height, _from, state) do
    {:reply, Core.get_current_child_block_height(state), state}
  end

  @doc """
    Wraps up accumulated transactions submissionsinto a block, triggers db update and emits
    events to Eventer
  """
  def handle_cast({:close_block, child_block_interval}, state) do
<<<<<<< HEAD
    {_core_form_block_duration,
     {:ok, {%Block{hash: block_hash, number: block_number}, event_triggers, db_updates, new_state}}} =
      :timer.tc(fn -> Core.form_block(state, child_block_interval) end)
=======
    {_core_form_block_duration, {:ok, {_block, _event_triggers, db_updates}, new_state}} =
      :timer.tc(fn -> Core.form_block(child_block_interval, state) end)
>>>>>>> 95415772

    :ok = DB.multi_update(db_updates)

    %{eth_height: eth_height} = Eth.get_block_submission(block_hash)

    event_triggers =
      event_triggers
      |> Enum.map(fn event_trigger ->
        event_trigger
        |> Map.put(:submited_at_ethheight, eth_height)
      end)

    Eventer.notify(event_triggers)

    {:noreply, new_state}
  end

  @doc """
  Wraps up accumulated transactions into a block, triggers db update,
  publishes block and enqueues for submission
  """
  def handle_cast({:form_block, child_block_interval}, state) do
    _ = Logger.debug(fn -> "Forming new block..." end)
    {duration, result} = :timer.tc(fn -> do_form_block(child_block_interval, state) end)
    _ = Logger.info(fn -> "Done forming block in #{round(duration / 1000)} ms" end)
    result
  end

  defp do_form_block(child_block_interval, state) do
<<<<<<< HEAD
    {core_form_block_duration, {:ok, {block, _event_triggers, db_updates, new_state}}} =
      :timer.tc(fn -> Core.form_block(state, child_block_interval) end)

=======
    # TODO event_triggers is ignored because Eventer is moving to Watcher - tidy this
    {core_form_block_duration, core_form_block_result} =
      :timer.tc(fn -> Core.form_block(child_block_interval, state) end)

    {:ok, {block, _event_triggers, db_updates}, new_state} = core_form_block_result

>>>>>>> 95415772
    _ =
      Logger.info(fn ->
        "Calculations for forming block #{block.number} done in #{round(core_form_block_duration / 1000)} ms"
      end)

    :ok = DB.multi_update(db_updates)
    :ok = FreshBlocks.push(block)
    :ok = BlockQueue.enqueue_block(block.hash, block.number)

    {:noreply, new_state}
  end

  defp do_exit_utxos(utxos, state) do
<<<<<<< HEAD
    {_event_triggers, db_updates, new_state} = Core.exit_utxos(utxos, state)
=======
    # TODO event_triggers is ignored because Eventer is moving to Watcher - tidy this
    {:ok, {_event_triggers, db_updates}, new_state} = Core.exit_utxos(utxos, state)
>>>>>>> 95415772

    # GenServer.call
    :ok = DB.multi_update(db_updates)
    {:reply, :ok, new_state}
  end
end<|MERGE_RESOLUTION|>--- conflicted
+++ resolved
@@ -32,14 +32,11 @@
     GenServer.cast(__MODULE__, {:form_block, child_block_interval})
   end
 
-<<<<<<< HEAD
   def close_block(child_block_interval) do
     GenServer.cast(__MODULE__, {:close_block, child_block_interval})
   end
 
-=======
   @spec deposit(deposits :: [Core.deposit()]) :: {:ok, Core.side_effects()}
->>>>>>> 95415772
   def deposit(deposits_enc) do
     deposits = Enum.map(deposits_enc, &Core.decode_deposit/1)
     GenServer.call(__MODULE__, {:deposits, deposits})
@@ -145,14 +142,9 @@
     events to Eventer
   """
   def handle_cast({:close_block, child_block_interval}, state) do
-<<<<<<< HEAD
     {_core_form_block_duration,
-     {:ok, {%Block{hash: block_hash, number: block_number}, event_triggers, db_updates, new_state}}} =
-      :timer.tc(fn -> Core.form_block(state, child_block_interval) end)
-=======
-    {_core_form_block_duration, {:ok, {_block, _event_triggers, db_updates}, new_state}} =
+     {:ok, {%Block{hash: block_hash, number: block_number}, event_triggers, db_updates}, new_state}} =
       :timer.tc(fn -> Core.form_block(child_block_interval, state) end)
->>>>>>> 95415772
 
     :ok = DB.multi_update(db_updates)
 
@@ -181,19 +173,24 @@
     result
   end
 
+  @doc """
+    Wraps up accumulated transactions submissionsinto a block, triggers db update and emits
+    events to Eventer
+  """
+  def handle_cast({:close_block, child_block_interval}, state) do
+    {_core_form_block_duration, {:ok, {_block, _event_triggers, db_updates}, new_state}} =
+      :timer.tc(fn -> Core.form_block(child_block_interval, state) end)
+
+    :ok = DB.multi_update(db_updates)
+    {:noreply, new_state}
+  end
+
   defp do_form_block(child_block_interval, state) do
-<<<<<<< HEAD
-    {core_form_block_duration, {:ok, {block, _event_triggers, db_updates, new_state}}} =
-      :timer.tc(fn -> Core.form_block(state, child_block_interval) end)
-
-=======
-    # TODO event_triggers is ignored because Eventer is moving to Watcher - tidy this
     {core_form_block_duration, core_form_block_result} =
       :timer.tc(fn -> Core.form_block(child_block_interval, state) end)
 
     {:ok, {block, _event_triggers, db_updates}, new_state} = core_form_block_result
 
->>>>>>> 95415772
     _ =
       Logger.info(fn ->
         "Calculations for forming block #{block.number} done in #{round(core_form_block_duration / 1000)} ms"
@@ -207,12 +204,7 @@
   end
 
   defp do_exit_utxos(utxos, state) do
-<<<<<<< HEAD
-    {_event_triggers, db_updates, new_state} = Core.exit_utxos(utxos, state)
-=======
-    # TODO event_triggers is ignored because Eventer is moving to Watcher - tidy this
     {:ok, {_event_triggers, db_updates}, new_state} = Core.exit_utxos(utxos, state)
->>>>>>> 95415772
 
     # GenServer.call
     :ok = DB.multi_update(db_updates)
