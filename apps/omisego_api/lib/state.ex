--- conflicted
+++ resolved
@@ -36,10 +36,7 @@
     GenServer.cast(__MODULE__, {:close_block, child_block_interval})
   end
 
-<<<<<<< HEAD
-=======
   @spec deposit(deposits :: [Core.deposit()]) :: {:ok, Core.side_effects()}
->>>>>>> afb7742c
   def deposit(deposits_enc) do
     deposits = Enum.map(deposits_enc, &Core.decode_deposit/1)
     GenServer.call(__MODULE__, {:deposits, deposits})
@@ -145,23 +142,6 @@
     events to Eventer
   """
   def handle_cast({:close_block, child_block_interval}, state) do
-<<<<<<< HEAD
-    {_core_form_block_duration, core_form_block_result} =
-      :timer.tc(fn -> Core.form_block(state, child_block_interval) end)
-
-    {:ok, {block, event_triggers, db_updates, new_state}} = core_form_block_result
-
-    :ok = DB.multi_update(db_updates)
-
-    block_submission = Eth.get_block_submission(block.hash)
-
-    event_triggers =
-      Enum.map(event_triggers, fn event_trigger ->
-        event_trigger
-        |> Map.put(:child_block_hash, block.hash)
-        |> Map.put(:child_blknum, block.number)
-        |> Map.put(:submited_at_ethheight, block_submission && block_submission.eth_height)
-=======
     {:ok, {%Block{hash: block_hash}, event_triggers, db_updates}, new_state} =
       Core.form_block(child_block_interval, state)
 
@@ -174,7 +154,6 @@
       |> Enum.map(fn event_trigger ->
         event_trigger
         |> Map.put(:submited_at_ethheight, eth_height)
->>>>>>> afb7742c
       end)
 
     Eventer.notify(event_triggers)
