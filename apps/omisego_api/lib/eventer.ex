--- conflicted
+++ resolved
@@ -1,9 +1,7 @@
 defmodule OmiseGO.API.Eventer do
-
-  alias Phoenix.PubSub
-  alias OmiseGO.API.Eventer.Core
-
-  @pubsub :eventer
+  @moduledoc """
+  Imperative shell for handling events
+  """
 
   alias Phoenix.PubSub
   alias OmiseGO.API.Eventer.Core
@@ -14,7 +12,6 @@
 
   def notify(event_triggers) do
     GenServer.cast(__MODULE__, {:notify, event_triggers})
-<<<<<<< HEAD
   end
 
   def subscribe(topic) when is_binary(topic) do
@@ -29,20 +26,6 @@
       :ok -> :ok
       {:error, _message} -> :error
     end
-=======
-  end
-
-  def subscribe(topics) when is_list(topics) do
-    subs = Enum.map(topics, &(PubSub.subscribe(@pubsub, &1)))
-    subs
-    |> Enum.reduce(:ok, fn (a, b) -> if b != :ok, do: :error, else: a end)
-  end
-
-  def unsubscribe(topics) when is_list(topics) do
-    unsubs = Enum.map(topics, &(PubSub.unsubscribe(@pubsub, &1)))
-    unsubs
-    |> Enum.reduce(:ok, fn (a, b) -> if b != :ok, do: :error, else: a end)
->>>>>>> f6dbada5
   end
 
   ### Server
