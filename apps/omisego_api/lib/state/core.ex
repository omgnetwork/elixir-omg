defmodule OmiseGO.API.State.Core do
  @moduledoc """
  Functional core for State.
  """

  @maximum_block_size 65_536

  defstruct [:height, :last_deposit_height, :utxos, pending_txs: [], tx_index: 0]

  alias OmiseGO.API.Block
  alias OmiseGO.API.State.Core
  alias OmiseGO.API.State.Transaction

  @type exec_error ::
          :cant_spend_zero_utxo
          | :incorrect_spender
          | :incorrect_currency
          | :amounts_dont_add_up
          | :invalid_current_block_number
          | :utxo_not_found
          | :cant_spend_zero_utxo

  def extract_initial_state(
        utxos_query_result,
        height_query_result,
        last_deposit_height_query_result,
        child_block_interval
      ) do
    # extract height, last deposit height and utxos from query result
    height = height_query_result + child_block_interval

    utxos = Enum.reduce(utxos_query_result, %{}, &Map.merge/2)

    %__MODULE__{
      height: height,
      last_deposit_height: last_deposit_height_query_result,
      utxos: utxos
    }
  end

  @doc """
  Includes the transaction into the state when valid, rejects otherwise.

  NOTE that tx is assumed to have distinct inputs, that should be checked in prior state-less validation
  """
  @spec exec(tx :: %Transaction.Recovered{}, fees :: map(), state :: %Core{}) ::
          {{:ok, Transaction.Recovered.signed_tx_hash_t(), pos_integer, pos_integer}, %Core{}}
          | {{:error, exec_error}, %Core{}}
  def exec(
        %Transaction.Recovered{
<<<<<<< HEAD
          signed_tx: %Transaction.Signed{raw_tx: raw_tx = %Transaction{amount1: amount1, amount2: amount2}},
=======
          raw_tx: raw_tx,
>>>>>>> 18b2fe63
          spender1: spender1,
          spender2: spender2
        } = recovered_tx,
        fees,
        state
      ) do
<<<<<<< HEAD
=======
    %Transaction{amount1: amount1, amount2: amount2, cur12: currency} = raw_tx
    # for now just 1 currency supported
    fee = fees[currency]

>>>>>>> 18b2fe63
    with :ok <- validate_block_size(state),
         {:ok, in_amount1} <- correct_input_in_position?(1, state, raw_tx, spender1),
         {:ok, in_amount2} <- correct_input_in_position?(2, state, raw_tx, spender2),
         :ok <- amounts_add_up?(in_amount1 + in_amount2, amount1 + amount2 + fee) do
      {
        {:ok, recovered_tx.signed_tx_hash, state.height, state.tx_index},
        state
        |> apply_spend(raw_tx)
        |> add_pending_tx(recovered_tx)
      }
    else
      {:error, _reason} = error -> {error, state}
    end
  end

  defp add_pending_tx(%Core{pending_txs: pending_txs, tx_index: tx_index} = state, new_tx) do
    %Core{
      state
      | tx_index: tx_index + 1,
        pending_txs: [new_tx | pending_txs]
    }
  end

  # if there's no spender, make sure we cannot spend, but everything's valid
  defp correct_input_in_position?(_, _, _, nil), do: {:ok, 0}

  defp correct_input_in_position?(
         1,
         state,
         %Transaction{blknum1: blknum, txindex1: txindex, oindex1: oindex, cur12: spent_cur},
         spender
       ) do
    check_utxo_and_extract_amount(state, {blknum, txindex, oindex}, spender, spent_cur)
  end

  defp correct_input_in_position?(
         2,
         state,
         %Transaction{blknum2: blknum, txindex2: txindex, oindex2: oindex, cur12: spent_cur},
         spender
       ) do
    check_utxo_and_extract_amount(state, {blknum, txindex, oindex}, spender, spent_cur)
  end

  defp check_utxo_and_extract_amount(%Core{utxos: utxos}, {blknum, txindex, oindex}, spender, spent_cur) do
    with {:ok, %{owner: owner, currency: cur, amount: owner_has}} <- get_utxo(utxos, {blknum, txindex, oindex}),
         :ok <- is_spender?(owner, spender),
         :ok <- same_currency?(cur, spent_cur),
         do: {:ok, owner_has}
  end

  defp get_utxo(_utxos, {0, 0, 0}), do: {:error, :cant_spend_zero_utxo}

  defp get_utxo(utxos, {blknum, txindex, oindex}) do
    case Map.get(utxos, {blknum, txindex, oindex}) do
      nil -> {:error, :utxo_not_found}
      found -> {:ok, found}
    end
  end

  defp is_spender?(owner, spender) do
    if owner == spender, do: :ok, else: {:error, :incorrect_spender}
  end

  defp same_currency?(utxo_currency, spent_currency) do
    if utxo_currency == spent_currency, do: :ok, else: {:error, :incorrect_currency}
  end

  # fee is implicit - it's the difference between funds owned and spend
  defp amounts_add_up?(has, spends) do
    if has >= spends, do: :ok, else: {:error, :amounts_dont_add_up}
  end

  defp apply_spend(
         %Core{height: height, tx_index: tx_index, utxos: utxos} = state,
         %Transaction{
           blknum1: blknum1,
           txindex1: txindex1,
           oindex1: oindex1,
           blknum2: blknum2,
           txindex2: txindex2,
           oindex2: oindex2
         } = tx
       ) do
    new_utxos_map =
      tx
      |> non_zero_utxos_from(height, tx_index)
      |> Map.new()

    %Core{
      state
      | utxos:
          utxos
          |> Map.delete({blknum1, txindex1, oindex1})
          |> Map.delete({blknum2, txindex2, oindex2})
          |> Map.merge(new_utxos_map)
    }
  end

  defp non_zero_utxos_from(%Transaction{} = tx, height, tx_index) do
    tx
    |> utxos_from(height, tx_index)
    |> Enum.filter(fn {_key, value} -> is_non_zero_amount?(value) end)
  end

  defp utxos_from(%Transaction{} = tx, height, tx_index) do
    [
      {{height, tx_index, 0}, %{owner: tx.newowner1, currency: tx.cur12, amount: tx.amount1}},
      {{height, tx_index, 1}, %{owner: tx.newowner2, currency: tx.cur12, amount: tx.amount2}}
    ]
  end

  defp is_non_zero_amount?(%{amount: 0}), do: false
  defp is_non_zero_amount?(%{amount: _}), do: true

  @doc """
   - Generates block and calculates it's root hash for submission
   - generates triggers for events
   - generates requests to the persistence layer for a block
   - processes pending txs gathered, updates height etc
  """
  def form_block(%Core{pending_txs: reverse_txs, height: height} = state, child_block_interval) do
    txs = Enum.reverse(reverse_txs)

    block =
      %Block{transactions: txs, number: height}
      |> Block.merkle_hash()

    event_triggers =
      txs
      |> Enum.map(fn tx -> %{tx: tx} end)

    db_updates_new_utxos =
      txs
      |> Enum.with_index()
      |> Enum.flat_map(fn {%Transaction.Recovered{signed_tx: %Transaction.Signed{raw_tx: tx}}, tx_idx} ->
        non_zero_utxos_from(tx, height, tx_idx)
      end)
      |> Enum.map(&utxo_to_db_put/1)

    db_updates_spent_utxos =
      txs
      |> Enum.flat_map(fn %Transaction.Recovered{signed_tx: %Transaction.Signed{raw_tx: tx}} ->
        [{tx.blknum1, tx.txindex1, tx.oindex1}, {tx.blknum2, tx.txindex2, tx.oindex2}]
      end)
      |> Enum.filter(fn utxo_key -> utxo_key != {0, 0, 0} end)
      |> Enum.map(fn utxo_key -> {:delete, :utxo, utxo_key} end)

    db_updates_block = [{:put, :block, block}]

    db_updates_top_block_number = [{:put, :child_top_block_number, height}]

    db_updates =
      [db_updates_new_utxos, db_updates_spent_utxos, db_updates_block, db_updates_top_block_number]
      |> Enum.concat()

    new_state = %Core{
      state
      | tx_index: 0,
        height: height + child_block_interval,
        pending_txs: []
    }

    {:ok, {block, event_triggers, db_updates, new_state}}
  end

  def decode_deposit(%{owner: owner, currency: currency} = deposit) do
    %{deposit | owner: decode_address(owner), currency: decode_address(currency)}
  end

  defp decode_address(<<"0x", hex_encoded::binary-size(40)>>) do
    decode_address(hex_encoded)
  end

  defp decode_address(<<hex_encoded::binary-size(40)>>) do
    Base.decode16!(hex_encoded, case: :lower)
  end

  defp decode_address(<<raw::binary-size(20)>>) do
    raw
  end

  def deposit(deposits, %Core{utxos: utxos, last_deposit_height: last_deposit_height} = state) do
    deposits = deposits |> Enum.filter(&(&1.blknum > last_deposit_height))

    new_utxos =
      deposits
      |> Enum.map(&deposit_to_utxo/1)

    event_triggers =
      deposits
      |> Enum.map(fn %{owner: owner, amount: amount} -> %{deposit: %{amount: amount, owner: owner}} end)

    last_deposit_height = get_last_deposit_height(deposits, last_deposit_height)

    db_updates_new_utxos =
      new_utxos
      |> Enum.map(&utxo_to_db_put/1)

    db_updates = db_updates_new_utxos ++ last_deposit_height_db_update(deposits, last_deposit_height)

    new_state = %Core{
      state
      | utxos: Map.merge(utxos, Map.new(new_utxos)),
        last_deposit_height: last_deposit_height
    }

    {event_triggers, db_updates, new_state}
  end

  defp utxo_to_db_put({utxo_position, utxo}), do: {:put, :utxo, %{utxo_position => utxo}}

  defp deposit_to_utxo(%{blknum: blknum, currency: cur, owner: owner, amount: amount}) do
    {{blknum, 0, 0}, %{amount: amount, currency: cur, owner: owner}}
  end

  defp get_last_deposit_height(deposits, current_height) do
    if Enum.empty?(deposits) do
      current_height
    else
      deposits
      |> Enum.max_by(& &1.blknum)
      |> Map.get(:blknum)
    end
  end

  defp last_deposit_height_db_update(deposits, last_deposit_height) do
    if Enum.empty?(deposits) do
      []
    else
      [{:put, :last_deposit_block_height, last_deposit_height}]
    end
  end

  defp validate_block_size(%__MODULE__{tx_index: number_of_transactions_in_block}) do
    case number_of_transactions_in_block == @maximum_block_size do
      true -> {:error, :too_many_transactions_in_block}
      false -> :ok
    end
  end

  @doc """
  Spends exited utxos
  """
  def exit_utxos(exiting_utxos, %Core{utxos: utxos} = state) do
    exiting_utxos =
      exiting_utxos
      |> Enum.filter(fn %{blknum: blknum, txindex: txindex, oindex: oindex} ->
        Map.has_key?(utxos, {blknum, txindex, oindex})
      end)

    event_triggers =
      exiting_utxos
      |> Enum.map(fn %{owner: owner, blknum: blknum, txindex: txindex, oindex: oindex} ->
        %{exit: %{owner: owner, blknum: blknum, txindex: txindex, oindex: oindex}}
      end)

    state =
      exiting_utxos
      |> Enum.reduce(state, fn %{blknum: blknum, txindex: txindex, oindex: oindex}, state ->
        %{state | utxos: Map.delete(state.utxos, {blknum, txindex, oindex})}
      end)

    deletes =
      exiting_utxos
      |> Enum.map(fn %{blknum: blknum, txindex: txindex, oindex: oindex} ->
        {:delete, :utxo, {blknum, txindex, oindex}}
      end)

    {event_triggers, deletes, state}
  end

  @doc """
  Checks if utxo exists
  """
  @spec utxo_exists(map(), %__MODULE__{}) :: :utxo_exists | :utxo_does_not_exist
  def utxo_exists(%{blknum: blknum, txindex: txindex, oindex: oindex}, %Core{utxos: utxos}) do
    case Map.has_key?(utxos, {blknum, txindex, oindex}) do
      true -> :utxo_exists
      false -> :utxo_does_not_exist
    end
  end

  @doc """
  Gets the current block's height
  """
  @spec get_current_child_block_height(%__MODULE__{}) :: pos_integer
  def get_current_child_block_height(%{height: height}), do: height
end<|MERGE_RESOLUTION|>--- conflicted
+++ resolved
@@ -48,24 +48,18 @@
           | {{:error, exec_error}, %Core{}}
   def exec(
         %Transaction.Recovered{
-<<<<<<< HEAD
-          signed_tx: %Transaction.Signed{raw_tx: raw_tx = %Transaction{amount1: amount1, amount2: amount2}},
-=======
-          raw_tx: raw_tx,
->>>>>>> 18b2fe63
+          signed_tx: %Transaction.Signed{
+            raw_tx: raw_tx = %Transaction{amount1: amount1, amount2: amount2, cur12: currency}
+          },
           spender1: spender1,
           spender2: spender2
         } = recovered_tx,
         fees,
         state
       ) do
-<<<<<<< HEAD
-=======
-    %Transaction{amount1: amount1, amount2: amount2, cur12: currency} = raw_tx
     # for now just 1 currency supported
     fee = fees[currency]
 
->>>>>>> 18b2fe63
     with :ok <- validate_block_size(state),
          {:ok, in_amount1} <- correct_input_in_position?(1, state, raw_tx, spender1),
          {:ok, in_amount2} <- correct_input_in_position?(2, state, raw_tx, spender2),
