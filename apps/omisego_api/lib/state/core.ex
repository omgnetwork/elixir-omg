defmodule OmiseGO.API.State.Core do
  @moduledoc """
  Functional core for State.
  """

  # this `use` generates OmiseGO.API.State.CoreGS module:
  # TODO: rework macro so it can be called from test code only
  use OmiseGO.API.BlackBoxMe

  @maximum_block_size 65_536

  defstruct [:height, :last_deposit_height, :utxos, pending_txs: [], tx_index: 0]

  alias OmiseGO.API.Block
  alias OmiseGO.API.State.Core
  alias OmiseGO.API.State.Transaction

  @type deposit() :: %{
          blknum: pos_integer(),
          currency: <<_::160>>,
          owner: <<_::160>>,
          amount: pos_integer()
        }
  @type utxo() :: term()
  @type side_effects() :: term()

  @type exec_error ::
          :cant_spend_zero_utxo
          | :incorrect_spender
          | :incorrect_currency
          | :amounts_dont_add_up
          | :invalid_current_block_number
          | :utxo_not_found

  def extract_initial_state(
        utxos_query_result,
        height_query_result,
        last_deposit_height_query_result,
        child_block_interval
      ) do
    # extract height, last deposit height and utxos from query result
    height = height_query_result + child_block_interval

    utxos = Enum.reduce(utxos_query_result, %{}, &Map.merge/2)

    state = %__MODULE__{
      height: height,
      last_deposit_height: last_deposit_height_query_result,
      utxos: utxos
    }

    {:ok, state}
  end

  @doc """
  Includes the transaction into the state when valid, rejects otherwise.

  NOTE that tx is assumed to have distinct inputs, that should be checked in prior state-less validation
  """
  @spec exec(tx :: %Transaction.Recovered{}, fees :: map(), state :: %Core{}) ::
          {:ok, {Transaction.Recovered.signed_tx_hash_t(), pos_integer, pos_integer}, %Core{}}
          | {{:error, exec_error}, %Core{}}
  def exec(
        %Transaction.Recovered{
          signed_tx: %Transaction.Signed{
            raw_tx: raw_tx = %Transaction{amount1: amount1, amount2: amount2, cur12: currency}
          },
          spender1: spender1,
          spender2: spender2
        } = recovered_tx,
        fees,
        state
      ) do
    # for now just 1 currency supported
    fee = fees[currency]

    with :ok <- validate_block_size(state),
         {:ok, in_amount1} <- correct_input_in_position?(1, state, raw_tx, spender1),
         {:ok, in_amount2} <- correct_input_in_position?(2, state, raw_tx, spender2),
         :ok <- amounts_add_up?(in_amount1 + in_amount2, amount1 + amount2 + fee) do
      {:ok, {recovered_tx.signed_tx_hash, state.height, state.tx_index},
       state
       |> apply_spend(raw_tx)
       |> add_pending_tx(recovered_tx)}
    else
      {:error, _reason} = error -> {error, state}
    end
  end

  defp add_pending_tx(%Core{pending_txs: pending_txs, tx_index: tx_index} = state, new_tx) do
    %Core{
      state
      | tx_index: tx_index + 1,
        pending_txs: [new_tx | pending_txs]
    }
  end

  # if there's no spender, make sure we cannot spend, but everything's valid
  defp correct_input_in_position?(_, _, _, nil), do: {:ok, 0}

  defp correct_input_in_position?(
         1,
         state,
         %Transaction{blknum1: blknum, txindex1: txindex, oindex1: oindex, cur12: spent_cur},
         spender
       ) do
    check_utxo_and_extract_amount(state, {blknum, txindex, oindex}, spender, spent_cur)
  end

  defp correct_input_in_position?(
         2,
         state,
         %Transaction{blknum2: blknum, txindex2: txindex, oindex2: oindex, cur12: spent_cur},
         spender
       ) do
    check_utxo_and_extract_amount(state, {blknum, txindex, oindex}, spender, spent_cur)
  end

  defp check_utxo_and_extract_amount(%Core{utxos: utxos}, {blknum, txindex, oindex}, spender, spent_cur) do
    with {:ok, %{owner: owner, currency: cur, amount: owner_has}} <- get_utxo(utxos, {blknum, txindex, oindex}),
         :ok <- is_spender?(owner, spender),
         :ok <- same_currency?(cur, spent_cur),
         do: {:ok, owner_has}
  end

  defp get_utxo(_utxos, {0, 0, 0}), do: {:error, :cant_spend_zero_utxo}

  defp get_utxo(utxos, {blknum, txindex, oindex}) do
    case Map.get(utxos, {blknum, txindex, oindex}) do
      nil -> {:error, :utxo_not_found}
      found -> {:ok, found}
    end
  end

  defp is_spender?(owner, spender) do
    if owner == spender, do: :ok, else: {:error, :incorrect_spender}
  end

  defp same_currency?(utxo_currency, spent_currency) do
    if utxo_currency == spent_currency, do: :ok, else: {:error, :incorrect_currency}
  end

  # fee is implicit - it's the difference between funds owned and spend
  defp amounts_add_up?(has, spends) do
    if has >= spends, do: :ok, else: {:error, :amounts_dont_add_up}
  end

  defp apply_spend(
         %Core{height: height, tx_index: tx_index, utxos: utxos} = state,
         %Transaction{
           blknum1: blknum1,
           txindex1: txindex1,
           oindex1: oindex1,
           blknum2: blknum2,
           txindex2: txindex2,
           oindex2: oindex2
         } = tx
       ) do
    new_utxos_map =
      tx
      |> non_zero_utxos_from(height, tx_index)
      |> Map.new()

    %Core{
      state
      | utxos:
          utxos
          |> Map.delete({blknum1, txindex1, oindex1})
          |> Map.delete({blknum2, txindex2, oindex2})
          |> Map.merge(new_utxos_map)
    }
  end

  defp non_zero_utxos_from(%Transaction{} = tx, height, tx_index) do
    tx
    |> utxos_from(height, tx_index)
    |> Enum.filter(fn {_key, value} -> is_non_zero_amount?(value) end)
  end

  defp utxos_from(%Transaction{} = tx, height, tx_index) do
    [
      {{height, tx_index, 0}, %{owner: tx.newowner1, currency: tx.cur12, amount: tx.amount1}},
      {{height, tx_index, 1}, %{owner: tx.newowner2, currency: tx.cur12, amount: tx.amount2}}
    ]
  end

  defp is_non_zero_amount?(%{amount: 0}), do: false
  defp is_non_zero_amount?(%{amount: _}), do: true

  @doc """
   - Generates block and calculates it's root hash for submission
   - generates triggers for events
   - generates requests to the persistence layer for a block
   - processes pending txs gathered, updates height etc
  """
  @spec form_block(pos_integer(), state :: %Core{}) :: {:ok, side_effects(), new_state :: %Core{}}
  def form_block(child_block_interval, %Core{pending_txs: reverse_txs, height: height} = state) do
    txs = Enum.reverse(reverse_txs)

    block =
      %Block{transactions: txs, number: height}
      |> Block.merkle_hash()

    db_updates_new_utxos =
      txs
      |> Enum.with_index()
      |> Enum.flat_map(fn {%Transaction.Recovered{signed_tx: %Transaction.Signed{raw_tx: tx}}, tx_idx} ->
        non_zero_utxos_from(tx, height, tx_idx)
      end)
      |> Enum.map(&utxo_to_db_put/1)

    db_updates_spent_utxos =
      txs
      |> Enum.flat_map(fn %Transaction.Recovered{signed_tx: %Transaction.Signed{raw_tx: tx}} ->
        [{tx.blknum1, tx.txindex1, tx.oindex1}, {tx.blknum2, tx.txindex2, tx.oindex2}]
      end)
      |> Enum.filter(fn utxo_key -> utxo_key != {0, 0, 0} end)
      |> Enum.map(fn utxo_key -> {:delete, :utxo, utxo_key} end)

    db_updates_block = [{:put, :block, block}]

    db_updates_top_block_number = [{:put, :child_top_block_number, height}]

    db_updates =
      [db_updates_new_utxos, db_updates_spent_utxos, db_updates_block, db_updates_top_block_number]
      |> Enum.concat()

    new_state = %Core{
      state
      | tx_index: 0,
        height: height + child_block_interval,
        pending_txs: []
    }

<<<<<<< HEAD
    event_triggers =
      txs
      |> Enum.map(fn tx ->
        %{tx: tx, child_blknum: block.number, child_block_hash: block.hash}
      end)

    {:ok, {block, event_triggers, db_updates, new_state}}
=======
    {:ok, {block, event_triggers, db_updates}, new_state}
>>>>>>> 95415772
  end

  def decode_deposit(%{owner: owner, currency: currency} = deposit) do
    %{deposit | owner: decode_address(owner), currency: decode_address(currency)}
  end

  defp decode_address(<<"0x", hex_encoded::binary-size(40)>>) do
    decode_address(hex_encoded)
  end

  defp decode_address(<<hex_encoded::binary-size(40)>>) do
    Base.decode16!(hex_encoded, case: :lower)
  end

  defp decode_address(<<raw::binary-size(20)>>) do
    raw
  end

  @spec deposit(deposits :: [deposit()], state :: %Core{}) :: {:ok, side_effects(), new_state :: %Core{}}
  def deposit(deposits, %Core{utxos: utxos, last_deposit_height: last_deposit_height} = state) do
    deposits = deposits |> Enum.filter(&(&1.blknum > last_deposit_height))

    new_utxos =
      deposits
      |> Enum.map(&deposit_to_utxo/1)

    event_triggers =
      deposits
      |> Enum.map(fn %{owner: owner, amount: amount} -> %{deposit: %{amount: amount, owner: owner}} end)

    last_deposit_height = get_last_deposit_height(deposits, last_deposit_height)

    db_updates_new_utxos =
      new_utxos
      |> Enum.map(&utxo_to_db_put/1)

    db_updates = db_updates_new_utxos ++ last_deposit_height_db_update(deposits, last_deposit_height)

    new_state = %Core{
      state
      | utxos: Map.merge(utxos, Map.new(new_utxos)),
        last_deposit_height: last_deposit_height
    }

    {:ok, {event_triggers, db_updates}, new_state}
  end

  defp utxo_to_db_put({utxo_position, utxo}), do: {:put, :utxo, %{utxo_position => utxo}}

  defp deposit_to_utxo(%{blknum: blknum, currency: cur, owner: owner, amount: amount}) do
    {{blknum, 0, 0}, %{amount: amount, currency: cur, owner: owner}}
  end

  defp get_last_deposit_height(deposits, current_height) do
    if Enum.empty?(deposits) do
      current_height
    else
      deposits
      |> Enum.max_by(& &1.blknum)
      |> Map.get(:blknum)
    end
  end

  defp last_deposit_height_db_update(deposits, last_deposit_height) do
    if Enum.empty?(deposits) do
      []
    else
      [{:put, :last_deposit_block_height, last_deposit_height}]
    end
  end

  defp validate_block_size(%__MODULE__{tx_index: number_of_transactions_in_block}) do
    case number_of_transactions_in_block == @maximum_block_size do
      true -> {:error, :too_many_transactions_in_block}
      false -> :ok
    end
  end

  @doc """
  Spends exited utxos
  """
  @spec exit_utxos(exiting_utxos :: [utxo()], state :: %Core{}) :: {:ok, side_effects(), new_state :: %Core{}}
  def exit_utxos(exiting_utxos, %Core{utxos: utxos} = state) do
    exiting_utxos =
      exiting_utxos
      |> Enum.filter(fn %{blknum: blknum, txindex: txindex, oindex: oindex} ->
        Map.has_key?(utxos, {blknum, txindex, oindex})
      end)

    event_triggers =
      exiting_utxos
      |> Enum.map(fn %{owner: owner, blknum: blknum, txindex: txindex, oindex: oindex} ->
        %{exit: %{owner: owner, blknum: blknum, txindex: txindex, oindex: oindex}}
      end)

    state =
      exiting_utxos
      |> Enum.reduce(state, fn %{blknum: blknum, txindex: txindex, oindex: oindex}, state ->
        %{state | utxos: Map.delete(state.utxos, {blknum, txindex, oindex})}
      end)

    deletes =
      exiting_utxos
      |> Enum.map(fn %{blknum: blknum, txindex: txindex, oindex: oindex} ->
        {:delete, :utxo, {blknum, txindex, oindex}}
      end)

    {:ok, {event_triggers, deletes}, state}
  end

  @doc """
  Checks if utxo exists
  """
  @spec utxo_exists(utxo(), %Core{}) :: :utxo_exists | :utxo_does_not_exist
  def utxo_exists(%{blknum: blknum, txindex: txindex, oindex: oindex}, %Core{utxos: utxos}) do
    case Map.has_key?(utxos, {blknum, txindex, oindex}) do
      true -> :utxo_exists
      false -> :utxo_does_not_exist
    end
  end

  @doc """
  Gets the current block's height
  """
  @spec get_current_child_block_height(%__MODULE__{}) :: pos_integer
  def get_current_child_block_height(%{height: height}), do: height
end<|MERGE_RESOLUTION|>--- conflicted
+++ resolved
@@ -201,6 +201,12 @@
       %Block{transactions: txs, number: height}
       |> Block.merkle_hash()
 
+    event_triggers =
+      txs
+      |> Enum.map(fn tx ->
+        %{tx: tx, child_blknum: block.number, child_block_hash: block.hash}
+      end)
+
     db_updates_new_utxos =
       txs
       |> Enum.with_index()
@@ -232,17 +238,7 @@
         pending_txs: []
     }
 
-<<<<<<< HEAD
-    event_triggers =
-      txs
-      |> Enum.map(fn tx ->
-        %{tx: tx, child_blknum: block.number, child_block_hash: block.hash}
-      end)
-
-    {:ok, {block, event_triggers, db_updates, new_state}}
-=======
     {:ok, {block, event_triggers, db_updates}, new_state}
->>>>>>> 95415772
   end
 
   def decode_deposit(%{owner: owner, currency: currency} = deposit) do
