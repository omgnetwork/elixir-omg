defmodule OmiseGO.API.State.Transaction do
  @moduledoc """
  Internal representation of a spend transaction on Plasma chain
  """

  alias OmiseGO.API.State.Transaction.{Signed}
  alias OmiseGO.API.Crypto

  @zero_address <<0::size(160)>>

  # TODO: probably useful to structure these fields somehow ore readable like
  # defstruct [:input1, :input2, :output1, :output2, :fee], with in/outputs as structs or tuples?
<<<<<<< HEAD
  defstruct [
    :blknum1,
    :txindex1,
    :oindex1,
    :blknum2,
    :txindex2,
    :oindex2,
    :newowner1,
    :amount1,
    :newowner2,
    :amount2,
    :fee
  ]

  defmodule Signed do
    @moduledoc false

    alias OmiseGO.API.State.Transaction

    @signature_length 65

    defstruct [:raw_tx, :sig1, :sig2]

    @doc """
    Returns transaction hash follow by singatures from both inputs
    """
    def hash(%__MODULE__{raw_tx: tx, sig1: sig1, sig2: sig2}) do
      Transaction.hash(tx) <> sig1 <> sig2
    end

    def encode(%__MODULE__{raw_tx: tx, sig1: sig1, sig2: sig2}) do
      [
        tx.blknum1,
        tx.txindex1,
        tx.oindex1,
        tx.blknum2,
        tx.txindex2,
        tx.oindex2,
        tx.newowner1,
        tx.amount1,
        tx.newowner2,
        tx.amount2,
        tx.fee,
        sig1,
        sig2
      ]
      |> ExRLP.encode()
    end

    def decode(line) do
      with {:ok, tx} <- rlp_decode(line),
           {:ok, tx} <- reconstruct_tx(tx),
           do: {:ok, tx}
    end

    defp int_parse(int), do: :binary.decode_unsigned(int, :big)

    defp rlp_decode(line) do
      try do
        {:ok, ExRLP.decode(line)}
      catch
        _ ->
          {:error, :malformed_transaction_rlp}
      end
    end

    defp reconstruct_tx(encoded_singed_tx) do
      case encoded_singed_tx do
        [
          blknum1,
          txindex1,
          oindex1,
          blknum2,
          txindex2,
          oindex2,
          newowner1,
          amount1,
          newowner2,
          amount2,
          fee,
          sig1,
          sig2
        ] ->
          with :ok <- signature_length?(sig1),
               :ok <- signature_length?(sig2) do
            tx = %Transaction{
              blknum1: int_parse(blknum1),
              txindex1: int_parse(txindex1),
              oindex1: int_parse(oindex1),
              blknum2: int_parse(blknum2),
              txindex2: int_parse(txindex2),
              oindex2: int_parse(oindex2),
              newowner1: newowner1,
              amount1: int_parse(amount1),
              newowner2: newowner2,
              amount2: int_parse(amount2),
              fee: int_parse(fee)
            }

            {:ok,
             %__MODULE__{
               raw_tx: tx,
               sig1: sig1,
               sig2: sig2
             }}
          end

        _tx ->
          {:error, :malformed_transaction}
      end
    end

    defp signature_length?(sig) when byte_size(sig) == @signature_length, do: :ok
    defp signature_length?(_sig), do: {:error, :bad_signature_length}
=======
  defstruct blknum1: 0,
            txindex1: 0,
            oindex1: 0,
            blknum2: 0,
            txindex2: 0,
            oindex2: 0,
            newowner1: 0,
            amount1: 0,
            newowner2: 0,
            amount2: 0,
            fee: 0

  def create_from_utxos(%{utxos: [_, _, _ | _]}, _, _) do
    {:error, :too_many_utxo}
>>>>>>> cf1670ac
  end

  def create_from_utxos(
        %{address: change_address, utxos: utxos},
        %{address: receiver_address, amount: amount},
        fee
      ) do
    parts_transaction =
      utxos |> Enum.with_index(1)
      |> Enum.map(fn {utxo, number} ->
        %{
          String.to_existing_atom("blknum#{number}") => utxo.blknum,
          String.to_existing_atom("txindex#{number}") => utxo.txindex,
          String.to_existing_atom("oindex#{number}") => utxo.oindex,
          amount: utxo.amount
        }
      end)

    all_amount = Enum.reduce(parts_transaction, 0, &(&1.amount + &2))

    transaction =
      Enum.reduce(parts_transaction, %{}, fn part_transaction, acc ->
        {_, part_transaction} = Map.pop(part_transaction, :amount)
        Map.merge(acc, part_transaction)
      end)

    transaction =
      struct!(
        __MODULE__,
        Map.merge(transaction, %{
          newowner1: receiver_address,
          amount1: amount,
          newowner2: change_address,
          amount2: all_amount - amount - fee,
          fee: fee
        })
      )

    case validate(transaction) do
      :ok -> {:ok, transaction}
      {:error, _} = error -> error
    end
  end

  defp validate(%__MODULE__{} = transaction) do
    cond do
      transaction.amount1 < 0 -> {:error, :amount_negative_value}
      transaction.amount2 < 0 -> {:error, :amount_negative_value}
      transaction.fee < 0 -> {:error, :fee_negative_value}
      true -> :ok
    end
  end

  # TODO: add convenience function for creating common transactions (1in-1out, 1in-2out-with-change, etc.)

  def zero_address, do: @zero_address

  def account_address?(address), do: address != @zero_address

  def encode(%__MODULE__{} = tx) do
    [
      tx.blknum1,
      tx.txindex1,
      tx.oindex1,
      tx.blknum2,
      tx.txindex2,
      tx.oindex2,
      tx.newowner1,
      tx.amount1,
      tx.newowner2,
      tx.amount2,
      tx.fee
    ]
    |> ExRLP.encode()
  end

  def hash(%__MODULE__{} = tx) do
    tx
    |> encode
    |> Crypto.hash()
  end

  def sign(%__MODULE__{} = tx, priv1, priv2) do
    encoded_tx = encode(tx)
    signature1 = Crypto.signature(encoded_tx, priv1)
    signature2 = Crypto.signature(encoded_tx, priv2)

    %Signed{raw_tx: tx, sig1: signature1, sig2: signature2}
  end
end<|MERGE_RESOLUTION|>--- conflicted
+++ resolved
@@ -10,122 +10,6 @@
 
   # TODO: probably useful to structure these fields somehow ore readable like
   # defstruct [:input1, :input2, :output1, :output2, :fee], with in/outputs as structs or tuples?
-<<<<<<< HEAD
-  defstruct [
-    :blknum1,
-    :txindex1,
-    :oindex1,
-    :blknum2,
-    :txindex2,
-    :oindex2,
-    :newowner1,
-    :amount1,
-    :newowner2,
-    :amount2,
-    :fee
-  ]
-
-  defmodule Signed do
-    @moduledoc false
-
-    alias OmiseGO.API.State.Transaction
-
-    @signature_length 65
-
-    defstruct [:raw_tx, :sig1, :sig2]
-
-    @doc """
-    Returns transaction hash follow by singatures from both inputs
-    """
-    def hash(%__MODULE__{raw_tx: tx, sig1: sig1, sig2: sig2}) do
-      Transaction.hash(tx) <> sig1 <> sig2
-    end
-
-    def encode(%__MODULE__{raw_tx: tx, sig1: sig1, sig2: sig2}) do
-      [
-        tx.blknum1,
-        tx.txindex1,
-        tx.oindex1,
-        tx.blknum2,
-        tx.txindex2,
-        tx.oindex2,
-        tx.newowner1,
-        tx.amount1,
-        tx.newowner2,
-        tx.amount2,
-        tx.fee,
-        sig1,
-        sig2
-      ]
-      |> ExRLP.encode()
-    end
-
-    def decode(line) do
-      with {:ok, tx} <- rlp_decode(line),
-           {:ok, tx} <- reconstruct_tx(tx),
-           do: {:ok, tx}
-    end
-
-    defp int_parse(int), do: :binary.decode_unsigned(int, :big)
-
-    defp rlp_decode(line) do
-      try do
-        {:ok, ExRLP.decode(line)}
-      catch
-        _ ->
-          {:error, :malformed_transaction_rlp}
-      end
-    end
-
-    defp reconstruct_tx(encoded_singed_tx) do
-      case encoded_singed_tx do
-        [
-          blknum1,
-          txindex1,
-          oindex1,
-          blknum2,
-          txindex2,
-          oindex2,
-          newowner1,
-          amount1,
-          newowner2,
-          amount2,
-          fee,
-          sig1,
-          sig2
-        ] ->
-          with :ok <- signature_length?(sig1),
-               :ok <- signature_length?(sig2) do
-            tx = %Transaction{
-              blknum1: int_parse(blknum1),
-              txindex1: int_parse(txindex1),
-              oindex1: int_parse(oindex1),
-              blknum2: int_parse(blknum2),
-              txindex2: int_parse(txindex2),
-              oindex2: int_parse(oindex2),
-              newowner1: newowner1,
-              amount1: int_parse(amount1),
-              newowner2: newowner2,
-              amount2: int_parse(amount2),
-              fee: int_parse(fee)
-            }
-
-            {:ok,
-             %__MODULE__{
-               raw_tx: tx,
-               sig1: sig1,
-               sig2: sig2
-             }}
-          end
-
-        _tx ->
-          {:error, :malformed_transaction}
-      end
-    end
-
-    defp signature_length?(sig) when byte_size(sig) == @signature_length, do: :ok
-    defp signature_length?(_sig), do: {:error, :bad_signature_length}
-=======
   defstruct blknum1: 0,
             txindex1: 0,
             oindex1: 0,
@@ -140,7 +24,6 @@
 
   def create_from_utxos(%{utxos: [_, _, _ | _]}, _, _) do
     {:error, :too_many_utxo}
->>>>>>> cf1670ac
   end
 
   def create_from_utxos(
