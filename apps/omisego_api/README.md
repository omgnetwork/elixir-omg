--- conflicted
+++ resolved
@@ -25,11 +25,24 @@
 ## General setup
 For specific instructions on setting up a developer environment, jump to the next section.
 
-1. Follow the generic **Setting up** from [here](../README.md)
-1. Start the child chain server, referencing the configuration file from the previous step
+1. Provide an Ethereum node connected to the appropriate network
+1. Deploy `RootChain.sol` contract and prepare operator's authority address
+1. Initialize the child chain database.
+Do that with `mix run --no-start -e 'OmiseGO.DB.init()'`
+1. Produce a configuration file with `omisego_eth` configured to the contract address, operator (authority) address and hash of contract-deploying transaction.
+To do that use the template, filling it with details on the contract:
 
         cd apps/omisego_jsonrpc
         mix run --no-halt --config path/to/config.exs
+
+        config :omisego_eth,
+          contract_addr: "0x0",
+          authority_addr: "0x0",
+          txhash_contract: "0x0"
+
+1. Start the child chain server, referencing the configuration file from the previous step with the JSON-RPC interface activated
+  - `cd apps/omisego_jsonrpc`
+  - `mix run --no-halt --config path/to/config.exs`
 
 ## Setting up (a developer environment)
 ### Start up developer instance of Ethereum
@@ -72,7 +85,6 @@
  ' > ~/config.exs
 ```
 
-<<<<<<< HEAD
 The result should look something like this (use `cat ~/config.exs` to check):
 ```
 use Mix.Config
@@ -82,13 +94,6 @@
   authority_addr: "0x5c1a5e5d94067c51ec51c6c00416da56aac6b9a3"
 ```
 The above values are only demonstrative, **do not** copy and paste!
-=======
-1. For the Ethereum node: `geth --dev --dev.period 1 --rpc --rpcapi personal,web3,eth` gives a disposable private network.
-   **NOTE** you can use `--datadir path/to/some/persistent/location` to make the network persistent, but then remember to unlock the authority account after restarting `geth` and before running the child chain server
-1. Initialize child chain database normally.
-**NOTE** It will use the default db path (`~/.omisego/data`). If you're running a Watcher on same machine, customize there
-1. For contract deployment, authority address and `omisego_eth` configuration you can use this script:
->>>>>>> 087116e8
 
 Note that you'll need to pass the configuration file each time you run `mix` with the following parameter `--config <your_config_file.exs>` flag
 
@@ -185,27 +190,9 @@
 }
 ```
 
-<<<<<<< HEAD
 ### Websockets
 
 **TODO** consider if we want to expose at all
-=======
-## Overview of apps
-
-OmiseGO is an umbrella app comprising of several Elixir applications.
-The apps listed below belong to the child chain server application, for Watcher-related apps see `apps/omisego_watcher/README.md`.
-
-The general idea of the apps responsibilities is:
-  - `omisego_api` - child chain server and main entrypoint to the functionality
-    - tracks Ethereum for things happening in the root chain contract (deposits/exits)
-    - gathers transactions, decides on validity, forms blocks, persists
-    - submits blocks to the root chain contract
-    - see `lib/api/application.ex` for a rundown of children processes involved
-  - `omisego_db` - wrapper around the child chain server's database to store the UTXO set and blocks necessary for state persistence
-  - `omisego_eth` - wrapper around the [Ethereum RPC client](https://github.com/exthereum/ethereumex)
-  - `omisego_jsonrpc` - a JSONRPC 2.0 server being the gateway to `omisego_api`
-  - `omisego_performance` - performance tester for the child chain server
->>>>>>> 087116e8
 
 ## Running a child chain in practice
 
