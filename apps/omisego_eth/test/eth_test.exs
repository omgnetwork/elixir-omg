--- conflicted
+++ resolved
@@ -5,6 +5,7 @@
   alias OmiseGO.API.State.Transaction
   alias OmiseGO.API.Crypto
   alias OmiseGOWatcher.UtxoDB
+  alias OmiseGO.API.TestHelper
 
   use ExUnitFixtures
   use ExUnit.Case, async: false
@@ -12,6 +13,7 @@
   @timeout 10_000
   @block_offset 1_000_000_000
   @transaction_offset 10_000
+  @transaction_merkle_tree_height 16
 
   @moduletag :integration
 
@@ -26,15 +28,9 @@
     }
   end
 
-<<<<<<< HEAD
   defp deposit(value, gas_price, contract) do
-    {:ok, txhash} = Eth.deposit(value, gas_price, contract.from, contract.address)
-    {:ok, _} = WaitFor.eth_receipt(txhash, @timeout)
-=======
-  defp deposit(contract) do
-    {:ok, transaction_hash} = Eth.DevHelpers.deposit(1, 1, contract.from, contract.address)
+    {:ok, transaction_hash} = Eth.DevHelpers.deposit(value, gas_price, contract.from, contract.address)
     {:ok, _} = WaitFor.eth_receipt(transaction_hash, @timeout)
->>>>>>> ed137f23
   end
 
   defp start_deposit_exit(deposit_position, value, gas_price, contract) do
@@ -66,22 +62,83 @@
     {:ok, 5000} = Eth.get_current_child_block(contract.address)
   end
 
-
   @tag fixtures: [:contract]
   test "start_exit", %{contract: contract} do
-    # utxo_position, proof, %Transaction.Signed{raw_tx: raw_tx, sig1: sig1, sig2: sig2}, gas_price, from \\ nil, contract \\ nil
-    deposit(1, 1, contract)
-    utxo_position = utxo_position(1, 0, 0)
 
+    alice = %{
+      priv:
+        <<54, 43, 207, 67, 140, 160, 190, 135, 18, 162, 70, 120, 36, 245, 106, 165, 5, 101, 183,
+          55, 11, 117, 126, 135, 49, 50, 12, 228, 173, 219, 183, 175>>,
+      addr:
+        <<59, 159, 76, 29, 210, 110, 11, 229, 147, 55, 59, 29, 54, 206, 226, 0, 140, 190, 184,
+          55>>
+    }
+    bob = %{
+      priv:
+        <<208, 253, 134, 150, 198, 155, 175, 125, 158, 156, 21, 108, 208, 7, 103, 242, 9, 139,
+          26, 140, 118, 50, 144, 21, 226, 19, 156, 2, 210, 97, 84, 128>>,
+      addr:
+        <<207, 194, 79, 222, 88, 128, 171, 217, 153, 41, 195, 239, 138, 178, 227, 16, 72, 173,
+          118, 35>>
+    }
+
+    %Transaction.Recovered{raw_tx: raw_tx, signed_tx_hash: signed_tx_hash} = TestHelper.create_recovered([{@block_offset, @transaction_offset, 0, bob}], [{bob, 8}, {alice, 3}])
+
+    {:ok, mt} = MerkleTree.new([signed_tx_hash], &Crypto.hash/1, @transaction_merkle_tree_height)
+
+    block = %Eth.BlockSubmission{
+      num: @block_offset,
+      hash: mt.root.value,
+      gas_price: 20_000_000_000,
+      nonce: 1
+    }
+
+    txs = [Map.merge(raw_tx, %{ txindex: @transaction_offset, txid: signed_tx_hash})]
+
+    Eth.submit_block(block, contract.from, contract.address)
+
+    %{
+      utxo_pos: utxo_pos,
+      tx_bytes: tx_bytes,
+      proof: proof
+    } = UtxoDB.compose_utxo_exit(txs, @block_offset, @transaction_offset, 0)
+
+    # IO.inspect "tut"
+    # IO.inspect tx_bytes
+    # IO.inspect proof
+    # IO.inspect  alice.priv <> bob.priv
+
+    bin_to_list = fn x -> :binary.bin_to_list(x) end
+
+    sigs = alice.priv <> bob.priv
+
+
+    {:ok, txhash} = Eth.start_exit(@block_offset + @transaction_offset, tx_bytes, proof, sigs,1 , contract.from, contract.address )
+    {:ok, _} = WaitFor.eth_receipt(txhash, @timeout)
+
+{:ok, height} = Eth.get_ethereum_height()
+IO.inspect height
+    IO.inspect Eth.get_exits(1, height, contract.address)
+
+    # deposit(1, 1, contract)
+    # utxo_position = utxo_position(1, 0, 0)
+    #
+    # UtxoDB.compose_utxo_exit(@block_offset, 0, 0)
+
+    # deposit(1, 1, contract)
+    # {:ok, height} = Eth.get_ethereum_height()
+    #   IO.inspect height
+    # deposit(1, 1, contract)
+    # {:ok, height} = Eth.get_ethereum_height()
+    #   IO.inspect height
     # %{
     #   utxo_pos: calculate_utxo_pos(block_height, txindex, oindex),
     #   tx_bytes: tx_bytes,
     #   proof: Enum.map(proof.hashes, bin_to_list)
     # }
 
-    IO.inspect UtxoDB.compose_utxo_exit(@block_offset, 0, 0)
-
-    # Eth.start_exit(utxo_position, )
+    # IO.inspect UtxoDB.compose_utxo_exit(@block_offset, 0, 0)
+# utxo_position, proof, %Transaction.Signed{raw_tx: raw_tx, sig1: sig1, sig2: sig2}, gas_price, from \\ nil, contract \\ nil
 
   end
 
