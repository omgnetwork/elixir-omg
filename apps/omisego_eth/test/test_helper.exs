ExUnit.configure(exclude: [requires_geth: true])
ExUnitFixtures.start()
# need to do this in umbrella apps
ExUnitFixtures.load_fixture_files()
ExUnit.start()

defmodule OmiseGO.Eth.TestHelpers do
  alias OmiseGO.Eth.WaitFor, as: WaitFor

  defp deploy_contract(addr, bytecode, types, args) do
    enc_args = encode_constructor_params(types, args)
    txmap = %{from: addr, data: bytecode <> enc_args, gas: "0x3D0900"}

    {:ok, txhash} = Ethereumex.HttpClient.eth_send_transaction(txmap)
    {:ok, %{"contractAddress" => contract_address}} = WaitFor.eth_receipt(txhash, 10_000)
<<<<<<< HEAD
    contract_address
=======
    {txhash, contract_address}
>>>>>>> ee92afec
  end

  def create_new_contract do
    _ = Application.ensure_all_started(:ethereumex)
    {:ok, [addr | _]} = Ethereumex.HttpClient.eth_accounts()

    path_project_root = Application.get_env(:omisego_eth, :root_path)

    %{"RootChain" => %{"bytecode" => bytecode}} =
      (path_project_root <> "populus/build/contracts.json") |> File.read!() |> Poison.decode!()

    {addr, deploy_contract(addr, bytecode, [], [])}
  end

  defp encode_constructor_params(args, types) do
    args = for arg <- args, do: cleanup(arg)

    args
    |> ABI.TypeEncoder.encode_raw(types)
    |> Base.encode16(case: :lower)
  end

  defp cleanup("0x" <> hex), do: hex |> String.upcase() |> Base.decode16!()
  defp cleanup(other), do: other
end<|MERGE_RESOLUTION|>--- conflicted
+++ resolved
@@ -13,11 +13,7 @@
 
     {:ok, txhash} = Ethereumex.HttpClient.eth_send_transaction(txmap)
     {:ok, %{"contractAddress" => contract_address}} = WaitFor.eth_receipt(txhash, 10_000)
-<<<<<<< HEAD
-    contract_address
-=======
     {txhash, contract_address}
->>>>>>> ee92afec
   end
 
   def create_new_contract do
