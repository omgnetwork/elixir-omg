ExUnit.configure(exclude: [requires_geth: true])
ExUnitFixtures.start()
<<<<<<< HEAD
ExUnit.start()

defmodule OmiseGO.Eth.TestHelpers do
  alias OmiseGO.Eth.WaitFor, as: WaitFor

  defp deploy_contract(addr, bytecode, types, args) do
    enc_args = encode_constructor_params(types, args)
    txmap = %{from: addr, data: bytecode <> enc_args, gas: "0x3D0900"}

    {:ok, txhash} = Ethereumex.HttpClient.eth_send_transaction(txmap)
    {:ok, %{"contractAddress" => contract_address}} = WaitFor.eth_receipt(txhash, 10_000)
    {txhash, contract_address}
  end

  def create_new_contract do
    _ = Application.ensure_all_started(:ethereumex)
    {:ok, [addr | _]} = Ethereumex.HttpClient.eth_accounts()

    path_project_root = Application.get_env(:omisego_eth, :root_path)

    %{"RootChain" => %{"bytecode" => bytecode}} =
      (path_project_root <> "populus/build/contracts.json") |> File.read!() |> Poison.decode!()

    {addr, deploy_contract(addr, bytecode, [], [])}
  end

  defp encode_constructor_params(args, types) do
    args = for arg <- args, do: cleanup(arg)

    args
    |> ABI.TypeEncoder.encode_raw(types)
    |> Base.encode16(case: :lower)
  end

  defp cleanup("0x" <> hex), do: hex |> String.upcase() |> Base.decode16!()
  defp cleanup(other), do: other
end
=======
# need to do this in umbrella apps
ExUnitFixtures.load_fixture_files()
ExUnit.start()
>>>>>>> bf44dbef
<|MERGE_RESOLUTION|>--- conflicted
+++ resolved
@@ -1,45 +1,3 @@
 ExUnit.configure(exclude: [requires_geth: true])
 ExUnitFixtures.start()
-<<<<<<< HEAD
-ExUnit.start()
-
-defmodule OmiseGO.Eth.TestHelpers do
-  alias OmiseGO.Eth.WaitFor, as: WaitFor
-
-  defp deploy_contract(addr, bytecode, types, args) do
-    enc_args = encode_constructor_params(types, args)
-    txmap = %{from: addr, data: bytecode <> enc_args, gas: "0x3D0900"}
-
-    {:ok, txhash} = Ethereumex.HttpClient.eth_send_transaction(txmap)
-    {:ok, %{"contractAddress" => contract_address}} = WaitFor.eth_receipt(txhash, 10_000)
-    {txhash, contract_address}
-  end
-
-  def create_new_contract do
-    _ = Application.ensure_all_started(:ethereumex)
-    {:ok, [addr | _]} = Ethereumex.HttpClient.eth_accounts()
-
-    path_project_root = Application.get_env(:omisego_eth, :root_path)
-
-    %{"RootChain" => %{"bytecode" => bytecode}} =
-      (path_project_root <> "populus/build/contracts.json") |> File.read!() |> Poison.decode!()
-
-    {addr, deploy_contract(addr, bytecode, [], [])}
-  end
-
-  defp encode_constructor_params(args, types) do
-    args = for arg <- args, do: cleanup(arg)
-
-    args
-    |> ABI.TypeEncoder.encode_raw(types)
-    |> Base.encode16(case: :lower)
-  end
-
-  defp cleanup("0x" <> hex), do: hex |> String.upcase() |> Base.decode16!()
-  defp cleanup(other), do: other
-end
-=======
-# need to do this in umbrella apps
-ExUnitFixtures.load_fixture_files()
-ExUnit.start()
->>>>>>> bf44dbef
+ExUnit.start()