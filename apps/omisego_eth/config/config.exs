--- conflicted
+++ resolved
@@ -4,10 +4,7 @@
 
 config :omisego_eth,
     contract: "contract_addres",
-<<<<<<< HEAD
-=======
     txhash_contract: "contract_hash_transaction",
->>>>>>> ee92afec
     omg_addr: "omg_addres",
     root_path: "../../"
 
