--- conflicted
+++ resolved
@@ -24,16 +24,9 @@
 
   defp deps do
     [
-<<<<<<< HEAD
-      {:abi, git: "https://github.com/omisego/abi.git", branch: "add_support_for_bytes"},
-      {:ethereumex, git: "https://github.com/omisego/ethereumex.git", branch: "personal__api", override: true},
-      {:temp, "~> 0.4"},
-      {:porcelain, "~> 2.0"},
-=======
       {:abi, git: "https://github.com/omisego/abi.git", branch: "add_bytes32"},
       {:ethereumex, git: "https://github.com/omisego/ethereumex.git", branch: "request_timeout", override: true},
       {:exexec, git: "https://github.com/paulperegud/exexec.git", branch: "add_streams", runtime: true},
->>>>>>> 1d1a3999
       {
         :plasma_mvp_contracts,
         git: "https://github.com/omisego/plasma-mvp.git",
