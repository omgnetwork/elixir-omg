defmodule OmiseGO.Eth.MixProject do
  use Mix.Project

  require Logger

  @default_solc_version "v0.4.18"

  def project do
    [
      app: :omisego_eth,
      version: "0.1.0",
      build_path: "../../_build",
      config_path: "../../config/config.exs",
      deps_path: "../../deps",
      lockfile: "../../mix.lock",
      elixir: "~> 1.6",
      start_permanent: Mix.env() == :prod,
      deps: deps(),
      test_coverage: [tool: ExCoveralls]
    ]
  end

  def application do
    [
      extra_applications: [:logger]
    ]
  end

  defp deps do
    [
      {:abi, git: "https://github.com/omisego/abi.git", branch: "encode_dynamic_types"},
      {:ethereumex, git: "https://github.com/omisego/ethereumex.git", branch: "request_timeout", override: true},
      {:exexec, git: "https://github.com/pthomalla/exexec.git", branch: "add_streams", runtime: true},
      {
        :plasma_mvp_contracts,
        git: "https://github.com/purbanow/plasma-mvp",
<<<<<<< HEAD
        branch: "indexed-sigs-blocksubbmited",
=======
        branch: "eth_as_zero_token_no_indexed_no_confirmation_sigs",
>>>>>>> 97c0741a
        sparse: "plasma/root_chain/contracts/",
        compile: contracts_compile(),
        app: false,
        only: [:dev, :test]
      }
    ]
  end

  defp contracts_compile do
    case solc_binary_override() do
      :no_solc ->
        Logger.warn(
          "Can't find solc, contracts may not compile. NOTE that solc in $PATH is ignored. " <>
            "If you need contracts, either define SOLC_BINARY or follow populus/README.md to install solc in homedir"
        )

        false

      solc_override ->
        populus_compile_command(solc_override)
    end
  end

  defp populus_compile_command(solc_override) do
    mixfile_path = File.cwd!()

    case System.cmd("which", ["populus"]) do
      {_, 0} ->
        "cd #{mixfile_path}/../../populus && #{solc_override} populus compile"

      {_, 1} ->
        Logger.warn(
          "Can't find populus, contracts may not compile. " <>
            "If you need contracts, ensure you have populus in path (see populus/README.md)"
        )

        false
    end
  end

  defp solc_binary_override do
    default = Path.join(System.get_env("HOME"), "/.py-solc/solc-#{@default_solc_version}/bin/solc")

    cond do
      # user overrode the binary themselves, no need to re-override
      System.get_env("SOLC_BINARY") ->
        ""

      # revert to whatever populus installed at specific version, if ${HOME} is present
      File.exists?(default) ->
        "SOLC_BINARY=" <> default

      # no other default - never want to use `solc` from `$PATH`
      true ->
        :no_solc
    end
  end
end<|MERGE_RESOLUTION|>--- conflicted
+++ resolved
@@ -34,11 +34,7 @@
       {
         :plasma_mvp_contracts,
         git: "https://github.com/purbanow/plasma-mvp",
-<<<<<<< HEAD
-        branch: "indexed-sigs-blocksubbmited",
-=======
-        branch: "eth_as_zero_token_no_indexed_no_confirmation_sigs",
->>>>>>> 97c0741a
+        branch: "no_indexed_no_confirmation_sigs_blocksubbmited",
         sparse: "plasma/root_chain/contracts/",
         compile: contracts_compile(),
         app: false,
