--- conflicted
+++ resolved
@@ -108,7 +108,6 @@
     })
   end
 
-<<<<<<< HEAD
   def deposit(value, gas_price, from \\ nil, contract \\ nil) do
     contract = contract || Application.get_env(:omisego_eth, :contract)
     from = from || Application.get_env(:omisego_eth, :omg_addr)
@@ -152,13 +151,13 @@
 
   end
 
-  def start_exit(utxo_position, proof, %Transaction.Signed{raw_tx: raw_tx, sig1: sig1, sig2: sig2}, gas_price, from \\ nil, contract \\ nil) do
+  def start_exit(utxo_position, proof, txbytes, sigs, gas_price, from \\ nil, contract \\ nil) do
     contract = contract || Application.get_env(:omisego_eth, :contract)
     from = from || Application.get_env(:omisego_eth, :omg_addr)
 
     data =
-      "startExit(uint256,bytes,bytes,bytes)"
-      |> ABI.encode([utxo_position, raw_tx, proof, sig1 <> sig2 ])
+      "startExit(uint256)"
+      |> ABI.encode([utxo_position, txbytes, proof, sigs ])
       |> Base.encode16()
 
     gas = 100_0000
@@ -173,12 +172,6 @@
 
   end
 
-  defp encode_eth_rpc_unsigned_int(value) do
-    "0x" <> (value |> :binary.encode_unsigned() |> Base.encode16() |> String.trim_leading("0"))
-  end
-
-=======
->>>>>>> ed137f23
   def get_ethereum_height do
     case Ethereumex.HttpClient.eth_block_number() do
       {:ok, "0x" <> height_hex} ->
