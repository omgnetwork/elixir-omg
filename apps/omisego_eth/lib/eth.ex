--- conflicted
+++ resolved
@@ -227,11 +227,7 @@
     end
 
     with {:ok, unfiltered_logs} <- get_ethereum_logs(block_from, block_to, event, contract),
-<<<<<<< HEAD
-         deposits <- get_logs_data(unfiltered_logs, parse_deposit),
-=======
          deposits <- unfiltered_logs |> filter_not_removed |> Enum.map(parse_deposit),
->>>>>>> afb7742c
          do: {:ok, Enum.sort(deposits, &(&1.blknum > &2.blknum))}
   end
 
@@ -243,31 +239,19 @@
 
     event = encode_event_signature("BlockSubmitted(bytes32,uint256)")
 
-<<<<<<< HEAD
-    parse_block_submissions = fn "0x" <> block_submission ->
-=======
     parse_block_submissions = fn %{"data" => "0x" <> block_submission, "blockNumber" => "0x" <> hex_block_number} ->
       {eth_height, ""} = Integer.parse(hex_block_number, 16)
 
->>>>>>> afb7742c
       [root, timestamp] =
         block_submission
         |> Base.decode16!(case: :lower)
         |> ABI.TypeDecoder.decode_raw([{:bytes, 32}, {:uint, 256}])
 
-<<<<<<< HEAD
-      %{root: root, timestamp: timestamp}
-    end
-
-    with {:ok, unfiltered_logs} <- get_ethereum_logs(block_from, block_to, event, contract),
-         block_submissions <- get_logs(unfiltered_logs, parse_block_submissions),
-=======
       %{root: root, timestamp: timestamp, eth_height: eth_height}
     end
 
     with {:ok, unfiltered_logs} <- get_ethereum_logs(block_from, block_to, event, contract),
          block_submissions <- unfiltered_logs |> filter_not_removed |> Enum.map(parse_block_submissions),
->>>>>>> afb7742c
          do: {:ok, Enum.sort(block_submissions, &(&1.timestamp > &2.timestamp))}
   end
 
@@ -289,36 +273,8 @@
 
   defp int_to_hex(int), do: "0x" <> Integer.to_string(int, 16)
 
-<<<<<<< HEAD
-  # TODO rethink if having only get_logs will be better
-  defp get_logs_data(logs, parse_log) do
-    logs
-    |> Enum.filter(&(not Map.get(&1, "removed", true)))
-    |> Enum.map(&Map.get(&1, "data"))
-    |> Enum.map(parse_log)
-=======
   defp filter_not_removed(logs) do
     logs |> Enum.filter(&(not Map.get(&1, "removed", true)))
->>>>>>> afb7742c
-  end
-
-  defp get_logs(logs, parse_log_data) do
-    for log <- logs do
-      unless Map.get(log, "removed", true) do
-        event_data =
-          log
-          |> Map.get("data")
-          |> parse_log_data.()
-
-        "0x" <> hex_block_number =
-          log
-          |> Map.get("blockNumber")
-
-        {eth_height, ""} = Integer.parse(hex_block_number, 16)
-
-        Map.put(event_data, :eth_height, eth_height)
-      end
-    end
   end
 
   defp get_ethereum_logs(block_from, block_to, event, contract) do
@@ -355,11 +311,7 @@
     end
 
     with {:ok, unfiltered_logs} <- get_ethereum_logs(block_from, block_to, event, contract),
-<<<<<<< HEAD
-         exits <- get_logs_data(unfiltered_logs, parse_exit),
-=======
          exits <- unfiltered_logs |> filter_not_removed |> Enum.map(parse_exit),
->>>>>>> afb7742c
          do: {:ok, Enum.sort(exits, &(&1.block_height > &2.block_height))}
   end
 
