defmodule OmiseGO.Eth do
  @moduledoc """
  Adapter/port to ethereum.

  All sending of transactions and listening to events goes here
  """
  # TODO: decide how type and logic aware this should be. Presently it's quite mixed

  import OmiseGO.Eth.Encoding

  @block_offset 1_000_000_000
  @transaction_offset 10_000
  
  @type contract_t() :: binary | nil

<<<<<<< HEAD
  def dev_geth do
    {:ok, _} = Application.ensure_all_started(:briefly)
    {:ok, _} = Application.ensure_all_started(:erlexec)
    {:ok, _} = Application.ensure_all_started(:ethereumex)
    geth_pid = OmiseGO.Eth.DevGeth.start()

    on_exit = fn -> OmiseGO.Eth.DevGeth.stop(geth_pid) end

    {:ok, on_exit}
  end

=======
>>>>>>> d0d33f05
  @spec node_ready() :: :ok | {:error, :geth_still_syncing | :geth_not_listening}
  def node_ready do
    case Ethereumex.HttpClient.eth_syncing() do
      {:ok, false} -> :ok
      {:ok, true} -> {:error, :geth_still_syncing}
      {:error, :econnrefused} -> {:error, :geth_not_listening}
    end
  end

<<<<<<< HEAD
  @spec contract_ready(binary | nil) ::
=======
  @doc """
  Check geth syncing status, errors are treated as not synced.
  Returns:
   * false - geth is synced
   * true  - geth is still syncing.
  """
  @spec syncing?() :: boolean
  def syncing?, do: node_ready() != :ok

  @spec contract_ready(contract_t()) ::
>>>>>>> d0d33f05
          :ok | {:error, :root_chain_contract_not_available | :root_chain_authority_is_nil}
  def contract_ready(contract \\ nil) do
    contract = contract || Application.get_env(:omisego_eth, :contract_addr)

    try do
      {:ok, addr} = authority(contract)

      case addr != <<0::256>> do
        true -> :ok
        false -> {:error, :root_chain_authority_is_nil}
      end
    rescue
      _ -> {:error, :root_chain_contract_not_available}
    end
  end

  defmodule BlockSubmission do
    @moduledoc false

    @type hash() :: <<_::256>>
    @type plasma_block_num() :: non_neg_integer()

    @type t() :: %{
            num: plasma_block_num(),
            hash: hash(),
            nonce: non_neg_integer(),
            gas_price: pos_integer()
          }
    defstruct [:num, :hash, :nonce, :gas_price]
  end

  @spec get_root_deployment_height(binary() | nil, binary() | nil) ::
          {:ok, integer()} | Ethereumex.HttpClient.error()
  def get_root_deployment_height(txhash \\ nil, contract \\ nil) do
<<<<<<< HEAD

    contract = contract || Application.get_env(:omisego_eth, :contract)
=======
    contract = contract || Application.get_env(:omisego_eth, :contract_addr)
>>>>>>> d0d33f05
    txhash = txhash || Application.get_env(:omisego_eth, :txhash_contract)

    case Ethereumex.HttpClient.eth_get_transaction_receipt(txhash) do
      {:ok, %{"contractAddress" => ^contract, "blockNumber" => "0x" <> height_hex}} ->
        {height, ""} = Integer.parse(height_hex, 16)
        {:ok, height}

      {:ok, _} ->
        {:error, :wrong_contract_address}

      other ->
        other
    end
  end

  def submit_block(
        %BlockSubmission{hash: hash, nonce: nonce, gas_price: gas_price},
        from \\ nil,
        contract \\ nil
      ) do
    contract = contract || Application.get_env(:omisego_eth, :contract_addr)
    from = from || Application.get_env(:omisego_eth, :authority_addr)

    data =
      "submitBlock(bytes32)"
      |> ABI.encode([hash])
      |> Base.encode16()

    gas = 100_000

    Ethereumex.HttpClient.eth_send_transaction(%{
      from: from,
      to: contract,
      gas: encode_eth_rpc_unsigned_int(gas),
      gasPrice: encode_eth_rpc_unsigned_int(gas_price),
      data: "0x#{data}",
      nonce: encode_eth_rpc_unsigned_int(nonce)
    })
  end

  def deposit(value, gas_price, from \\ nil, contract \\ nil) do
    contract = contract || Application.get_env(:omisego_eth, :contract)
    from = from || Application.get_env(:omisego_eth, :omg_addr)

    data =
      "deposit()"
      |> ABI.encode([])
      |> Base.encode16()

    gas = 100_000

    Ethereumex.HttpClient.eth_send_transaction(%{
      from: from,
      to: contract,
      data: "0x#{data}",
      gas: encode_eth_rpc_unsigned_int(gas),
      gasPrice: encode_eth_rpc_unsigned_int(gas_price),
      value: encode_eth_rpc_unsigned_int(value)
    })

  end

  def start_deposit_exit(deposit_positon, value, gas_price, from \\ nil, contract \\ nil) do
    contract = contract || Application.get_env(:omisego_eth, :contract)
    from = from || Application.get_env(:omisego_eth, :omg_addr)

    data =
      "startDepositExit(uint256,uint256)"
      |> ABI.encode([deposit_positon, value])
      |> Base.encode16()

    gas = 1_000_000

    Ethereumex.HttpClient.eth_send_transaction(%{
      from: from,
      to: contract,
      data: "0x#{data}",
      gas: encode_eth_rpc_unsigned_int(gas),
      gasPrice: encode_eth_rpc_unsigned_int(gas_price)
    })

  end

  def start_exit(utxo_position, txbytes, proof, sigs, gas_price, from \\ nil, contract \\ nil) do
    contract = contract || Application.get_env(:omisego_eth, :contract)
    from = from || Application.get_env(:omisego_eth, :omg_addr)

    data =
      "startExit(uint256,bytes,bytes,bytes)"
      |> ABI.encode([utxo_position, txbytes, proof, sigs])
      |> Base.encode16()

    gas = 1_000_000

    Ethereumex.HttpClient.eth_send_transaction(%{
      from: from,
      to: contract,
      data: "0x#{data}",
      gas: encode_eth_rpc_unsigned_int(gas),
      gasPrice: encode_eth_rpc_unsigned_int(gas_price)
    })

  end

  def get_ethereum_height do
    case Ethereumex.HttpClient.eth_block_number() do
      {:ok, "0x" <> height_hex} ->
        {height, ""} = Integer.parse(height_hex, 16)
        {:ok, height}

      other ->
        other
    end
  end
  @doc """
  Returns next blknum that is supposed to be mined by operator
  """
  def get_current_child_block(contract \\ nil) do
    contract = contract || Application.get_env(:omisego_eth, :contract_addr)
    {:ok, _next} = call_contract_value(contract, "currentChildBlock()")
  end

  @doc """
  Returns blknum that was already mined by operator (with exception for 0)
  """
  def get_mined_child_block(contract \\ nil) do
    contract = contract || Application.get_env(:omisego_eth, :contract_addr)
    {:ok, next} = call_contract_value(contract, "currentChildBlock()")
    {:ok, next - 1000}
  end

  def authority(contract \\ nil) do
    contract = contract || Application.get_env(:omisego_eth, :contract_addr)
    {:ok, [addr]} = call_contract(contract, "authority()", [], [:address])
    {:ok, addr}
  end

  @doc """
  Returns lists of deposits sorted by child chain block number
  """
  def get_deposits(block_from, block_to, contract \\ nil) do
    contract = contract || Application.get_env(:omisego_eth, :contract_addr)

    event = encode_event_signature("Deposit(address,uint256,uint256)")

    parse_deposit =
      fn "0x" <> deposit ->
        [owner, blknum, amount] =
          deposit
          |> Base.decode16!(case: :lower)
          |> ABI.TypeDecoder.decode_raw([:address, {:uint, 256}, {:uint, 256}])
        owner = "0x" <> Base.encode16(owner, case: :lower)
        %{owner: owner, amount: amount, blknum: blknum}
      end

    with {:ok, unfiltered_logs} <- get_ethereum_logs(block_from, block_to, event, contract),
         deposits <- get_logs(unfiltered_logs, parse_deposit),
         do: {:ok, Enum.sort(deposits, &(&1.blknum > &2.blknum))}
  end

  defp encode_event_signature(signature) do
    #TODO: move crypto to a umbrella app and use it across other apps
    signature |> :keccakf1600.sha3_256() |> Base.encode16(case: :lower)
  end

  defp int_to_hex(int), do: "0x" <> Integer.to_string(int, 16)

  defp get_logs(logs, parse_log) do
    logs
    |> Enum.filter(&(not Map.get(&1, "removed", true)))
    |> Enum.map(&(Map.get(&1, "data")))
    |> Enum.map(parse_log)
  end

  defp get_ethereum_logs(block_from, block_to, event, contract) do
    try do
      Ethereumex.HttpClient.eth_get_logs(%{
        fromBlock: int_to_hex(block_from),
        toBlock: int_to_hex(block_to),
        address: contract,
        topics: ["0x#{event}"]
      })
    catch
      _ -> {:error, :failed_to_get_ethereum_events}
    end
  end

  @doc """
  Returns lists of deposits sorted by child chain block number
  """
  def get_exits(block_from, block_to, contract \\ nil) do
<<<<<<< HEAD
    contract = contract || Application.get_env(:omisego_eth, :contract)

    event = encode_event_signature("ExitStarted(address,uint256,uint256)")
    parse_exit =
      fn "0x" <> deposit ->
        [owner, utxo_position, amount] =
          deposit
          |> Base.decode16!(case: :lower)
          |> ABI.TypeDecoder.decode_raw([:address, {:uint, 256}, {:uint, 256}])
        owner = "0x" <> Base.encode16(owner, case: :lower)
        blknum = div(utxo_position, @block_offset)
        txindex = utxo_position |> rem(@block_offset) |> div(@transaction_offset)
        oindex = utxo_position - blknum * @block_offset - txindex * @transaction_offset
        %{owner: owner, blknum: blknum, txindex: txindex, oindex: oindex, amount: amount}
      end
=======
    contract = contract || Application.get_env(:omisego_eth, :contract_addr)
    event = encode_event_signature("Exit(address,uint256)")

    parse_exit = fn "0x" <> deposit ->
      [owner, utxo_position] =
        deposit
        |> Base.decode16!(case: :lower)
        |> ABI.TypeDecoder.decode_raw([:address, {:uint, 256}])

      owner = "0x" <> Base.encode16(owner, case: :lower)
      blknum = div(utxo_position, @block_offset)
      txindex = utxo_position |> rem(@block_offset) |> div(@transaction_offset)
      oindex = utxo_position - blknum * @block_offset - txindex * @transaction_offset
      %{owner: owner, blknum: blknum, txindex: txindex, oindex: oindex}
    end
>>>>>>> d0d33f05

    with {:ok, unfiltered_logs} <- get_ethereum_logs(block_from, block_to, event, contract),
         exits <- get_logs(unfiltered_logs, parse_exit),
         do: {:ok, Enum.sort(exits, &(&1.block_height > &2.block_height))}
  end

  def get_exit(utxo_pos, contract \\ nil) do
    contract = contract || Application.get_env(:omisego_eth, :contract)

    {:ok, [address, amount]} =
      call_contract(contract, "getExit(uint256)", [utxo_pos], [:bytes32, {:uint, 256}])
    {:ok, {address, amount}}
  end

  def get_child_chain(blknum, contract \\ nil) do
<<<<<<< HEAD
    contract = contract || Application.get_env(:omisego_eth, :contract)

    {:ok, [root, created_at]} =
      call_contract(contract, "getChildChain(uint256)", [blknum], [:bytes32, {:uint, 256}])
=======
    contract = contract || Application.get_env(:omisego_eth, :contract_addr)
    {:ok, [root, created_at]} = call_contract(contract, "getChildChain(uint256)", [blknum], [:bytes32, {:uint, 256}])
>>>>>>> d0d33f05
    {:ok, {root, created_at}}
  end

  defp call_contract_value(contract, signature) do
    {:ok, [value]} = call_contract(contract, signature, [], [{:uint, 256}])
    {:ok, value}
  end

  defp call_contract(contract, signature, args, return_types) do
    data = signature |> ABI.encode(args) |> Base.encode16
    {:ok, "0x" <> enc_return} =
      Ethereumex.HttpClient.eth_call(%{to: contract, data: "0x#{data}"})
    decode_answer(enc_return, return_types)
  end

  defp decode_answer(enc_return, return_types) do
    return =
      enc_return
      |> Base.decode16!(case: :lower)
      |> ABI.TypeDecoder.decode_raw(return_types)
    {:ok, return}
  end
end<|MERGE_RESOLUTION|>--- conflicted
+++ resolved
@@ -10,23 +10,9 @@
 
   @block_offset 1_000_000_000
   @transaction_offset 10_000
-  
+
   @type contract_t() :: binary | nil
 
-<<<<<<< HEAD
-  def dev_geth do
-    {:ok, _} = Application.ensure_all_started(:briefly)
-    {:ok, _} = Application.ensure_all_started(:erlexec)
-    {:ok, _} = Application.ensure_all_started(:ethereumex)
-    geth_pid = OmiseGO.Eth.DevGeth.start()
-
-    on_exit = fn -> OmiseGO.Eth.DevGeth.stop(geth_pid) end
-
-    {:ok, on_exit}
-  end
-
-=======
->>>>>>> d0d33f05
   @spec node_ready() :: :ok | {:error, :geth_still_syncing | :geth_not_listening}
   def node_ready do
     case Ethereumex.HttpClient.eth_syncing() do
@@ -36,9 +22,6 @@
     end
   end
 
-<<<<<<< HEAD
-  @spec contract_ready(binary | nil) ::
-=======
   @doc """
   Check geth syncing status, errors are treated as not synced.
   Returns:
@@ -49,7 +32,6 @@
   def syncing?, do: node_ready() != :ok
 
   @spec contract_ready(contract_t()) ::
->>>>>>> d0d33f05
           :ok | {:error, :root_chain_contract_not_available | :root_chain_authority_is_nil}
   def contract_ready(contract \\ nil) do
     contract = contract || Application.get_env(:omisego_eth, :contract_addr)
@@ -84,12 +66,7 @@
   @spec get_root_deployment_height(binary() | nil, binary() | nil) ::
           {:ok, integer()} | Ethereumex.HttpClient.error()
   def get_root_deployment_height(txhash \\ nil, contract \\ nil) do
-<<<<<<< HEAD
-
-    contract = contract || Application.get_env(:omisego_eth, :contract)
-=======
-    contract = contract || Application.get_env(:omisego_eth, :contract_addr)
->>>>>>> d0d33f05
+    contract = contract || Application.get_env(:omisego_eth, :contract_addr)
     txhash = txhash || Application.get_env(:omisego_eth, :txhash_contract)
 
     case Ethereumex.HttpClient.eth_get_transaction_receipt(txhash) do
@@ -281,39 +258,21 @@
   Returns lists of deposits sorted by child chain block number
   """
   def get_exits(block_from, block_to, contract \\ nil) do
-<<<<<<< HEAD
-    contract = contract || Application.get_env(:omisego_eth, :contract)
-
+    contract = contract || Application.get_env(:omisego_eth, :contract_addr)
     event = encode_event_signature("ExitStarted(address,uint256,uint256)")
-    parse_exit =
-      fn "0x" <> deposit ->
-        [owner, utxo_position, amount] =
-          deposit
-          |> Base.decode16!(case: :lower)
-          |> ABI.TypeDecoder.decode_raw([:address, {:uint, 256}, {:uint, 256}])
-        owner = "0x" <> Base.encode16(owner, case: :lower)
-        blknum = div(utxo_position, @block_offset)
-        txindex = utxo_position |> rem(@block_offset) |> div(@transaction_offset)
-        oindex = utxo_position - blknum * @block_offset - txindex * @transaction_offset
-        %{owner: owner, blknum: blknum, txindex: txindex, oindex: oindex, amount: amount}
-      end
-=======
-    contract = contract || Application.get_env(:omisego_eth, :contract_addr)
-    event = encode_event_signature("Exit(address,uint256)")
 
     parse_exit = fn "0x" <> deposit ->
-      [owner, utxo_position] =
+      [owner, utxo_position, amount] =
         deposit
         |> Base.decode16!(case: :lower)
-        |> ABI.TypeDecoder.decode_raw([:address, {:uint, 256}])
+        |> ABI.TypeDecoder.decode_raw([:address, {:uint, 256}, {:uint, 256}])
 
       owner = "0x" <> Base.encode16(owner, case: :lower)
       blknum = div(utxo_position, @block_offset)
       txindex = utxo_position |> rem(@block_offset) |> div(@transaction_offset)
       oindex = utxo_position - blknum * @block_offset - txindex * @transaction_offset
-      %{owner: owner, blknum: blknum, txindex: txindex, oindex: oindex}
-    end
->>>>>>> d0d33f05
+      %{owner: owner, blknum: blknum, txindex: txindex, oindex: oindex, amount: amount}
+    end
 
     with {:ok, unfiltered_logs} <- get_ethereum_logs(block_from, block_to, event, contract),
          exits <- get_logs(unfiltered_logs, parse_exit),
@@ -329,15 +288,8 @@
   end
 
   def get_child_chain(blknum, contract \\ nil) do
-<<<<<<< HEAD
-    contract = contract || Application.get_env(:omisego_eth, :contract)
-
-    {:ok, [root, created_at]} =
-      call_contract(contract, "getChildChain(uint256)", [blknum], [:bytes32, {:uint, 256}])
-=======
     contract = contract || Application.get_env(:omisego_eth, :contract_addr)
     {:ok, [root, created_at]} = call_contract(contract, "getChildChain(uint256)", [blknum], [:bytes32, {:uint, 256}])
->>>>>>> d0d33f05
     {:ok, {root, created_at}}
   end
 
