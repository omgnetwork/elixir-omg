--- conflicted
+++ resolved
@@ -266,17 +266,9 @@
         |> Base.decode16!(case: :lower)
         |> ABI.TypeDecoder.decode_raw([:address, {:uint, 256}, :address, {:uint, 256}])
 
-<<<<<<< HEAD
-      owner = "0x" <> Base.encode16(owner, case: :lower)
+      {:ok, owner} = Crypto.encode_address(owner)
 
       %{owner: owner, utxo_pos: utxo_pos, amount: amount, token: token}
-=======
-      {:ok, owner} = Crypto.encode_address(owner)
-      blknum = div(utxo_position, @block_offset)
-      txindex = utxo_position |> rem(@block_offset) |> div(@transaction_offset)
-      oindex = utxo_position - blknum * @block_offset - txindex * @transaction_offset
-      %{owner: owner, blknum: blknum, txindex: txindex, oindex: oindex, amount: amount, token: token}
->>>>>>> 087116e8
     end
 
     with {:ok, unfiltered_logs} <- get_ethereum_logs(block_from, block_to, event, contract),
