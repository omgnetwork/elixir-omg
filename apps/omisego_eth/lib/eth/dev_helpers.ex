--- conflicted
+++ resolved
@@ -94,40 +94,19 @@
     |> Enum.map(decode)
   end
 
-<<<<<<< HEAD
-  def deposit(value, from, contract \\ nil) do
-    contract = contract || Application.get_env(:omisego_eth, :contract_addr)
-
-    data =
-      "deposit()"
-      |> ABI.encode([])
-      |> Base.encode16()
-=======
   def deposit_token(from, token, amount, contract \\ nil) do
     contract = contract || Application.get_env(:omisego_eth, :contract_addr)
     signature = "depositFrom(address,address,uint256)"
     contract_transact_sync!(from, nil, nil, contract, signature, [cleanup(from), cleanup(token), amount])
   end
->>>>>>> 13cfffec
 
   def token_mint(owner, amount, token) do
     {:ok, [from | _]} = Ethereumex.HttpClient.eth_accounts()
     contract_transact_sync!(from, nil, nil, token, "mint(address,uint256)", [cleanup(owner), amount])
   end
 
-<<<<<<< HEAD
-    Ethereumex.HttpClient.eth_send_transaction(%{
-      from: from,
-      to: contract,
-      data: "0x#{data}",
-      gas: encode_eth_rpc_unsigned_int(gas),
-      gasPrice: encode_eth_rpc_unsigned_int(21_000_000_000),
-      value: encode_eth_rpc_unsigned_int(value)
-    })
-=======
   def token_transfer(from, owner, amount, token) do
     contract_transact_sync!(from, nil, nil, token, "transfer(address,uint256)", [cleanup(owner), amount])
->>>>>>> 13cfffec
   end
 
   def token_approve(from, spender, amount, token) do
@@ -139,15 +118,6 @@
     {:ok, balance}
   end
 
-<<<<<<< HEAD
-  def challenge_exit(cutxopo, eutxoindex, txbytes, proof, sigs, gas_price, from, contract \\ nil) do
-    contract = contract || Application.get_env(:omisego_eth, :contract_addr)
-
-    data =
-      "challengeExit(uint256,uint256,bytes,bytes,bytes)"
-      |> ABI.encode([cutxopo, eutxoindex, txbytes, proof, sigs])
-      |> Base.encode16()
-=======
   def add_token(token, contract \\ nil) do
     contract = contract || Application.get_env(:omisego_eth, :contract_addr)
     {:ok, [from | _]} = Ethereumex.HttpClient.eth_accounts()
@@ -155,7 +125,6 @@
     args = [token]
     contract_transact_sync!(from, nil, nil, contract, signature, args)
   end
->>>>>>> 13cfffec
 
   def has_token(token, contract \\ nil) do
     contract = contract || Application.get_env(:omisego_eth, :contract_addr)
@@ -163,7 +132,7 @@
     {:ok, has_token}
   end
 
-  def challenge_exit(cutxopo, eutxoindex, txbytes, proof, sigs, from, contract) do
+  def challenge_exit(cutxopo, eutxoindex, txbytes, proof, sigs, from, contract \\ nil) do
     signature = "challengeExit(uint256,uint256,bytes,bytes,bytes)"
     args = [cutxopo, eutxoindex, txbytes, proof, sigs]
     contract_transact(from, nil, nil, contract, signature, args)
