# Copyright 2019-2020 OmiseGO Pte Ltd
#
# Licensed under the Apache License, Version 2.0 (the "License");
# you may not use this file except in compliance with the License.
# You may obtain a copy of the License at
#
#     http://www.apache.org/licenses/LICENSE-2.0
#
# Unless required by applicable law or agreed to in writing, software
# distributed under the License is distributed on an "AS IS" BASIS,
# WITHOUT WARRANTIES OR CONDITIONS OF ANY KIND, either express or implied.
# See the License for the specific language governing permissions and
# limitations under the License.

defmodule OMG.Status.SentryFilter do
  @moduledoc """
  Sentry callback for filtering events.
  """
  @behaviour Sentry.EventFilter

  # when the development environment restarts it lacks network access
  # something to do with Cloud DNS
  def exclude_exception?(%MatchError{term: {:error, :nxdomain}}, _), do: true

<<<<<<< HEAD
  # this might happen when the connection to the node is unavailable
  # comes from OMG.Eth.Client
  def exclude_exception?(%CaseClauseError{term: {:error, :econnrefused}}, _) do
    true
  end

  def exclude_exception?(_, _) do
    false
  end
=======
  # Ignoring 406 status code invalid headers exception
  def exclude_exception?(%Phoenix.NotAcceptableError{plug_status: 406}, _), do: true

  def exclude_exception?(%Plug.Parsers.RequestTooLargeError{}, _), do: true

  def exclude_exception?(_, _), do: false
>>>>>>> 9571ac0a
end<|MERGE_RESOLUTION|>--- conflicted
+++ resolved
@@ -22,22 +22,10 @@
   # something to do with Cloud DNS
   def exclude_exception?(%MatchError{term: {:error, :nxdomain}}, _), do: true
 
-<<<<<<< HEAD
-  # this might happen when the connection to the node is unavailable
-  # comes from OMG.Eth.Client
-  def exclude_exception?(%CaseClauseError{term: {:error, :econnrefused}}, _) do
-    true
-  end
-
-  def exclude_exception?(_, _) do
-    false
-  end
-=======
   # Ignoring 406 status code invalid headers exception
   def exclude_exception?(%Phoenix.NotAcceptableError{plug_status: 406}, _), do: true
 
   def exclude_exception?(%Plug.Parsers.RequestTooLargeError{}, _), do: true
 
   def exclude_exception?(_, _), do: false
->>>>>>> 9571ac0a
 end