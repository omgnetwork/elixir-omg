# Copyright 2019-2020 OMG Network Pte Ltd
#
# Licensed under the Apache License, Version 2.0 (the "License");
# you may not use this file except in compliance with the License.
# You may obtain a copy of the License at
#
#     http://www.apache.org/licenses/LICENSE-2.0
#
# Unless required by applicable law or agreed to in writing, software
# distributed under the License is distributed on an "AS IS" BASIS,
# WITHOUT WARRANTIES OR CONDITIONS OF ANY KIND, either express or implied.
# See the License for the specific language governing permissions and
# limitations under the License.

defmodule OMG.Status.Metric.Event do
  @moduledoc """
  A centralised repository of all emitted event types with description.
  """

  @services [
    :challenges_responds_processor,
    :competitor_processor,
    :depositor,
    :exit_challenger,
    :exit_finalizer,
    :exit_processor,
    :exiter,
    :ife_exit_finalizer,
    :in_flight_exit,
    :in_flight_exit_processor,
    :in_flight_exit_deleted_processor,
    :piggyback,
    :piggyback_challenges_processor,
    :piggyback_processor,
    :block_queue
  ]

  @doc """
  :transaction_submission - Child Chain API's received transaction submission.
  :transaction_submission_success - Child Chain API's successful processing of transaction submission.
  :transaction_submission_failed - Child Chain API's failed processing of transaction submission.
  :transaction_submission_failed - Childchain OMG.State mempool transactions
  :pending_transactions - Childchain OMG.State mempool transactions
  :block_transactions - Childchain OMG.State transactions in formed block
  :block_submission_attempt - Childchain Block submission attempted
  :block_submission_success Childchain Block successfully submitted
  :block_submission_gas Child Chain Block queue gas usage metric
  :block_queue_blknum_submitting - Child Chain BlockQueue's blknum of the block being submitted
  :block_queue_blknum_submitted - Child Chain BlockQueue's blknum of the block submitted
  :block_queue_num_blocks_stalled - Child Chain BlockQueue's number of blocks currently being submitted and stalled
  :authority_balance - Child Chain authority address balance
  :balance - OMG.State balance per currency
  :unique_users - OMG.State number of unique_users in the system
  :block_getter_message_queue_len - OMG.Watcher.BlockGetter message queue length
  :watcher_exit_processor_message_queue_len - OMG.Watcher.ExitProcessor message queue length
  :eventer_message_queue_len - OMG.Watcher.Eventer message queue length
  :db_message_queue_len - OMG.DB server implementation (OMG.DB.LevelDB.Server, or OMG.DB.RocksDB.Server,)  message queue length
  :pending_block_queue_length - OMG.WatcherInfo.DB.PendingBlock queue length
  :write - OMG.DB KV layer has three types of actions: write, read,  multiread
  :read - OMG.DB KV layer has three types of actions: write, read,  multiread
  :multiread - OMG.DB KV layer has three types of actions: write, read,  multiread
  @services - We're interested in the events queue length that particular OMG.EthereumEventListener service process
  """
  def name(:transaction_submission), do: "transaction_submission"
  def name(:transaction_submission_success), do: "transaction_submission_success"
  def name(:transaction_submission_failed), do: "transaction_submission_failed"
  def name(:pending_transactions), do: "pending_transactions"
  def name(:block_transactions), do: "block_transactions"
<<<<<<< HEAD

  @doc """
  Childchain Block submission attempted
  """
  def name(:block_submission_attempt), do: "block_submission_attempt"

  @doc """
  Childchain Block successfully submitted
  """
  def name(:block_submission_success), do: "block_submission_success"

  @doc """
  Child Chain Block queue gas usage metric
  """
  def name(:block_submission_gas), do: "block_submission_gas"

  @doc """
  Child Chain BlockQueue's blknum of the block being submitted
  """
  def name(:block_queue_blknum_submitting), do: "block_queue_blknum_submitting"

  @doc """
  Child Chain BlockQueue's blknum of the block submitted
  """
  def name(:block_queue_blknum_submitted), do: "block_queue_blknum_submitted"

  @doc """
  Child Chain BlockQueue's number of blocks currently being submitted and stalled
  """
  def name(:block_queue_num_blocks_stalled), do: "block_queue_num_blocks_stalled"

  @doc """
  Child Chain authority address balance
  """
=======
  def name(:block_submission_attempt), do: "block_submission_attempt"
  def name(:block_submission_success), do: "block_submission_success"
  def name(:block_submission_gas), do: "block_submission_gas"
  def name(:block_queue_blknum_submitting), do: "block_queue_blknum_submitting"
  def name(:block_queue_blknum_submitted), do: "block_queue_blknum_submitted"
  def name(:block_queue_num_blocks_stalled), do: "block_queue_num_blocks_stalled"
>>>>>>> eff6352d
  def name(:authority_balance), do: "authority_balance"
  def name(:balance), do: "balance"
  def name(:unique_users), do: "unique_users"
  def name(:block_getter_message_queue_len), do: "block_getter_message_queue_len"
  def name(:watcher_exit_processor_message_queue_len), do: "watcher_exit_processor_message_queue_len"
  def name(:eventer_message_queue_len), do: "eventer_message_queue_len"
  def name(:db_message_queue_len), do: "db_message_queue_len"
  def name(:pending_block_queue_length), do: "pending_block_queue_length"
  def name(:write), do: "db_write"
  def name(:read), do: "db_read"
  def name(:multiread), do: "db_multiread"

  @doc """
    :events - We're interested in the events queue length that particular OMG.EthereumEventListener service process
    is handling.

    message_queue_len -  We're interested in the message queue length of particular OMG.EthereumEventListener service process
  """
  def name(service, :events) when service in @services, do: events_name(service)
  def name(service, :message_queue_len) when service in @services, do: message_queue_len_name(service)

  defp events_name(:depositor), do: "depositor_ethereum_events"
  defp events_name(:in_flight_exit), do: "in_flight_exit_ethereum_events"
  defp events_name(:piggyback), do: "piggyback_ethereum_events"
  defp events_name(:exiter), do: "exiter_ethereum_events"
  defp events_name(:exit_processor), do: "exit_processor_ethereum_events"
  defp events_name(:exit_finalizer), do: "exit_finalizer_ethereum_events"
  defp events_name(:exit_challenger), do: "exit_challenger_ethereum_events"
  defp events_name(:in_flight_exit_processor), do: "in_flight_exit_processor_ethereum_events"
  defp events_name(:in_flight_exit_deleted_processor), do: "in_flight_exit_deleted_processor_ethereum_events"
  defp events_name(:piggyback_processor), do: "piggyback_processor_ethereum_events"
  defp events_name(:competitor_processor), do: "competitor_processor_ethereum_events"
  defp events_name(:challenges_responds_processor), do: "challenges_responds_processor_ethereum_events"
  defp events_name(:piggyback_challenges_processor), do: "piggyback_challenges_processor_ethereum_events"
  defp events_name(:ife_exit_finalizer), do: "ife_exit_finalizer_ethereum_events"

  defp message_queue_len_name(:block_queue), do: "block_queue_message_queue_len"
  defp message_queue_len_name(:depositor), do: "depositor_message_queue_len"
  defp message_queue_len_name(:in_flight_exit), do: "in_flight_exit_message_queue_len"
  defp message_queue_len_name(:piggyback), do: "piggyback_message_queue_len"
  defp message_queue_len_name(:exiter), do: "exiter_message_queue_len"
  defp message_queue_len_name(:exit_processor), do: "exit_processor_message_queue_len"
  defp message_queue_len_name(:exit_finalizer), do: "exit_finalizer_message_queue_len"
  defp message_queue_len_name(:exit_challenger), do: "exit_challenger_message_queue_len"
  defp message_queue_len_name(:in_flight_exit_processor), do: "in_flight_exit_processor_message_queue_len"

  defp message_queue_len_name(:in_flight_exit_deleted_processor),
    do: "in_flight_exit_deleted_processor_message_queue_len"

  defp message_queue_len_name(:piggyback_processor), do: "piggyback_processor_message_queue_len"
  defp message_queue_len_name(:competitor_processor), do: "competitor_processor_message_queue_len"
  defp message_queue_len_name(:challenges_responds_processor), do: "challenges_responds_processor_message_queue_len"
  defp message_queue_len_name(:piggyback_challenges_processor), do: "piggyback_challenges_processor_message_queue_len"
  defp message_queue_len_name(:ife_exit_finalizer), do: "ife_exit_finalizer_message_queue_len"
end<|MERGE_RESOLUTION|>--- conflicted
+++ resolved
@@ -28,7 +28,6 @@
     :ife_exit_finalizer,
     :in_flight_exit,
     :in_flight_exit_processor,
-    :in_flight_exit_deleted_processor,
     :piggyback,
     :piggyback_challenges_processor,
     :piggyback_processor,
@@ -66,49 +65,12 @@
   def name(:transaction_submission_failed), do: "transaction_submission_failed"
   def name(:pending_transactions), do: "pending_transactions"
   def name(:block_transactions), do: "block_transactions"
-<<<<<<< HEAD
-
-  @doc """
-  Childchain Block submission attempted
-  """
-  def name(:block_submission_attempt), do: "block_submission_attempt"
-
-  @doc """
-  Childchain Block successfully submitted
-  """
-  def name(:block_submission_success), do: "block_submission_success"
-
-  @doc """
-  Child Chain Block queue gas usage metric
-  """
-  def name(:block_submission_gas), do: "block_submission_gas"
-
-  @doc """
-  Child Chain BlockQueue's blknum of the block being submitted
-  """
-  def name(:block_queue_blknum_submitting), do: "block_queue_blknum_submitting"
-
-  @doc """
-  Child Chain BlockQueue's blknum of the block submitted
-  """
-  def name(:block_queue_blknum_submitted), do: "block_queue_blknum_submitted"
-
-  @doc """
-  Child Chain BlockQueue's number of blocks currently being submitted and stalled
-  """
-  def name(:block_queue_num_blocks_stalled), do: "block_queue_num_blocks_stalled"
-
-  @doc """
-  Child Chain authority address balance
-  """
-=======
   def name(:block_submission_attempt), do: "block_submission_attempt"
   def name(:block_submission_success), do: "block_submission_success"
   def name(:block_submission_gas), do: "block_submission_gas"
   def name(:block_queue_blknum_submitting), do: "block_queue_blknum_submitting"
   def name(:block_queue_blknum_submitted), do: "block_queue_blknum_submitted"
   def name(:block_queue_num_blocks_stalled), do: "block_queue_num_blocks_stalled"
->>>>>>> eff6352d
   def name(:authority_balance), do: "authority_balance"
   def name(:balance), do: "balance"
   def name(:unique_users), do: "unique_users"
@@ -138,7 +100,6 @@
   defp events_name(:exit_finalizer), do: "exit_finalizer_ethereum_events"
   defp events_name(:exit_challenger), do: "exit_challenger_ethereum_events"
   defp events_name(:in_flight_exit_processor), do: "in_flight_exit_processor_ethereum_events"
-  defp events_name(:in_flight_exit_deleted_processor), do: "in_flight_exit_deleted_processor_ethereum_events"
   defp events_name(:piggyback_processor), do: "piggyback_processor_ethereum_events"
   defp events_name(:competitor_processor), do: "competitor_processor_ethereum_events"
   defp events_name(:challenges_responds_processor), do: "challenges_responds_processor_ethereum_events"
@@ -154,10 +115,6 @@
   defp message_queue_len_name(:exit_finalizer), do: "exit_finalizer_message_queue_len"
   defp message_queue_len_name(:exit_challenger), do: "exit_challenger_message_queue_len"
   defp message_queue_len_name(:in_flight_exit_processor), do: "in_flight_exit_processor_message_queue_len"
-
-  defp message_queue_len_name(:in_flight_exit_deleted_processor),
-    do: "in_flight_exit_deleted_processor_message_queue_len"
-
   defp message_queue_len_name(:piggyback_processor), do: "piggyback_processor_message_queue_len"
   defp message_queue_len_name(:competitor_processor), do: "competitor_processor_message_queue_len"
   defp message_queue_len_name(:challenges_responds_processor), do: "challenges_responds_processor_message_queue_len"
