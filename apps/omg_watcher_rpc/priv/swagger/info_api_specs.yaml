--- conflicted
+++ resolved
@@ -663,7 +663,6 @@
                         description: Something went wrong on the server
                         messages:
                           error_key: error_reason
-<<<<<<< HEAD
   /block.get:
     post:
       tags:
@@ -690,12 +689,111 @@
       responses:
         '200':
           description: Block succcessful response
-=======
+          content:
+            application/json:
+              schema:
+                allOf:
+                  - description: The response schema for a successful operation
+                    type: object
+                    properties:
+                      version:
+                        type: string
+                      success:
+                        type: boolean
+                      data:
+                        type: object
+                    required:
+                      - version
+                      - success
+                      - data
+                    example:
+                      version: '1.0'
+                      success: true
+                      data: {}
+                  - type: object
+                    properties:
+                      data:
+                        type: object
+                        properties:
+                          blknum:
+                            type: integer
+                            format: int64
+                          hash:
+                            type: string
+                            format: binary
+                          eth_height:
+                            type: integer
+                            format: int64
+                          timestamp:
+                            type: integer
+                            format: int64
+                    example:
+                      data:
+                        timestamp: 1540365586
+                        hash: '0x0017372421f9a92bedb7163310918e623557ab5310befc14e67212b660c33bec'
+                        eth_height: 97424
+                        blknum: 68290000
+        '500':
+          description: Returns an internal server error
+          content:
+            application/json:
+              schema:
+                description: The response schema for an error
+                allOf:
+                  - description: The response schema for a successful operation
+                    type: object
+                    properties:
+                      version:
+                        type: string
+                      success:
+                        type: boolean
+                      data:
+                        type: object
+                    required:
+                      - version
+                      - success
+                      - data
+                    example:
+                      version: '1.0'
+                      success: true
+                      data: {}
+                  - type: object
+                    properties:
+                      data:
+                        description: The object schema for an error
+                        type: object
+                        properties:
+                          object:
+                            type: string
+                          code:
+                            type: string
+                          description:
+                            type: string
+                          messages:
+                            type: object
+                        required:
+                          - object
+                          - code
+                          - description
+                          - messages
+                    required:
+                      - data
+                    example:
+                      success: false
+                      data:
+                        object: error
+                        code: 'server:internal_server_error'
+                        description: Something went wrong on the server
+                        messages:
+                          error_key: error_reason
   /block.all:
     post:
       tags:
         - Block
-      summary: Gets all blocks (with a limit on the number of blocks to return).
+      summary: Gets all blocks (can be limited with various filters).
+      description: |
+        Returns a list of blocks ordered by the highest block number first. Intended to be used for presenting an overview of most recent blocks.
+        Note: Due to eventual consistency nature of the informational API, blocks may later than deposits, exits, etc.
       operationId: block_all
       requestBody:
         description: The supported request parameters for /block.all
@@ -719,16 +817,11 @@
       responses:
         '200':
           description: Blocks succcessful response
->>>>>>> b6beedb7
           content:
             application/json:
               schema:
                 allOf:
-<<<<<<< HEAD
-                  - description: The response schema for a successful operation
-=======
                   - description: The response schema for a successful list operation
->>>>>>> b6beedb7
                     type: object
                     properties:
                       version:
@@ -736,13 +829,9 @@
                       success:
                         type: boolean
                       data:
-<<<<<<< HEAD
-                        type: object
-=======
                         type: array
                         items:
                           type: object
->>>>>>> b6beedb7
                     required:
                       - version
                       - success
@@ -750,32 +839,6 @@
                     example:
                       version: '1.0'
                       success: true
-<<<<<<< HEAD
-                      data: {}
-                  - type: object
-                    properties:
-                      data:
-                        type: object
-                        properties:
-                          timestamp:
-                            type: integer
-                            format: int64
-                          hash:
-                            type: string
-                            format: binary
-                          eth_height:
-                            type: integer
-                            format: int64
-                          blknum:
-                            type: integer
-                            format: int64
-                    example:
-                      data:
-                        timestamp: 1540365586
-                        hash: '0x0017372421f9a92bedb7163310918e623557ab5310befc14e67212b660c33bec'
-                        eth_height: 97424
-                        blknum: 68290000
-=======
                       data: []
                   - type: object
                     properties:
@@ -816,7 +879,6 @@
                       data_paging:
                         page: 1
                         limit: 100
->>>>>>> b6beedb7
         '500':
           description: Returns an internal server error
           content:
