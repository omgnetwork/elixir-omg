AllBlocksBodySchema:
  description: The supported request parameters for /block.all
  content:
    application/json:
      schema:
        title: 'AllBlocksBodySchema'
        type: object
        properties:
          page:
            type: integer
            format: int32
            default: 1
          limit:
            type: integer
            format: int32
<<<<<<< HEAD
            default: 200
        example:
          from_blknum: 68290000
          limit: 100

GetBlockBodySchema:
  description: Block number
  required: true
  content:
    application/json:
      schema:
        title: 'GetBlockBodySchema'
        type: object
        properties:
          blknum:
            type: integer
            format: int64
        example:
          blknum: 68290000
=======
            default: 100
        example:
          page: 2
          limit: 100
>>>>>>> b6beedb7
<|MERGE_RESOLUTION|>--- conflicted
+++ resolved
@@ -13,10 +13,9 @@
           limit:
             type: integer
             format: int32
-<<<<<<< HEAD
-            default: 200
+            default: 100
         example:
-          from_blknum: 68290000
+          page: 2
           limit: 100
 
 GetBlockBodySchema:
@@ -32,10 +31,4 @@
             type: integer
             format: int64
         example:
-          blknum: 68290000
-=======
-            default: 100
-        example:
-          page: 2
-          limit: 100
->>>>>>> b6beedb7
+          blknum: 68290000