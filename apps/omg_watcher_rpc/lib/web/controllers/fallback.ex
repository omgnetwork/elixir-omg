# Copyright 2019-2020 OmiseGO Pte Ltd
#
# Licensed under the Apache License, Version 2.0 (the "License");
# you may not use this file except in compliance with the License.
# You may obtain a copy of the License at
#
#     http://www.apache.org/licenses/LICENSE-2.0
#
# Unless required by applicable law or agreed to in writing, software
# distributed under the License is distributed on an "AS IS" BASIS,
# WITHOUT WARRANTIES OR CONDITIONS OF ANY KIND, either express or implied.
# See the License for the specific language governing permissions and
# limitations under the License.

defmodule OMG.WatcherRPC.Web.Controller.Fallback do
  @moduledoc """
  The fallback handler.
  """

  use Phoenix.Controller
  alias OMG.WatcherRPC.Web.Views

  @errors %{
    exit_not_found: %{
      code: "challenge:exit_not_found",
      description: "The challenge of particular exit is impossible because exit is inactive or missing"
    },
    utxo_not_spent: %{
      code: "challenge:utxo_not_spent",
      description: "The challenge of particular exit is impossible because provided utxo is not spent"
    },
    transaction_not_found: %{
      code: "transaction:not_found",
      description: "Transaction doesn't exist for provided search criteria"
    },
    utxo_not_found: %{
      code: "exit:invalid",
      description: "Utxo was spent or does not exist."
    },
    tx_for_input_not_found: %{
      code: "in_flight_exit:tx_for_input_not_found",
      description: "No transaction that created input."
    },
    deposit_input_spent_ife_unsupported: %{
      code: "in_flight_exit:deposit_input_spent_ife_unsupported",
      description: "Retrieving IFE data of a transaction with a spent deposit is unsupported."
    },
    econnrefused: %{
      code: "connection:econnrefused",
      description: "Cannot connect to the Ethereum node."
    },
    childchain_unreachable: %{
      code: "connection:childchain_unreachable",
      description: "Cannot communicate with the childchain."
    },
    insufficient_funds: %{
      code: "transaction.create:insufficient_funds",
      description: "Account balance is too low to satisfy the payment."
    },
    too_many_inputs: %{
      code: "transaction.create:too_many_inputs",
<<<<<<< HEAD
      description: "Total number of payments + change + fees exceed maximum allowed inputs."
=======
      description: "The number of inputs required to cover the payment and fee exceeds the maximum allowed."
>>>>>>> 0e6843a0
    },
    too_many_outputs: %{
      code: "transaction.create:too_many_outputs",
      description: "Total number of payments + change + fees exceed maximum allowed outputs."
    },
    empty_transaction: %{
      code: "transaction.create:empty_transaction",
      description: "Requested payment transfers no funds."
    },
    self_transaction_not_supported: %{
      code: "transaction.create:self_transaction_not_supported",
      description: "This endpoint cannot be used to create merge or split transactions."
    },
    invalid_merkle_root: %{
      code: "block.validate:invalid_merkle_root",
      description: "Block hash does not match reconstructed Merkle root."
    },
    missing_signature: %{
      code: "submit_typed:missing_signature",
      description:
        "Signatures should correspond to inputs owner. When all non-empty inputs has the same owner, " <>
          "signatures should be duplicated."
    },
    superfluous_signature: %{
      code: "submit_typed:superfluous_signature",
      description: "Number of non-empty inputs should match signatures count. Remove redundant signatures."
    },
    no_deposit_for_given_blknum: %{
      code: "exit:invalid",
      description: "Utxo was spent or does not exist."
    },
    operation_not_found: %{
      code: "operation:not_found",
      description: "Operation cannot be found. Check request URL."
    },
    operation_bad_request: %{
      code: "operation:bad_request",
      description: "Parameters required by this operation are missing or incorrect."
    }
  }

  def call(conn, {:error, {:validation_error, param_name, validator}}) do
    error = error_info(conn, :operation_bad_request)

    conn
    |> put_view(Views.Error)
    |> render(:error, %{
      code: error.code,
      description: error.description,
      messages: %{validation_error: %{parameter: param_name, validator: inspect(validator)}}
    })
  end

  def call(conn, {:error, {reason, data}}) do
    error = error_info(conn, reason)

    conn
    |> put_view(Views.Error)
    |> render(:error, %{code: error.code, description: error.description, messages: data})
  end

  def call(conn, {:error, reason}) do
    error = error_info(conn, reason)

    conn
    |> put_view(Views.Error)
    |> render(:error, %{code: error.code, description: error.description})
  end

  def call(conn, :error), do: call(conn, {:error, :unknown_error})

  # Controller's action with expression has no match, e.g. on guard
  def call(conn, _), do: call(conn, {:error, :unknown_error})

  defp error_info(conn, reason) do
    case Map.get(@errors, reason) do
      nil -> %{code: "#{action_name(conn)}#{inspect(reason)}", description: nil}
      error -> error
    end
  end
end<|MERGE_RESOLUTION|>--- conflicted
+++ resolved
@@ -59,11 +59,7 @@
     },
     too_many_inputs: %{
       code: "transaction.create:too_many_inputs",
-<<<<<<< HEAD
-      description: "Total number of payments + change + fees exceed maximum allowed inputs."
-=======
       description: "The number of inputs required to cover the payment and fee exceeds the maximum allowed."
->>>>>>> 0e6843a0
     },
     too_many_outputs: %{
       code: "transaction.create:too_many_outputs",
