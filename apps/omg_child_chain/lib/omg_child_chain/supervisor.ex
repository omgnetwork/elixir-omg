--- conflicted
+++ resolved
@@ -31,40 +31,9 @@
   end
 
   def init(:ok) do
-<<<<<<< HEAD
-    monitor_children = [
-      {OMG.ChildChain.BlockQueue.BlockQueueServer, []},
-      {OMG.RootChainCoordinator, coordinator_setup()},
-      OMG.EthereumEventListener.prepare_child(
-        service_name: :depositor,
-        synced_height_update_key: :last_depositor_eth_height,
-        get_events_callback: &OMG.Eth.RootChain.get_deposits/2,
-        process_events_callback: &OMG.State.deposit/1
-      ),
-      OMG.EthereumEventListener.prepare_child(
-        service_name: :in_flight_exit,
-        synced_height_update_key: :last_in_flight_exit_eth_height,
-        get_events_callback: &OMG.Eth.RootChain.get_in_flight_exit_starts/2,
-        process_events_callback: &exit_and_ignore_validities/1
-      ),
-      OMG.EthereumEventListener.prepare_child(
-        service_name: :piggyback,
-        synced_height_update_key: :last_piggyback_exit_eth_height,
-        get_events_callback: &OMG.Eth.RootChain.get_piggybacks/2,
-        process_events_callback: &exit_and_ignore_validities/1
-      ),
-      OMG.EthereumEventListener.prepare_child(
-        service_name: :exiter,
-        synced_height_update_key: :last_exiter_eth_height,
-        get_events_callback: &OMG.Eth.RootChain.get_standard_exits/2,
-        process_events_callback: &exit_and_ignore_validities/1
-      )
-    ]
-=======
     # prevent booting if contracts are not ready
     :ok = RootChain.contract_ready()
     {:ok, _contract_deployment_height} = RootChain.get_root_deployment_height()
->>>>>>> c5e032ba
 
     children = [
       {State, []},
