--- conflicted
+++ resolved
@@ -15,11 +15,7 @@
 defmodule OMG.ChildChain.Fees.FileAdapter do
   @moduledoc """
   Adapter for fees stored in a JSON file (defined in omg_child_chain/priv config :omg_child_chain,
-<<<<<<< HEAD
-  :fee_specs_file_path).
-=======
-  fee_adapter_opts: `specs_file_name` keyword opts).
->>>>>>> e6e5b033
+  fee_adapter_opts: `specs_file_name` and `specs_file_path` keyword opts).
   """
   @behaviour OMG.ChildChain.Fees.Adapter
 
@@ -73,14 +69,9 @@
     end
   end
 
-<<<<<<< HEAD
-  defp get_path() do
-    path = Application.get_env(:omg_child_chain, :fee_specs_file_path)
-    name = Application.get_env(:omg_child_chain, :fee_specs_file_name)
+  defp get_path(opts) do
+    path = Keyword.fetch!(opts, :specs_file_path)
+    name = Keyword.fetch!(opts, :specs_file_name)
     Path.join(path, name)
-=======
-  defp get_path(opts) do
-    "#{:code.priv_dir(:omg_child_chain)}/#{Keyword.fetch!(opts, :specs_file_name)}"
->>>>>>> e6e5b033
   end
 end