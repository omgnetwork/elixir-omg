# Copyright 2019-2019 OmiseGO Pte Ltd
#
# Licensed under the Apache License, Version 2.0 (the "License");
# you may not use this file except in compliance with the License.
# You may obtain a copy of the License at
#
#     http://www.apache.org/licenses/LICENSE-2.0
#
# Unless required by applicable law or agreed to in writing, software
# distributed under the License is distributed on an "AS IS" BASIS,
# WITHOUT WARRANTIES OR CONDITIONS OF ANY KIND, either express or implied.
# See the License for the specific language governing permissions and
# limitations under the License.

defmodule OMG.ChildChain.ReleaseTasks.SetFeeFeedAdapterOpts do
<<<<<<< HEAD
  @moduledoc """
  Detects if `FEE_ADAPTER` is set to `"FEED"` (case-insensitive). If so, it sets the system's
  fee adapter to FeedAdapter and configures it with values from related environment variables.
  """
  use Distillery.Releases.Config.Provider
=======
  @moduledoc false
  @behaviour Config.Provider
>>>>>>> 7ea4e915
  require Logger

  @app :omg_child_chain
  @config_key :fee_adapter
  @env_fee_adapter "FEE_ADAPTER"

<<<<<<< HEAD
  @impl Provider
  def init(_args) do
    _ = Application.ensure_all_started(:logger)
    existing_config = Application.get_env(@app, @config_key)

    @env_fee_adapter
    |> System.get_env()
    |> parse_adapter_value()
    |> case do
      "FEED" -> configure_feed_adapter(existing_config)
      _ -> :ok
    end
  end

  defp parse_adapter_value(nil), do: :skip
  defp parse_adapter_value(value), do: String.upcase(value)

  # If the existing config is already a feed adapter, we merge the new config into the existing opts.
  defp configure_feed_adapter({OMG.ChildChain.Fees.FeedAdapter, opts: fee_adapter_opts}) do
=======
  def init(args) do
    args
  end

  def load(config, _args) do
    _ = on_load()

    @app
    |> Application.get_env(@config_key)
    |> update_adapter_opts_with_env(config)
  end

  defp update_adapter_opts_with_env({OMG.ChildChain.Fees.FeedAdapter, opts: fee_adapter_opts}, config) do
>>>>>>> 7ea4e915
    adapter_opts =
      fee_adapter_opts
      |> replace_with_env(:fee_feed_url, "FEE_FEED_URL")
      |> replace_with_env(:fee_change_tolerance_percent, "FEE_CHANGE_TOLERANCE_PERCENT", &validate_integer/1)
      |> replace_with_env(
        :stored_fee_update_interval_minutes,
        "STORED_FEE_UPDATE_INTERVAL_MINUTES",
        &validate_integer/1
      )

    new_value = {OMG.ChildChain.Fees.FeedAdapter, opts: adapter_opts}
<<<<<<< HEAD
    :ok = Application.put_env(@app, @config_key, new_value, persistent: true)

    _ = Logger.info("CONFIGURATION: App: #{@app} Key: #{@config_key} Value: #{inspect(new_value)}.")
    :ok
  end

  # If the existing config is not a feed adapter, we start configuring with an empty opts.
  defp configure_feed_adapter(_not_feed_adapter) do
    configure_feed_adapter({OMG.ChildChain.Fees.FeedAdapter, opts: []})
  end
=======
    _ = Logger.info("CONFIGURATION: App: #{@app} Key: #{@config_key} Value: #{inspect(new_value)}.")

    Config.Reader.merge(config, omg_child_chain: [fee_adapter: adapter_opts])
  end

  defp update_adapter_opts_with_env(_, _), do: :ok

  defp validate_string(value, _default) when is_binary(value), do: value
  defp validate_string(_, default), do: default
>>>>>>> 7ea4e915

  defp validate_integer(value), do: String.to_integer(value)

  # Replaces one of the adapter's options value with environment variable when set.
  #
  # E.g. called with following parameters:
  # - opts: [fee_feed_url: "localhost", fee_change_tolerance_percent: 25]
  # - config_key: :fee_feed_url
  # - env_var_name: "FEE_FEED_URL"
  # - validator function: &validate_string/2
  #
  # assuming "FEE_FEED_URL" environment variable is set to "http://childchain:9656"
  # When the env var isn't set, value of the given option's key remains unchainched.
  #
  # Returns the options with `fee_feed_url` value replaced with the value of env var:
  # [fee_feed_url: "http://childchain:9656", fee_change_tolerance_percent: 25]
  defp replace_with_env(opts, config_key, env_var_name, validator \\ nil) do
    value =
      case {System.get_env(env_var_name), validator} do
        {nil, _} ->
          opts[config_key]

        {raw_value, nil} ->
          raw_value

        {raw_value, validator} ->
          validator.(raw_value)
      end

    Keyword.put(opts, config_key, value)
  end

  defp on_load() do
    _ = Application.ensure_all_started(:logger)
    _ = Application.load(@app)
  end
end<|MERGE_RESOLUTION|>--- conflicted
+++ resolved
@@ -13,34 +13,32 @@
 # limitations under the License.
 
 defmodule OMG.ChildChain.ReleaseTasks.SetFeeFeedAdapterOpts do
-<<<<<<< HEAD
   @moduledoc """
   Detects if `FEE_ADAPTER` is set to `"FEED"` (case-insensitive). If so, it sets the system's
   fee adapter to FeedAdapter and configures it with values from related environment variables.
   """
-  use Distillery.Releases.Config.Provider
-=======
-  @moduledoc false
   @behaviour Config.Provider
->>>>>>> 7ea4e915
   require Logger
 
   @app :omg_child_chain
   @config_key :fee_adapter
   @env_fee_adapter "FEE_ADAPTER"
 
-<<<<<<< HEAD
-  @impl Provider
-  def init(_args) do
-    _ = Application.ensure_all_started(:logger)
+  def init(args) do
+    args
+  end
+
+  def load(config, _args) do
+    _ = on_load()
+
     existing_config = Application.get_env(@app, @config_key)
 
     @env_fee_adapter
     |> System.get_env()
     |> parse_adapter_value()
     |> case do
-      "FEED" -> configure_feed_adapter(existing_config)
-      _ -> :ok
+      "FEED" -> configure_feed_adapter(existing_config, config)
+      _ -> config
     end
   end
 
@@ -48,22 +46,7 @@
   defp parse_adapter_value(value), do: String.upcase(value)
 
   # If the existing config is already a feed adapter, we merge the new config into the existing opts.
-  defp configure_feed_adapter({OMG.ChildChain.Fees.FeedAdapter, opts: fee_adapter_opts}) do
-=======
-  def init(args) do
-    args
-  end
-
-  def load(config, _args) do
-    _ = on_load()
-
-    @app
-    |> Application.get_env(@config_key)
-    |> update_adapter_opts_with_env(config)
-  end
-
-  defp update_adapter_opts_with_env({OMG.ChildChain.Fees.FeedAdapter, opts: fee_adapter_opts}, config) do
->>>>>>> 7ea4e915
+  defp configure_feed_adapter({OMG.ChildChain.Fees.FeedAdapter, opts: fee_adapter_opts}, config) do
     adapter_opts =
       fee_adapter_opts
       |> replace_with_env(:fee_feed_url, "FEE_FEED_URL")
@@ -74,29 +57,16 @@
         &validate_integer/1
       )
 
-    new_value = {OMG.ChildChain.Fees.FeedAdapter, opts: adapter_opts}
-<<<<<<< HEAD
-    :ok = Application.put_env(@app, @config_key, new_value, persistent: true)
+    adapter = {OMG.ChildChain.Fees.FeedAdapter, opts: adapter_opts}
+    _ = Logger.info("CONFIGURATION: App: #{@app} Key: #{@config_key} Value: #{inspect(adapter)}.")
 
-    _ = Logger.info("CONFIGURATION: App: #{@app} Key: #{@config_key} Value: #{inspect(new_value)}.")
-    :ok
+    Config.Reader.merge(config, omg_child_chain: [fee_adapter: adapter])
   end
 
   # If the existing config is not a feed adapter, we start configuring with an empty opts.
-  defp configure_feed_adapter(_not_feed_adapter) do
-    configure_feed_adapter({OMG.ChildChain.Fees.FeedAdapter, opts: []})
+  defp configure_feed_adapter(_not_feed_adapter, config) do
+    configure_feed_adapter({OMG.ChildChain.Fees.FeedAdapter, opts: []}, config)
   end
-=======
-    _ = Logger.info("CONFIGURATION: App: #{@app} Key: #{@config_key} Value: #{inspect(new_value)}.")
-
-    Config.Reader.merge(config, omg_child_chain: [fee_adapter: adapter_opts])
-  end
-
-  defp update_adapter_opts_with_env(_, _), do: :ok
-
-  defp validate_string(value, _default) when is_binary(value), do: value
-  defp validate_string(_, default), do: default
->>>>>>> 7ea4e915
 
   defp validate_integer(value), do: String.to_integer(value)
 
