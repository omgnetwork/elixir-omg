# Copyright 2019-2020 OmiseGO Pte Ltd
#
# Licensed under the Apache License, Version 2.0 (the "License");
# you may not use this file except in compliance with the License.
# You may obtain a copy of the License at
#
#     http://www.apache.org/licenses/LICENSE-2.0
#
# Unless required by applicable law or agreed to in writing, software
# distributed under the License is distributed on an "AS IS" BASIS,
# WITHOUT WARRANTIES OR CONDITIONS OF ANY KIND, either express or implied.
# See the License for the specific language governing permissions and
# limitations under the License.

defmodule OMG.ChildChain.Integration.FeeServerTest do
  @moduledoc false

  use ExUnitFixtures
  use ExUnit.Case, async: false
  import ExUnit.CaptureLog

  alias OMG.ChildChain.FeeServer
  alias OMG.Eth
  alias OMG.TestHelper

  @moduletag :integration
  @moduletag :child_chain

  @eth Eth.zero_address()
  @eth_hex Eth.Encoding.to_hex(@eth)
  @not_eth <<1::size(160)>>
  @not_eth_hex Eth.Encoding.to_hex(@not_eth)
  @payment_tx_type OMG.WireFormatTypes.tx_type_for(:tx_payment_v1)

  @fees %{
    @payment_tx_type => %{
      @eth_hex => %{
        amount: 1,
        pegged_amount: 1,
        subunit_to_unit: 1_000_000_000_000_000_000,
        pegged_currency: "USD",
        pegged_subunit_to_unit: 100,
        updated_at: DateTime.from_unix!(1_546_336_800)
      },
      @not_eth_hex => %{
        amount: 2,
        pegged_amount: 1,
        subunit_to_unit: 1_000_000_000_000_000_000,
        pegged_currency: "USD",
        pegged_subunit_to_unit: 100,
        updated_at: DateTime.from_unix!(1_546_336_800)
      }
    },
    2 => %{
      @eth_hex => %{
        amount: 1,
        pegged_amount: 1,
        subunit_to_unit: 1_000_000_000_000_000_000,
        pegged_currency: "USD",
        pegged_subunit_to_unit: 100,
        updated_at: DateTime.from_unix!(1_546_336_800)
      }
    }
  }

  @parsed_fees %{
    @payment_tx_type => %{
      @eth => %{
        amount: 1,
        pegged_amount: 1,
        subunit_to_unit: 1_000_000_000_000_000_000,
        pegged_currency: "USD",
        pegged_subunit_to_unit: 100,
        updated_at: DateTime.from_unix!(1_546_336_800)
      },
      @not_eth => %{
        amount: 2,
        pegged_amount: 1,
        subunit_to_unit: 1_000_000_000_000_000_000,
        pegged_currency: "USD",
        pegged_subunit_to_unit: 100,
        updated_at: DateTime.from_unix!(1_546_336_800)
      }
    },
    2 => %{
      @eth => %{
        amount: 1,
        pegged_amount: 1,
        subunit_to_unit: 1_000_000_000_000_000_000,
        pegged_currency: "USD",
        pegged_subunit_to_unit: 100,
        updated_at: DateTime.from_unix!(1_546_336_800)
      }
    }
  }

  setup do
    {:ok, apps} = Application.ensure_all_started(:omg_status)

    # make sure :ets managed to clear up before we start another
    Stream.repeatedly(fn ->
      Process.sleep(25)
      :undefined == :ets.info(:fees_bucket)
    end)
    |> Enum.take_while(fn b -> not b end)

<<<<<<< HEAD
    old_file_path = Application.fetch_env!(:omg_child_chain, :fee_specs_file_path)
    old_file_name = Application.fetch_env!(:omg_child_chain, :fee_specs_file_name)

    {:ok, file_path, file_name} = TestHelper.write_fee_file(@fees)

    Application.put_env(:omg_child_chain, :fee_specs_file_path, file_path)
    Application.put_env(:omg_child_chain, :fee_specs_file_name, file_name)

    on_exit(fn ->
      apps |> Enum.reverse() |> Enum.each(&Application.stop/1)

      :ok =
        file_path
        |> Path.join(file_name)
        |> File.rm()

      Application.put_env(:omg_child_chain, :fee_specs_file_path, old_file_path)
      Application.put_env(:omg_child_chain, :fee_specs_file_name, old_file_name)
=======
    {:ok, file_path, file_name} = TestHelper.write_fee_file(@fees)

    on_exit(fn ->
      apps |> Enum.reverse() |> Enum.each(&Application.stop/1)
      File.rm(file_path)
>>>>>>> e6e5b033
    end)

    %{fee_file_path: file_path, fee_file_name: file_name}
  end

  describe "fees in effect" do
<<<<<<< HEAD
    test "corrupted file does not make server crash", %{fee_file_path: file_path, fee_file_name: file_name} do
      {:started, _log, exit_fn} = start_fee_server()
=======
    test "corrupted file does not make server crash", %{fee_file: file_name} do
      {:started, _log, exit_fn} = start_fee_server(file_name)
>>>>>>> e6e5b033

      new_fee = %{
        amount: 5,
        subunit_to_unit: 100,
        pegged_amount: 2,
        pegged_currency: "SOMETHING",
        pegged_subunit_to_unit: 1000,
        updated_at: DateTime.from_unix!(1_546_423_200)
      }

      assert {:ok, @parsed_fees} == FeeServer.current_fees()

      # corrupt file, refresh, check fees did not change
      assert capture_log(fn ->
               overwrite_fee_file(file_path, file_name, "[not a json]")
               refresh_fees()
             end) =~ ~r/\[error\].*Unable to update fees/

      assert {:ok, @parsed_fees} == FeeServer.current_fees()
      assert server_alive?()

      # fix file, reload, check changes applied
      overwrite_fee_file(file_path, file_name, %{@payment_tx_type => %{@eth_hex => new_fee}})
      refresh_fees()

      assert {:ok, %{@payment_tx_type => %{@eth => new_fee}}} == FeeServer.current_fees()
      assert server_alive?()

      exit_fn.()
    end

<<<<<<< HEAD
    test "starting with corrupted file makes server die", %{fee_file_path: file_path, fee_file_name: file_name} do
      overwrite_fee_file(file_path, file_name, "[not a json]")
      {:died, log} = start_fee_server()
=======
    test "starting with corrupted file makes server die", %{fee_file: file_name} do
      overwrite_fee_file(file_name, "[not a json]")
      {:died, log} = start_fee_server(file_name)
>>>>>>> e6e5b033

      assert log =~ ~r/\[error\].*Unable to update fees/
      assert false == server_alive?()
    end

    test "previous fees are nil when starting", %{fee_file: file_name} do
      {:started, _log, exit_fn} = start_fee_server(file_name)
      assert nil == :ets.lookup_element(:fees_bucket, :previous_fees, 2)
      assert {:ok, %{1 => %{@eth => [1], @not_eth => [2]}, 2 => %{@eth => [1]}}} == FeeServer.accepted_fees()
      exit_fn.()
    end

    test "previous fees are set when fees are updated", %{fee_file_path: file_path, fee_file_name: file_name} do
      new_fee = %{
        amount: 5,
        subunit_to_unit: 100,
        pegged_amount: 2,
        pegged_currency: "SOMETHING",
        pegged_subunit_to_unit: 1000,
        updated_at: DateTime.from_unix!(1_546_423_200)
      }

      {:started, _log, exit_fn} = start_fee_server(file_name)

      assert nil == :ets.lookup_element(:fees_bucket, :previous_fees, 2)
      assert {:ok, %{1 => %{@eth => [1], @not_eth => [2]}, 2 => %{@eth => [1]}}} == FeeServer.accepted_fees()

      overwrite_fee_file(file_path, file_name, %{@payment_tx_type => %{@eth_hex => new_fee}})
      refresh_fees()

      assert @parsed_fees == :ets.lookup_element(:fees_bucket, :previous_fees, 2)
      assert {:ok, %{1 => %{@eth => [5, 1], @not_eth => [2]}, 2 => %{@eth => [1]}}} == FeeServer.accepted_fees()

      exit_fn.()
    end

    test "previous fees expire after the set duration", %{fee_file_path: file_path, fee_file_name: file_name} do
      new_fee = %{
        amount: 5,
        subunit_to_unit: 100,
        pegged_amount: 2,
        pegged_currency: "SOMETHING",
        pegged_subunit_to_unit: 1000,
        updated_at: DateTime.from_unix!(1_546_423_200)
      }

      {:started, _log, exit_fn} = start_fee_server(file_name)

      overwrite_fee_file(file_path, file_name, %{@payment_tx_type => %{@eth_hex => new_fee}})
      refresh_fees()

      assert @parsed_fees == :ets.lookup_element(:fees_bucket, :previous_fees, 2)
      assert {:ok, %{1 => %{@eth => [5, 1], @not_eth => [2]}, 2 => %{@eth => [1]}}} == FeeServer.accepted_fees()

      sleep_time = Application.fetch_env!(:omg_child_chain, :fee_buffer_duration_ms)
      Process.sleep(sleep_time)

      assert nil == :ets.lookup_element(:fees_bucket, :previous_fees, 2)
      assert {:ok, %{1 => %{@eth => [5]}}} == FeeServer.accepted_fees()

      exit_fn.()
    end

    test "previous fees are not nil if fees updated during buffer period", %{
      fee_file_path: file_path,
      fee_file_name: file_name
    } do
      # This test is to ensure that the timer is correcly cancelled when new fees
      # come in while in buffer period.
      new_fee_1 = %{
        amount: 5,
        subunit_to_unit: 100,
        pegged_amount: nil,
        pegged_currency: nil,
        pegged_subunit_to_unit: nil,
        updated_at: DateTime.from_unix!(1_546_423_200)
      }

      new_fee_2 = %{
        amount: 2,
        subunit_to_unit: 100,
        pegged_amount: nil,
        pegged_currency: nil,
        pegged_subunit_to_unit: nil,
        updated_at: DateTime.from_unix!(1_546_423_200)
      }

      {:started, _log, exit_fn} = start_fee_server(file_name)

      overwrite_fee_file(file_path, file_name, %{@payment_tx_type => %{@eth_hex => new_fee_1}})
      refresh_fees()

      assert @parsed_fees == :ets.lookup_element(:fees_bucket, :previous_fees, 2)
      assert {:ok, %{1 => %{@eth => [5, 1], @not_eth => [2]}, 2 => %{@eth => [1]}}} == FeeServer.accepted_fees()

      half_buffer_duration =
        :omg_child_chain
        |> Application.fetch_env!(:fee_buffer_duration_ms)
        |> div(2)

      Process.sleep(half_buffer_duration)

      overwrite_fee_file(file_path, file_name, %{@payment_tx_type => %{@eth_hex => new_fee_2}})
      refresh_fees()

      Process.sleep(half_buffer_duration)

      assert %{1 => %{@eth => new_fee_1}} == :ets.lookup_element(:fees_bucket, :previous_fees, 2)
      assert {:ok, %{1 => %{@eth => [2, 5]}}} == FeeServer.accepted_fees()

      exit_fn.()
    end
  end

  defp start_fee_server(file_name) do
    opts =
      Keyword.merge(
        OMG.ChildChain.Configuration.fee_server_opts(),
        fee_adapter: OMG.ChildChain.Fees.FileAdapter,
        fee_adapter_opts: [specs_file_name: file_name]
      )

    log =
      capture_log(fn ->
        GenServer.start(FeeServer, opts, name: TestFeeServer)
      end)

    case GenServer.whereis(TestFeeServer) do
      pid when is_pid(pid) ->
        # switch of internal timer to don't interfere with tests
        if tref = Map.get(:sys.get_state(TestFeeServer), :tref) do
          {:ok, :cancel} = :timer.cancel(tref)
        end

        if buffer_timer = Map.get(:sys.get_state(TestFeeServer), :expire_fee_timer) do
          _ = Process.cancel_timer(buffer_timer)
        end

        {:started, log, fn -> GenServer.stop(pid) end}

      nil ->
        {:died, log}
    end
  end

  defp refresh_fees() do
    pid = GenServer.whereis(TestFeeServer)

    capture_log(fn ->
      logs = capture_log(fn -> Process.send(pid, :update_fee_specs, []) end)

      case logs do
        "" -> wait_for_log()
        logs -> logs
      end
    end)
  end

  defp wait_for_log() do
    # wait maximal 1s for logs
    Enum.reduce_while(1..100, nil, fn _, _ ->
      logs = capture_log(fn -> Process.sleep(10) end)

      case logs do
        "" -> {:cont, ""}
        logs -> {:halt, logs}
      end
    end)
  end

  defp server_alive?() do
    case GenServer.whereis(TestFeeServer) do
      pid when is_pid(pid) ->
        Process.alive?(pid)

      _ ->
        false
    end
  end

  defp overwrite_fee_file(file_path, file_name, content) do
    # file modification date is in seconds
    Process.sleep(1000)
    {:ok, ^file_path, ^file_name} = TestHelper.write_fee_file(content, file_path, file_name)
  end
end<|MERGE_RESOLUTION|>--- conflicted
+++ resolved
@@ -104,45 +104,19 @@
     end)
     |> Enum.take_while(fn b -> not b end)
 
-<<<<<<< HEAD
-    old_file_path = Application.fetch_env!(:omg_child_chain, :fee_specs_file_path)
-    old_file_name = Application.fetch_env!(:omg_child_chain, :fee_specs_file_name)
-
-    {:ok, file_path, file_name} = TestHelper.write_fee_file(@fees)
-
-    Application.put_env(:omg_child_chain, :fee_specs_file_path, file_path)
-    Application.put_env(:omg_child_chain, :fee_specs_file_name, file_name)
-
-    on_exit(fn ->
-      apps |> Enum.reverse() |> Enum.each(&Application.stop/1)
-
-      :ok =
-        file_path
-        |> Path.join(file_name)
-        |> File.rm()
-
-      Application.put_env(:omg_child_chain, :fee_specs_file_path, old_file_path)
-      Application.put_env(:omg_child_chain, :fee_specs_file_name, old_file_name)
-=======
     {:ok, file_path, file_name} = TestHelper.write_fee_file(@fees)
 
     on_exit(fn ->
       apps |> Enum.reverse() |> Enum.each(&Application.stop/1)
       File.rm(file_path)
->>>>>>> e6e5b033
     end)
 
     %{fee_file_path: file_path, fee_file_name: file_name}
   end
 
   describe "fees in effect" do
-<<<<<<< HEAD
     test "corrupted file does not make server crash", %{fee_file_path: file_path, fee_file_name: file_name} do
-      {:started, _log, exit_fn} = start_fee_server()
-=======
-    test "corrupted file does not make server crash", %{fee_file: file_name} do
-      {:started, _log, exit_fn} = start_fee_server(file_name)
->>>>>>> e6e5b033
+      {:started, _log, exit_fn} = start_fee_server(file_path, file_name)
 
       new_fee = %{
         amount: 5,
@@ -174,22 +148,16 @@
       exit_fn.()
     end
 
-<<<<<<< HEAD
     test "starting with corrupted file makes server die", %{fee_file_path: file_path, fee_file_name: file_name} do
-      overwrite_fee_file(file_path, file_name, "[not a json]")
-      {:died, log} = start_fee_server()
-=======
-    test "starting with corrupted file makes server die", %{fee_file: file_name} do
       overwrite_fee_file(file_name, "[not a json]")
-      {:died, log} = start_fee_server(file_name)
->>>>>>> e6e5b033
+      {:died, log} = start_fee_server(file_path, file_name)
 
       assert log =~ ~r/\[error\].*Unable to update fees/
       assert false == server_alive?()
     end
 
-    test "previous fees are nil when starting", %{fee_file: file_name} do
-      {:started, _log, exit_fn} = start_fee_server(file_name)
+    test "previous fees are nil when starting", %{fee_file_path: file_path, fee_file_name: file_name} do
+      {:started, _log, exit_fn} = start_fee_server(file_path, file_name)
       assert nil == :ets.lookup_element(:fees_bucket, :previous_fees, 2)
       assert {:ok, %{1 => %{@eth => [1], @not_eth => [2]}, 2 => %{@eth => [1]}}} == FeeServer.accepted_fees()
       exit_fn.()
@@ -205,7 +173,7 @@
         updated_at: DateTime.from_unix!(1_546_423_200)
       }
 
-      {:started, _log, exit_fn} = start_fee_server(file_name)
+      {:started, _log, exit_fn} = start_fee_server(file_path, file_name)
 
       assert nil == :ets.lookup_element(:fees_bucket, :previous_fees, 2)
       assert {:ok, %{1 => %{@eth => [1], @not_eth => [2]}, 2 => %{@eth => [1]}}} == FeeServer.accepted_fees()
@@ -229,7 +197,7 @@
         updated_at: DateTime.from_unix!(1_546_423_200)
       }
 
-      {:started, _log, exit_fn} = start_fee_server(file_name)
+      {:started, _log, exit_fn} = start_fee_server(file_path, file_name)
 
       overwrite_fee_file(file_path, file_name, %{@payment_tx_type => %{@eth_hex => new_fee}})
       refresh_fees()
@@ -270,7 +238,7 @@
         updated_at: DateTime.from_unix!(1_546_423_200)
       }
 
-      {:started, _log, exit_fn} = start_fee_server(file_name)
+      {:started, _log, exit_fn} = start_fee_server(file_path, file_name)
 
       overwrite_fee_file(file_path, file_name, %{@payment_tx_type => %{@eth_hex => new_fee_1}})
       refresh_fees()
@@ -297,12 +265,12 @@
     end
   end
 
-  defp start_fee_server(file_name) do
+  defp start_fee_server(file_path, file_name) do
     opts =
       Keyword.merge(
         OMG.ChildChain.Configuration.fee_server_opts(),
         fee_adapter: OMG.ChildChain.Fees.FileAdapter,
-        fee_adapter_opts: [specs_file_name: file_name]
+        fee_adapter_opts: [specs_file_path: file_path, specs_file_name: file_name]
       )
 
     log =
