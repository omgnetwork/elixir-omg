--- conflicted
+++ resolved
@@ -143,13 +143,8 @@
     proof = Block.inclusion_proof([Transaction.Signed.encode(tx)], txindex)
 
     {:ok, %{"status" => "0x1", "blockNumber" => eth_height}} =
-<<<<<<< HEAD
       RootChainHelper.in_flight_exit(
-        in_flight_tx |> Transaction.raw_txbytes(),
-=======
-      Eth.RootChainHelper.in_flight_exit(
         Transaction.raw_txbytes(in_flight_tx),
->>>>>>> 3fcd3d0f
         get_input_txs([tx, tx]),
         [
           Utxo.Position.encode(Utxo.position(blknum, txindex, 0)),
@@ -196,13 +191,8 @@
 
     # piggyback only to the first transaction's output & wait for finalization
     {:ok, %{"status" => "0x1", "blockNumber" => eth_height}} =
-<<<<<<< HEAD
-      RootChainHelper.piggyback_in_flight_exit(in_flight_tx2_rawbytes, 4, alice.addr)
+      RootChainHelper.piggyback_in_flight_exit_on_output(in_flight_tx2_rawbytes, 0, alice.addr)
       |> DevHelper.transact_sync!()
-=======
-      Eth.RootChainHelper.piggyback_in_flight_exit_on_output(in_flight_tx2_rawbytes, 0, alice.addr)
-      |> Eth.DevHelpers.transact_sync!()
->>>>>>> 3fcd3d0f
 
     DevHelper.wait_for_root_chain_block(eth_height + exiters_finality_margin)
 
