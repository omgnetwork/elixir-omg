# Copyright 2019-2020 OmiseGO Pte Ltd
#
# Licensed under the Apache License, Version 2.0 (the "License");
# you may not use this file except in compliance with the License.
# You may obtain a copy of the License at
#
#     http://www.apache.org/licenses/LICENSE-2.0
#
# Unless required by applicable law or agreed to in writing, software
# distributed under the License is distributed on an "AS IS" BASIS,
# WITHOUT WARRANTIES OR CONDITIONS OF ANY KIND, either express or implied.
# See the License for the specific language governing permissions and
# limitations under the License.

defmodule OMG.ChildChain.Integration.Fixtures do
  use ExUnitFixtures.FixtureModule
  use OMG.Fixtures
  use OMG.Eth.Fixtures
  use OMG.DB.Fixtures

  alias OMG.ChildChainRPC.Web.TestHelper
  alias OMG.Eth
  alias OMG.Status.Alert.Alarm
  alias OMG.TestHelper
  alias Support.DevHelper
  alias Support.Integration.DepositHelper

  @payment_tx_type OMG.WireFormatTypes.tx_type_for(:tx_payment_v1)

  deffixture fee_file(token) do
    # ensuring that the child chain handles the token (esp. fee-wise)

    enc_eth = Eth.Encoding.to_hex(OMG.Eth.RootChain.eth_pseudo_address())

    {:ok, path, name} =
      TestHelper.write_fee_file(%{
        @payment_tx_type => %{
          enc_eth => %{
            amount: 1,
            pegged_amount: 1,
            subunit_to_unit: 1_000_000_000_000_000_000,
            pegged_currency: "USD",
            pegged_subunit_to_unit: 100,
            updated_at: DateTime.utc_now()
          },
          Eth.Encoding.to_hex(token) => %{
            amount: 2,
            pegged_amount: 1,
            subunit_to_unit: 1_000_000_000_000_000_000,
            pegged_currency: "USD",
            pegged_subunit_to_unit: 100,
            updated_at: DateTime.utc_now()
          }
        }
      })

<<<<<<< HEAD
    default_file_path = Application.fetch_env!(:omg_child_chain, :fee_specs_file_path)
    default_file_name = Application.fetch_env!(:omg_child_chain, :fee_specs_file_name)
    Application.put_env(:omg_child_chain, :fee_specs_file_path, path, persistent: true)
    Application.put_env(:omg_child_chain, :fee_specs_file_name, name, persistent: true)

    on_exit(fn ->
      :ok =
        path
        |> Path.join(name)
        |> File.rm()

      Application.put_env(:omg_child_chain, :fee_specs_file_path, default_file_path)
      Application.put_env(:omg_child_chain, :fee_specs_file_name, default_file_name)
=======
    default_value = Application.fetch_env!(:omg_child_chain, :fee_adapter)

    :ok =
      Application.put_env(
        :omg_child_chain,
        :fee_adapter,
        {OMG.ChildChain.Fees.FileAdapter, opts: [specs_file_name: file_name]},
        persistent: true
      )

    on_exit(fn ->
      :ok = File.rm(path)
      :ok = Application.put_env(:omg_child_chain, :fee_adapter, default_value)
>>>>>>> e6e5b033
    end)

    path
  end

  deffixture in_beam_child_chain(root_chain_contract_config, fee_file, db_initialized) do
    # match variables to hide "unused var" warnings (can't be fixed by underscoring in line above, breaks macro):
    _ = root_chain_contract_config
    _ = db_initialized
    _ = fee_file
    # need to override that to very often, so that many checks fall in between a single child chain block submission
    {:ok, started_apps} = Application.ensure_all_started(:omg_child_chain)
    {:ok, started_apps_rpc} = Application.ensure_all_started(:omg_child_chain_rpc)

    on_exit(fn ->
      (started_apps ++ started_apps_rpc)
      |> Enum.reverse()
      |> Enum.map(fn app -> :ok = Application.stop(app) end)
    end)

    wait_for_web()
  end

  deffixture alice_deposits(alice, token) do
    prepare_deposits(alice, token)
  end

  deffixture stable_alice_deposits(stable_alice, token) do
    prepare_deposits(stable_alice, token)
  end

  defp prepare_deposits(alice, token_addr) do
    some_value = 10

    {:ok, _} = DevHelper.import_unlock_fund(alice)

    deposit_blknum = DepositHelper.deposit_to_child_chain(alice.addr, some_value)
    {:ok, _} = Eth.Token.mint(alice.addr, some_value, token_addr) |> DevHelper.transact_sync!()
    token_deposit_blknum = DepositHelper.deposit_to_child_chain(alice.addr, some_value, token_addr)

    {deposit_blknum, token_deposit_blknum}
  end

  defp wait_for_web(), do: wait_for_web(100)

  defp wait_for_web(counter) do
    case Keyword.has_key?(Alarm.all(), elem(Alarm.main_supervisor_halted(__MODULE__), 0)) do
      true ->
        Process.sleep(100)
        wait_for_web(counter - 1)

      false ->
        :ok
    end
  end
end<|MERGE_RESOLUTION|>--- conflicted
+++ resolved
@@ -32,7 +32,7 @@
 
     enc_eth = Eth.Encoding.to_hex(OMG.Eth.RootChain.eth_pseudo_address())
 
-    {:ok, path, name} =
+    {:ok, file_path, file_name} =
       TestHelper.write_fee_file(%{
         @payment_tx_type => %{
           enc_eth => %{
@@ -54,38 +54,22 @@
         }
       })
 
-<<<<<<< HEAD
-    default_file_path = Application.fetch_env!(:omg_child_chain, :fee_specs_file_path)
-    default_file_name = Application.fetch_env!(:omg_child_chain, :fee_specs_file_name)
-    Application.put_env(:omg_child_chain, :fee_specs_file_path, path, persistent: true)
-    Application.put_env(:omg_child_chain, :fee_specs_file_name, name, persistent: true)
-
-    on_exit(fn ->
-      :ok =
-        path
-        |> Path.join(name)
-        |> File.rm()
-
-      Application.put_env(:omg_child_chain, :fee_specs_file_path, default_file_path)
-      Application.put_env(:omg_child_chain, :fee_specs_file_name, default_file_name)
-=======
     default_value = Application.fetch_env!(:omg_child_chain, :fee_adapter)
 
     :ok =
       Application.put_env(
         :omg_child_chain,
         :fee_adapter,
-        {OMG.ChildChain.Fees.FileAdapter, opts: [specs_file_name: file_name]},
+        {OMG.ChildChain.Fees.FileAdapter, opts: [specs_file_path: file_path, specs_file_name: file_name]},
         persistent: true
       )
 
     on_exit(fn ->
-      :ok = File.rm(path)
+      :ok = File.rm(file_path)
       :ok = Application.put_env(:omg_child_chain, :fee_adapter, default_value)
->>>>>>> e6e5b033
     end)
 
-    path
+    {file_path, file_name}
   end
 
   deffixture in_beam_child_chain(root_chain_contract_config, fee_file, db_initialized) do
