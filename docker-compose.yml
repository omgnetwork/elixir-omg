--- conflicted
+++ resolved
@@ -67,15 +67,12 @@
       - ./localchain_contract_addresses.env
     environment:
       - ETHEREUM_NETWORK=LOCALCHAIN
-<<<<<<< HEAD
       - AUTHORITY_ADDRESS=0xc0f780dfc35075979b0def588d999225b7ecc56f
       - TXHASH_CONTRACT=0xc47317b0de4c6ccc9a9fb858ad3ee858c2ee8ade3aed0fa9bcab7f7dad27fe12
       - CONTRACT_ADDRESS_PLASMA_FRAMEWORK=0xc673e4ffcb8464faff908a6804fe0e635af0ea2f
       - CONTRACT_ADDRESS_ETH_VAULT=0x0433420dee34412b5bf1e29fbf988ad037cc5db7
       - CONTRACT_ADDRESS_ERC20_VAULT=0x04badc20426bc146453c5b879417b25029fa6c73
       - CONTRACT_ADDRESS_PAYMENT_EXIT_GAME=0x1d92a9bef49bd340c7a11da536fb3ac9efbb1806
-=======
->>>>>>> ef84b6e8
       - ETHEREUM_RPC_URL=http://geth:8545
       - ETHEREUM_WS_RPC_URL=ws://geth:8546
       - CHILD_CHAIN_URL=http://childchain:9656
@@ -108,15 +105,12 @@
       - ./localchain_contract_addresses.env
     environment:
       - ETHEREUM_NETWORK=LOCALCHAIN
-<<<<<<< HEAD
       - AUTHORITY_ADDRESS=0xc0f780dfc35075979b0def588d999225b7ecc56f
       - TXHASH_CONTRACT=0xc47317b0de4c6ccc9a9fb858ad3ee858c2ee8ade3aed0fa9bcab7f7dad27fe12
       - CONTRACT_ADDRESS_PLASMA_FRAMEWORK=0xc673e4ffcb8464faff908a6804fe0e635af0ea2f
       - CONTRACT_ADDRESS_ETH_VAULT=0x0433420dee34412b5bf1e29fbf988ad037cc5db7
       - CONTRACT_ADDRESS_ERC20_VAULT=0x04badc20426bc146453c5b879417b25029fa6c73
       - CONTRACT_ADDRESS_PAYMENT_EXIT_GAME=0x1d92a9bef49bd340c7a11da536fb3ac9efbb1806
-=======
->>>>>>> ef84b6e8
       - ETHEREUM_RPC_URL=http://geth:8545
       - ETHEREUM_WS_RPC_URL=ws://geth:8546
       - CHILD_CHAIN_URL=http://childchain:9656
@@ -150,15 +144,12 @@
       - ./localchain_contract_addresses.env
     environment:
       - ETHEREUM_NETWORK=LOCALCHAIN
-<<<<<<< HEAD
       - AUTHORITY_ADDRESS=0xc0f780dfc35075979b0def588d999225b7ecc56f
       - TXHASH_CONTRACT=0xc47317b0de4c6ccc9a9fb858ad3ee858c2ee8ade3aed0fa9bcab7f7dad27fe12
       - CONTRACT_ADDRESS_PLASMA_FRAMEWORK=0xc673e4ffcb8464faff908a6804fe0e635af0ea2f
       - CONTRACT_ADDRESS_ETH_VAULT=0x0433420dee34412b5bf1e29fbf988ad037cc5db7
       - CONTRACT_ADDRESS_ERC20_VAULT=0x04badc20426bc146453c5b879417b25029fa6c73
       - CONTRACT_ADDRESS_PAYMENT_EXIT_GAME=0x1d92a9bef49bd340c7a11da536fb3ac9efbb1806
-=======
->>>>>>> ef84b6e8
       - ETHEREUM_RPC_URL=http://geth:8545
       - ETHEREUM_WS_RPC_URL=ws://geth:8546
       - CHILD_CHAIN_URL=http://childchain:9656
