version: "2.3"
services:
  postgres:
    image: postgres:9.6.13-alpine
    restart: always
    ports:
      - "5432:5432"
    environment:
      POSTGRES_USER: omisegodev
      POSTGRES_PASSWORD: omisegodev
    volumes:
      - ./docker/create_databases.sql:/docker-entrypoint-initdb.d/create_databases.sql
    healthcheck:
      test: pg_isready -U omisego_dev
      interval: 5s
      timeout: 3s
      retries: 5
    networks:
      chain_net:
        ipv4_address: 172.27.0.107

  geth:
<<<<<<< HEAD
    image: ethereum/client-go:v1.9.12
=======
    image: ethereum/client-go:v1.9.15
>>>>>>> eff6352d
    entrypoint: /bin/sh -c ". data/command"
    environment:
      RPC_PORT: 8545
    ports:
      - "8555:8545"
      - "8556:8546"
    expose:
      - "8546"
      - "8545"
    volumes:
      - ./data:/data
      - ./docker/geth/command:/data/command
      - ./docker/geth/geth-blank-password:/data/geth-blank-password
    healthcheck:
      test: curl localhost:8545
      interval: 5s
      timeout: 3s
      retries: 5
    networks:
      chain_net:
        ipv4_address: 172.27.0.101

  nginx:
    image: nginx:latest
    container_name: nginx
    volumes:
      - ./nginx.conf:/etc/nginx/nginx.conf
    ports:
      - 8545:80
      - 8546:81
      - 443:443
    healthcheck:
      test: curl nginx:80
      interval: 5s
      timeout: 3s
      retries: 5
    networks:
      chain_net:
        ipv4_address: 172.27.0.102

  childchain:
    image: omisego/child_chain:latest
    command: "full_local"
    container_name: childchain
    env_file:
      - ./localchain_contract_addresses.env
      - ./fees_setup.env
    environment:
      - ETHEREUM_NETWORK=LOCALCHAIN
      - ETHEREUM_RPC_URL=http://172.27.0.102:80
      - APP_ENV=local_docker_development
      - DD_HOSTNAME=datadog
      - DD_DISABLED=true
      - DB_PATH=/data
      - ETHEREUM_EVENTS_CHECK_INTERVAL_MS=800
      - ETHEREUM_STALLED_SYNC_THRESHOLD_MS=20000
      - LOGGER_BACKEND=console
      - RELEASE_COOKIE=development
      - NODE_HOST=127.0.0.1
    restart: always
    ports:
      - "9656:9656"
    expose:
      - "9656"
    volumes:
      - ./data:/data
      - ./priv/dev-artifacts:/dev-artifacts
    healthcheck:
      test: curl localhost:9656
      interval: 30s
      timeout: 10s
      retries: 5
      start_period: 60s
    depends_on:
      - nginx
    networks:
      chain_net:
        ipv4_address: 172.27.0.103

  watcher:
    image: omisego/watcher:latest
    command: "full_local"
    container_name: watcher
    env_file:
      - ./localchain_contract_addresses.env
    environment:
      - ETHEREUM_NETWORK=LOCALCHAIN
      - ETHEREUM_RPC_URL=http://172.27.0.102:80
      - CHILD_CHAIN_URL=http://172.27.0.103:9656
      - PORT=7434
      - APP_ENV=local_docker_development
      - DD_HOSTNAME=datadog
      - DD_DISABLED=true
      - DB_PATH=/data
      - ETHEREUM_EVENTS_CHECK_INTERVAL_MS=800
      - ETHEREUM_STALLED_SYNC_THRESHOLD_MS=20000
      - ETHEREUM_BLOCK_TIME_SECONDS=1
      - EXIT_PROCESSOR_SLA_MARGIN=5520
      - EXIT_PROCESSOR_SLA_MARGIN_FORCED=TRUE
      - LOGGER_BACKEND=console
      - RELEASE_COOKIE=development
      - NODE_HOST=127.0.0.1
    restart: always
    ports:
      - "7434:7434"
    expose:
      - "7434"
    volumes:
      - ./data:/data
    healthcheck:
      test: curl localhost:7434
      interval: 30s
      timeout: 1s
      retries: 5
      start_period: 30s
    depends_on:
      childchain:
        condition: service_healthy
    networks:
      chain_net:
        ipv4_address: 172.27.0.104

  watcher_info:
    image: omisego/watcher_info:latest
    command: "full_local"
    container_name: watcher_info
    env_file:
      - ./localchain_contract_addresses.env
    environment:
      - ETHEREUM_NETWORK=LOCALCHAIN
      - ETHEREUM_RPC_URL=http://172.27.0.102:80
      - CHILD_CHAIN_URL=http://172.27.0.103:9656
      - DATABASE_URL=postgresql://omisego_dev:omisego_dev@172.27.0.107:5432/omisego_dev
      - PORT=7534
      - APP_ENV=local_docker_development
      - DD_HOSTNAME=datadog
      - DD_DISABLED=true
      - DB_PATH=/data
      - ETHEREUM_EVENTS_CHECK_INTERVAL_MS=800
      - ETHEREUM_BLOCK_TIME_SECONDS=1
      - EXIT_PROCESSOR_SLA_MARGIN=5520
      - EXIT_PROCESSOR_SLA_MARGIN_FORCED=TRUE
      - LOGGER_BACKEND=console
      - RELEASE_COOKIE=development
      - NODE_HOST=127.0.0.1
    restart: always
    ports:
      - "7534:7534"
    expose:
      - "7534"
    volumes:
      - ./data:/data
    healthcheck:
      test: curl localhost:7534
      interval: 30s
      timeout: 1s
      retries: 5
      start_period: 30s
    depends_on:
      childchain:
        condition: service_healthy
      postgres:
        condition: service_healthy
    networks:
      chain_net:
        ipv4_address: 172.27.0.105

networks:
  chain_net:
    driver: bridge
    ipam:
      config:
      - subnet: 172.27.0.0/24<|MERGE_RESOLUTION|>--- conflicted
+++ resolved
@@ -20,11 +20,7 @@
         ipv4_address: 172.27.0.107
 
   geth:
-<<<<<<< HEAD
-    image: ethereum/client-go:v1.9.12
-=======
     image: ethereum/client-go:v1.9.15
->>>>>>> eff6352d
     entrypoint: /bin/sh -c ". data/command"
     environment:
       RPC_PORT: 8545
