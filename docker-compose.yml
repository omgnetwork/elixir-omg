--- conflicted
+++ resolved
@@ -15,15 +15,8 @@
       timeout: 3s
       retries: 5
 
-<<<<<<< HEAD
   plasma-contracts:
-    build:
-      context: .
-      dockerfile: Dockerfile.plasma_contracts
-=======
-  plasma-deployer:
     image: omisegoimages/elixir-omg-tester-plasma-deployer:dev-247d0e3
->>>>>>> d3b06de3
     command:
       - /bin/sh
       - -c
