--- conflicted
+++ resolved
@@ -88,11 +88,8 @@
     expose:
       - "9656"
     volumes:
-<<<<<<< HEAD
+      - ./data:/data
       - ./priv/dev-artifacts:/dev-artifacts
-=======
-      - ./data:/data
->>>>>>> 00cf9910
     healthcheck:
       test: curl childchain:9656
       interval: 30s
