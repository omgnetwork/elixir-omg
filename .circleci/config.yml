--- conflicted
+++ resolved
@@ -425,11 +425,7 @@
       - run: make docker-watcher
       - run: make docker-watcher_info
       - run:
-<<<<<<< HEAD
-          name: Run specs
-=======
           name: Start daemon services
->>>>>>> b0b1019a
           command: |
             cd priv/
             make start_daemon_services
