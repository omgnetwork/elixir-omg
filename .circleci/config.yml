--- conflicted
+++ resolved
@@ -483,14 +483,8 @@
           name: Setup data dir
           command: |
             [ -d data ] || mkdir data && chmod 777 data
-<<<<<<< HEAD
       - run: printf "%s\\n" "$DOCKER_PASS" | docker login -u "$DOCKER_USER" --password-stdin
-      - run: make docker-child_chain
-      - run: make docker-watcher
-      - run: make docker-watcher_info
-=======
       - make_docker_images
->>>>>>> f62dc065
       - run:
           name: Start daemon services
           command: |
@@ -585,14 +579,8 @@
             [ -d data1 ] || mkdir data1 && chmod 777 data1
             [ -d data2 ] || mkdir data2 && chmod 777 data2
             [ -d data ] || mkdir data && chmod 777 data
-<<<<<<< HEAD
       - run: printf "%s\\n" "$DOCKER_PASS" | docker login -u "$DOCKER_USER" --password-stdin
-      - run: make docker-child_chain
-      - run: make docker-watcher
-      - run: make docker-watcher_info
-=======
       - make_docker_images
->>>>>>> f62dc065
       - run:
           name: Start daemon services
           command: |
