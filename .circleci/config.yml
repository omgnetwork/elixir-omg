--- conflicted
+++ resolved
@@ -699,15 +699,12 @@
             branches:
               only:
                 - master
-<<<<<<< HEAD
+                # vMAJOR.MINOR (e.g. v0.1, v0.2, v1.0, v2.1, etc.)
+                - /v[0-9]+\.[0-9]+/
             tags:
               only:
                 # vMAJOR.MINOR.PATCH (e.g. v0.1.0, v0.2.9, v1.0.0, v2.1.3 etc.)
                 - /v[0-9]+\.[0-9]+\.[0-9]+/
-=======
-                # vMAJOR.MINOR (e.g. v0.1, v0.2, v1.0, v2.1, etc.)
-                - /v[0-9]+\.[0-9]+/
->>>>>>> 95f9d7a4
       - publish_watcher:
           requires:
             [
@@ -724,15 +721,12 @@
             branches:
               only:
                 - master
-<<<<<<< HEAD
+                # vMAJOR.MINOR (e.g. v0.1, v0.2, v1.0, v2.1, etc.)
+                - /v[0-9]+\.[0-9]+/
             tags:
               only:
                 # vMAJOR.MINOR.PATCH (e.g. v0.1.0, v0.2.9, v1.0.0, v2.1.3 etc.)
                 - /v[0-9]+\.[0-9]+\.[0-9]+/
-=======
-                # vMAJOR.MINOR (e.g. v0.1, v0.2, v1.0, v2.1, etc.)
-                - /v[0-9]+\.[0-9]+/
->>>>>>> 95f9d7a4
       - publish_watcher_info:
           requires:
             [
@@ -749,15 +743,12 @@
             branches:
               only:
                 - master
-<<<<<<< HEAD
+                # vMAJOR.MINOR (e.g. v0.1, v0.2, v1.0, v2.1, etc.)
+                - /v[0-9]+\.[0-9]+/
             tags:
               only:
                 # vMAJOR.MINOR.PATCH (e.g. v0.1.0, v0.2.9, v1.0.0, v2.1.3 etc.)
                 - /v[0-9]+\.[0-9]+\.[0-9]+/
-=======
-                # vMAJOR.MINOR (e.g. v0.1, v0.2, v1.0, v2.1, etc.)
-                - /v[0-9]+\.[0-9]+/
->>>>>>> 95f9d7a4
       # Release deploy to development in case of master branch.
       - deploy_child_chain:
           requires: [publish_child_chain, publish_watcher, publish_watcher_info]
