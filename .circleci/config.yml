--- conflicted
+++ resolved
@@ -990,7 +990,6 @@
       - checkout
       - run: APP_VERSION="${CIRCLE_TAG#*v}" sh .circleci/ci_increase_chart_version.sh
 
-<<<<<<< HEAD
   increase_chart_version_watcher_release:
     docker:
       - image: cimg/base:2020.01
@@ -998,10 +997,6 @@
       CHART_NAME: watcher
       HELM_CHART_REPO: helm-development
       UPDATE_DEV: false
-=======
-  deploy_watcher:
-    executor: deployer
->>>>>>> 3206e4cb
     steps:
       - checkout
       - run: APP_VERSION="${CIRCLE_TAG#*v}" sh .circleci/ci_increase_chart_version.sh
@@ -1093,14 +1088,9 @@
       - test_barebone_release:
           filters: *all_branches_and_tags
       - notify_services:
-<<<<<<< HEAD
           requires:
-            - increase_chart_version_childchain_master
             - increase_chart_version_watcher_master
             - increase_chart_version_watcher_info_master
-=======
-          requires: [deploy_watcher, deploy_watcher_info]
->>>>>>> 3206e4cb
           filters:
             branches:
               only:
@@ -1205,38 +1195,22 @@
               audit_deps
             ]
           filters: *master_and_version_branches_and_all_tags
-<<<<<<< HEAD
       # Increase chart version for master, this will end up trigger deployment on dev
       - increase_chart_version_watcher_master:
-          requires: [publish_child_chain, publish_watcher, publish_watcher_info]
-=======
-      # Release deploy to development in case of master branch.
-      - deploy_watcher:
           requires: [publish_watcher, publish_watcher_info]
->>>>>>> 3206e4cb
           filters:
             branches:
               only:
                 - master
-<<<<<<< HEAD
       - increase_chart_version_watcher_info_master:
-          requires: [publish_child_chain, publish_watcher, publish_watcher_info]
-=======
-      - deploy_watcher_info:
           requires: [publish_watcher, publish_watcher_info]
->>>>>>> 3206e4cb
           filters:
             branches:
               only:
                 - master
       # Increase chart version for new release
-<<<<<<< HEAD
       - increase_chart_version_childchain_release:
-          requires: [publish_child_chain, publish_watcher, publish_watcher_info]
-=======
-      - increase_chart_version_childchain:
           requires: [publish_watcher, publish_watcher_info]
->>>>>>> 3206e4cb
           filters: &only_release_tag
             branches:
               ignore: /.*/
@@ -1244,17 +1218,9 @@
               only:
                 # eg. v1.0.3-pre.0, v1.0.3, ...
                 - /^v[0-9]+\.[0-9]+\.[0-9]+.*/
-<<<<<<< HEAD
       - increase_chart_version_watcher_release:
-          requires: [publish_child_chain, publish_watcher, publish_watcher_info]
+          requires: [publish_watcher, publish_watcher_info]
           filters: *only_release_tag
       - increase_chart_version_watcher_info_release:
-          requires: [publish_child_chain, publish_watcher, publish_watcher_info]
-=======
-      - increase_chart_version_watcher:
           requires: [publish_watcher, publish_watcher_info]
-          filters: *only_release_tag
-      - increase_chart_version_watcher_info:
-          requires: [publish_watcher, publish_watcher_info]
->>>>>>> 3206e4cb
           filters: *only_release_tag