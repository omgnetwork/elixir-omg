# Copyright 2019-2020 OmiseGO Pte Ltd
#
# Licensed under the Apache License, Version 2.0 (the "License");
# you may not use this file except in compliance with the License.
# You may obtain a copy of the License at
#
#     http://www.apache.org/licenses/LICENSE-2.0
#
# Unless required by applicable law or agreed to in writing, software
# distributed under the License is distributed on an "AS IS" BASIS,
# WITHOUT WARRANTIES OR CONDITIONS OF ANY KIND, either express or implied.
# See the License for the specific language governing permissions and
# limitations under the License.

defmodule InFlightExitsTests do
  use Cabbage.Feature, async: false, file: "in_flight_exits.feature"

  require Logger

  alias ExPlasma.Transaction.Payment
  alias Itest.Account
  alias Itest.ApiModel.IfeCompetitor
  alias Itest.ApiModel.IfeExitData
  alias Itest.ApiModel.IfeExits
  alias Itest.ApiModel.IfeInputChallenge
  alias Itest.ApiModel.IfeOutputChallenge
  alias Itest.ApiModel.SubmitTransactionResponse
  alias Itest.ApiModel.Utxo
  alias Itest.ApiModel.WatcherSecurityCriticalConfiguration
  alias Itest.Client
  alias Itest.Fee
  alias Itest.StandardExitChallengeClient
  alias Itest.StandardExitClient
  alias Itest.Transactions.Currency
  alias Itest.Transactions.Encoding
  alias WatcherSecurityCriticalAPI.Api.InFlightExit
  alias WatcherSecurityCriticalAPI.Api.InFlightExit
  alias WatcherSecurityCriticalAPI.Api.Transaction
  alias WatcherSecurityCriticalAPI.Connection, as: Watcher
  alias WatcherSecurityCriticalAPI.Model.InFlightExitInputChallengeDataBodySchema
  alias WatcherSecurityCriticalAPI.Model.InFlightExitOutputChallengeDataBodySchema
  alias WatcherSecurityCriticalAPI.Model.InFlightExitTxBytesBodySchema
  alias WatcherSecurityCriticalAPI.Model.TransactionSubmitBodySchema

  use Bitwise

  import Itest.Poller,
    only: [
      pull_for_utxo_until_recognized_deposit: 4,
      pull_balance_until_amount: 2,
      pull_api_until_successful: 4,
      wait_on_receipt_confirmed: 1,
      all_events_in_status?: 1
    ]

  @ife_gas 2_000_000
  @ife_gas_price 1_000_000_000
  @gas_piggyback 1_000_000

  @gas_challenge_in_flight_exit_not_canonical 1_000_000
  @gas_process_exit 5_712_388
  @gas_process_exit_price 1_000_000_000

  setup do
    # as we're testing IFEs, queue needs to be empty
    0 = get_next_exit_from_queue()
    vault_address = Currency.ether() |> Itest.PlasmaFramework.vault() |> Encoding.to_hex()

    {:ok, _} =
      Itest.ContractEvent.start_link(
        ws_url: "ws://127.0.0.1:8546",
        name: :eth_vault,
        listen_to: %{"address" => vault_address},
        abi_path: Path.join([File.cwd!(), "../../../../data/plasma-contracts/contracts/", "EthVault.json"]),
        subscribe: self()
      )

    eth_fee =
      Currency.ether()
      |> Encoding.to_hex()
      |> Fee.get_for_currency()
      |> Map.get("amount")

    [{alice_address, alice_pkey}, {bob_address, bob_pkey}] = Account.take_accounts(2)

    exit_game_contract_address = Itest.PlasmaFramework.exit_game_contract_address(ExPlasma.payment_v1())

    %{
      "exit_game_contract_address" => exit_game_contract_address,
      "in_flight_exit_bond_size" => get_in_flight_exit_bond_size(exit_game_contract_address),
      "fee" => eth_fee,
      "Alice" => %{
        address: alice_address,
        pkey: "0x" <> alice_pkey,
        gas: 0,
        ethereum_balance: 0,
        ethereum_initial_balance: 0,
        child_chain_balance: 0,
        utxos: [],
        exit_data: nil,
        transaction_submit: nil,
        receipt_hashes: [],
        in_flight_exit_id: nil,
        in_flight_exit_ids: nil
      },
      "Bob" => %{
        address: bob_address,
        pkey: "0x" <> bob_pkey,
        gas: 0,
        ethereum_balance: 0,
        ethereum_initial_balance: 0,
        child_chain_balance: 0,
        utxos: [],
        exit_data: nil,
        transaction_submit: nil,
        receipt_hashes: [],
        in_flight_exit_id: nil,
        in_flight_exit_ids: nil
      }
    }
  end

  defgiven ~r/^"(?<entity>[^"]+)" deposits "(?<amount>[^"]+)" ETH to the root chain$/,
           %{entity: entity, amount: amount},
           state do
    %{address: address} = entity_state = state[entity]
    initial_balance = Itest.Poller.root_chain_get_balance(address)

    {:ok, receipt_hash} =
      amount
      |> Currency.to_wei()
      |> Client.deposit(address, Itest.PlasmaFramework.vault(Currency.ether()))

    geth_block_every = 1

    {:ok, response} =
      WatcherSecurityCriticalAPI.Api.Configuration.configuration_get(WatcherSecurityCriticalAPI.Connection.new())

    watcher_security_critical_config =
      WatcherSecurityCriticalConfiguration.to_struct(Jason.decode!(response.body)["data"])

    finality_margin_blocks = watcher_security_critical_config.deposit_finality_margin
    to_miliseconds = 1000

    finality_margin_blocks
    |> Kernel.*(geth_block_every)
    |> Kernel.*(to_miliseconds)
    |> Kernel.round()
    |> Process.sleep()

<<<<<<< HEAD
    balance_after_deposit = Itest.Poller.root_chain_get_balance(address)
=======
    balance_after_deposit = Itest.Poller.eth_get_balance(address)
    deposited_amount = initial_balance - balance_after_deposit
>>>>>>> 4ab25499

    entity_state =
      entity_state
      |> Map.put(:ethereum_balance, balance_after_deposit)
      |> Map.put(:ethereum_initial_balance, initial_balance)
      |> Map.put(:last_deposited_amount, deposited_amount)
      |> Map.put(:receipt_hashes, [receipt_hash | entity_state.receipt_hashes])

    {:ok, Map.put(state, entity, entity_state)}
  end

  defthen ~r/^"(?<entity>[^"]+)" should have "(?<amount>[^"]+)" ETH on the child chain after finality margin$/,
          %{entity: entity, amount: amount},
          state do
    %{address: address} = entity_state = state[entity]
    _ = Logger.info("#{entity} should have #{amount} ETH on the child chain after finality margin")

    child_chain_balance =
      case amount do
        "0" ->
          assert Client.get_exact_balance(address, Currency.to_wei(amount)) == []
          0

        _ ->
          %{"amount" => network_amount} = Client.get_exact_balance(address, Currency.to_wei(amount))
          assert network_amount == Currency.to_wei(amount)
          network_amount
      end

    blknum = capture_blknum_from_event(address, amount)

    all_utxos =
      pull_for_utxo_until_recognized_deposit(
        address,
        Currency.to_wei(amount),
        Encoding.to_hex(Currency.ether()),
        blknum
      )

    balance = Itest.Poller.root_chain_get_balance(address)

    entity_state =
      entity_state
      |> Map.put(:ethereum_balance, balance)
      |> Map.put(:utxos, all_utxos["data"])
      |> Map.put(:child_chain_balance, child_chain_balance)

    {:ok, Map.put(state, entity, entity_state)}
  end

  # alice creates a transaction sending 5 eth to bob (creates! not sends!)
  # submitted_tx =
  #   OMG.TestHelper.create_signed(
  #     [{alice_deposit_blknum, txindex, oindex, alice}, {bob_deposit_blknum, txindex, oindex, bob}],
  #     @eth,
  #     [{alice, 5}, {bob, 15}]
  #   )
  # Note that alice output will not be 5, but 5 - tx fees
  defgiven ~r/^Alice and Bob create a transaction for "(?<amount>[^"]+)" ETH$/,
           %{amount: amount},
           state do
    amount = Currency.to_wei(amount)

    %{address: alice_address, utxos: alice_utxos, pkey: alice_pkey, child_chain_balance: alice_child_chain_balance} =
      alice_state = state["Alice"]

    %{address: bob_address, utxos: bob_utxos, pkey: bob_pkey, child_chain_balance: bob_child_chain_balance} =
      state["Bob"]

    # inputs
    alice_deposit_utxo = hd(alice_utxos)

    alice_deposit_input = %ExPlasma.Utxo{
      blknum: alice_deposit_utxo["blknum"],
      currency: Currency.ether(),
      oindex: 0,
      txindex: 0,
      output_type: 1,
      owner: alice_address
    }

    bob_deposit_utxo = hd(bob_utxos)

    bob_deposit_input = %ExPlasma.Utxo{
      blknum: bob_deposit_utxo["blknum"],
      currency: Currency.ether(),
      oindex: 0,
      txindex: 0,
      output_type: 1,
      owner: bob_address
    }

    alice_output = %ExPlasma.Utxo{
      currency: Currency.ether(),
      owner: alice_address,
      amount: alice_child_chain_balance - Currency.to_wei(5) - state["fee"]
    }

    bob_output = %ExPlasma.Utxo{
      currency: Currency.ether(),
      owner: bob_address,
      amount: amount + bob_child_chain_balance
    }

    # NOTE: Bob-the-double-spender's input comes first, otherwise the currently used contracts impl has problems
    transaction = %Payment{inputs: [bob_deposit_input, alice_deposit_input], outputs: [alice_output, bob_output]}

    submitted_tx =
      ExPlasma.Transaction.sign(transaction,
        keys: [bob_pkey, alice_pkey]
      )

    txbytes = ExPlasma.Transaction.encode(submitted_tx)

    ## we need to duplicate the transaction because we need an unsigned one later!
    unsigned_submitted_tx =
      ExPlasma.Transaction.sign(transaction,
        keys: []
      )

    unsigned_txbytes = ExPlasma.Transaction.encode(unsigned_submitted_tx)

    alice_state =
      alice_state
      |> Map.put(:submitted_tx, submitted_tx)
      |> Map.put(:txbytes, txbytes)
      |> Map.put(:unsigned_submitted_tx, unsigned_submitted_tx)
      |> Map.put(:unsigned_txbytes, unsigned_txbytes)

    entity = "Alice"
    {:ok, Map.put(state, entity, alice_state)}
  end

  defgiven ~r/^Alice creates a transaction for "(?<amount>[^"]+)" ETH$/,
           %{amount: amount},
           state do
    amount = Currency.to_wei(amount)

    %{address: alice_address, utxos: alice_utxos, pkey: alice_pkey, child_chain_balance: alice_child_chain_balance} =
      alice_state = state["Alice"]

    # inputs
    alice_deposit_utxo = hd(alice_utxos)

    alice_deposit_input = %ExPlasma.Utxo{
      blknum: alice_deposit_utxo["blknum"],
      currency: Currency.ether(),
      oindex: 0,
      txindex: 0,
      output_type: 1,
      owner: alice_address
    }

    alice_output_1 = %ExPlasma.Utxo{
      currency: Currency.ether(),
      owner: alice_address,
      amount: amount
    }

    rest = alice_child_chain_balance - amount - state["fee"]

    alice_output_2 = %ExPlasma.Utxo{
      currency: Currency.ether(),
      owner: alice_address,
      amount: rest
    }

    transaction = %Payment{inputs: [alice_deposit_input], outputs: [alice_output_1, alice_output_2]}

    in_flight_tx =
      ExPlasma.Transaction.sign(transaction,
        keys: [alice_pkey]
      )

    txbytes = ExPlasma.Transaction.encode(in_flight_tx)
    alice_state = Map.put(alice_state, :txbytes, txbytes)

    entity = "Alice"
    {:ok, Map.put(state, entity, alice_state)}
  end

  defand ~r/^Bob gets in flight exit data for "(?<amount>[^"]+)" ETH from his most recent deposit$/,
         %{amount: amount},
         state do
    amount = Currency.to_wei(amount)
    %{address: bob_address, utxos: bob_utxos, pkey: bob_pkey} = bob_state = state["Bob"]

    # inputs
    bob_deposit_utxo = hd(bob_utxos)

    bob_deposit_input = %ExPlasma.Utxo{
      blknum: bob_deposit_utxo["blknum"],
      currency: Currency.ether(),
      oindex: 0,
      txindex: 0,
      output_type: 1,
      owner: bob_address
    }

    # outputs
    bob_output = %ExPlasma.Utxo{
      currency: Currency.ether(),
      owner: bob_address,
      amount: amount
    }

    transaction = %Payment{inputs: [bob_deposit_input], outputs: [bob_output]}

    submitted_tx =
      ExPlasma.Transaction.sign(transaction,
        keys: [bob_pkey]
      )

    txbytes = ExPlasma.Transaction.encode(submitted_tx)

    unsigned_submitted_tx =
      ExPlasma.Transaction.sign(transaction,
        keys: []
      )

    unsigned_txbytes = ExPlasma.Transaction.encode(unsigned_submitted_tx)

    payload = %InFlightExitTxBytesBodySchema{txbytes: Encoding.to_hex(txbytes)}
    response = pull_api_until_successful(InFlightExit, :in_flight_exit_get_data, Watcher.new(), payload)
    exit_data = IfeExitData.to_struct(response)

    bob_state =
      bob_state
      |> Map.put(:exit_data, exit_data)
      |> Map.put(:unsigned_txbytes, unsigned_txbytes)

    entity = "Bob"
    {:ok, Map.put(state, entity, bob_state)}
  end

  defand ~r/^Alice sends the most recently created transaction$/, _, state do
    %{txbytes: txbytes} = alice_state = state["Alice"]

    submit_transaction_response = send_transaction(txbytes)

    alice_state = Map.put(alice_state, :transaction_submit, submit_transaction_response)

    entity = "Alice"
    {:ok, Map.put(state, entity, alice_state)}
  end

  defand ~r/^Bob spends an output from the most recently sent transaction$/, _, state do
    %{address: alice_address, transaction_submit: alice_transaction_submit} = state["Alice"]

    %{address: bob_address, pkey: bob_pkey} = bob_state = state["Bob"]
    # Bob sends a transaction spending Alices outputs
    # inputs
    bob_input = %ExPlasma.Utxo{
      blknum: alice_transaction_submit.blknum,
      currency: Currency.ether(),
      oindex: 1,
      txindex: alice_transaction_submit.txindex,
      output_type: 1,
      owner: bob_address
    }

    # outputs
    alice_output1 = %ExPlasma.Utxo{
      currency: Currency.ether(),
      owner: alice_address,
      amount: Currency.to_wei(2)
    }

    alice_output2 = %ExPlasma.Utxo{
      currency: Currency.ether(),
      owner: alice_address,
      amount: Currency.to_wei(3)
    }

    bob_output = %ExPlasma.Utxo{
      currency: Currency.ether(),
      owner: bob_address,
      amount: Currency.to_wei(10) - state["fee"]
    }

    transaction = %Payment{inputs: [bob_input], outputs: [alice_output1, alice_output2, bob_output]}

    submitted_tx =
      ExPlasma.Transaction.sign(transaction,
        keys: [bob_pkey]
      )

    txbytes = ExPlasma.Transaction.encode(submitted_tx)

    submit_transaction_response = send_transaction(txbytes)

    bob_state =
      bob_state
      |> Map.put(:submitted_tx, submitted_tx)
      |> Map.put(:txbytes, txbytes)
      |> Map.put(:transaction_submit, submit_transaction_response)

    entity = "Bob"
    {:ok, Map.put(state, entity, bob_state)}
  end

  defand ~r/^Alice starts an in flight exit from the most recently created transaction$/, _, state do
    exit_game_contract_address = state["exit_game_contract_address"]
    in_flight_exit_bond_size = state["in_flight_exit_bond_size"]
    %{address: address, txbytes: txbytes} = alice_state = state["Alice"]
    payload = %InFlightExitTxBytesBodySchema{txbytes: Encoding.to_hex(txbytes)}
    response = pull_api_until_successful(InFlightExit, :in_flight_exit_get_data, Watcher.new(), payload)
    exit_data = IfeExitData.to_struct(response)
    receipt_hash = do_in_flight_exit(exit_game_contract_address, in_flight_exit_bond_size, address, exit_data)

    alice_state =
      alice_state
      |> Map.put(:exit_data, exit_data)
      |> Map.put(:receipt_hashes, [receipt_hash | alice_state.receipt_hashes])

    entity = "Alice"
    {:ok, Map.put(state, entity, alice_state)}
  end

  defgiven ~r/^"(?<entity>[^"]+)" verifies its in flight exit from the most recently created transaction$/,
           %{entity: entity},
           state do
    exit_game_contract_address = state["exit_game_contract_address"]
    %{exit_data: exit_data} = entity_state = state[entity]

    in_flight_exit_id = get_in_flight_exit_id(exit_game_contract_address, exit_data)
    [in_flight_exit_ids] = get_in_flight_exits(exit_game_contract_address, in_flight_exit_id)
    assert in_flight_exit_ids.exit_map == 0

    entity_state =
      entity_state
      |> Map.put(:in_flight_exit_id, in_flight_exit_id)
      |> Map.put(:in_flight_exit_ids, in_flight_exit_ids)

    {:ok, Map.put(state, entity, entity_state)}
  end

  defgiven ~r/^Bob piggybacks inputs and outputs from Alices most recent in flight exit$/, _, state do
    exit_game_contract_address = state["exit_game_contract_address"]

    %{exit_data: exit_data, in_flight_exit_id: in_flight_exit_id} = state["Alice"]
    %{address: address} = bob_state = state["Bob"]

    output_index = 1
    input_index = 0

    receipt_hash_1 = piggyback_output(exit_game_contract_address, address, output_index, exit_data)
    receipt_hash_2 = piggyback_input(exit_game_contract_address, address, input_index, exit_data)

    bob_state =
      Map.put(
        bob_state,
        :receipt_hashes,
        Enum.concat([receipt_hash_1, receipt_hash_2], bob_state.receipt_hashes)
      )

    [in_flight_exit_ids] = get_in_flight_exits(exit_game_contract_address, in_flight_exit_id)
    # bits is flagged when output is piggybacked
    assert in_flight_exit_ids.exit_map != 0
    entity = "Bob"

    {:ok, Map.put(state, entity, bob_state)}
  end

  defgiven ~r/^Alice piggybacks output from her most recent in flight exit$/, _, state do
    exit_game_contract_address = state["exit_game_contract_address"]

    %{address: address, exit_data: exit_data, in_flight_exit_id: in_flight_exit_id} = alice_state = state["Alice"]

    output_index = 0
    receipt_hash_1 = piggyback_output(exit_game_contract_address, address, output_index, exit_data)

    alice_state =
      Map.put(
        alice_state,
        :receipt_hashes,
        Enum.concat([receipt_hash_1], alice_state.receipt_hashes)
      )

    [in_flight_exit_ids] = get_in_flight_exits(exit_game_contract_address, in_flight_exit_id)
    # bits is flagged when output is piggybacked
    assert in_flight_exit_ids.exit_map != 0

    entity = "Alice"
    {:ok, Map.put(state, entity, alice_state)}
  end

  # ### start the competing IFE, to double-spend some inputs
  defand ~r/^Bob starts a piggybacked in flight exit using his most recently prepared in flight exit data$/, _, state do
    exit_game_contract_address = state["exit_game_contract_address"]
    in_flight_exit_bond_size = state["in_flight_exit_bond_size"]
    %{address: address, exit_data: exit_data} = bob_state = state["Bob"]

    output_index = 0
    input_index = 0

    receipt_hash = do_in_flight_exit(exit_game_contract_address, in_flight_exit_bond_size, address, exit_data)

    # only piggyback_available for tx2 is present, tx1 is included in block and does not spawn that event
    # excapt the awaited piggyback_available, invalid_piggyback and non_canonical_ife appear, b/c of the double-spend
    assert all_events_in_status?(["invalid_piggyback", "non_canonical_ife", "piggyback_available"])

    # NOTE: the reason to piggyback this IFE fully is to be able to leave the system in clean and secure state, without
    #       any remaining `piggyback_available` events
    receipt_hash_1 = piggyback_output(exit_game_contract_address, address, output_index, exit_data)
    receipt_hash_2 = piggyback_input(exit_game_contract_address, address, input_index, exit_data)

    bob_state =
      Map.put(
        bob_state,
        :receipt_hashes,
        Enum.concat([receipt_hash, receipt_hash_1, receipt_hash_2], bob_state.receipt_hashes)
      )

    entity = "Bob"

    {:ok, Map.put(state, entity, bob_state)}
  end

  defand ~r/^Alice fully challenges Bobs most recent invalid in flight exit$/, _, state do
    exit_game_contract_address = state["exit_game_contract_address"]

    %{
      address: address,
      in_flight_exit_id: in_flight_exit_id,
      in_flight_exit_ids: in_flight_exit_ids,
      unsigned_txbytes: unsigned_txbytes
    } = alice_state = state["Alice"]

    %{address: bob_address, unsigned_txbytes: bob_unsigned_txbytes} = state["Bob"]

    # only a single non_canonical event, since one of the IFE txs is included!
    # I’m waiting for these three, and only these three to appear
    # there's 2x invalid_piggyback, because the other IFE from Bob has an invalidly piggybacked input too
    # SLA margin passed so there are unchallenged exit events
    assert all_events_in_status?([
             "unchallenged_non_canonical_ife",
             "unchallenged_piggyback",
             "unchallenged_piggyback",
             "invalid_piggyback",
             "invalid_piggyback",
             "non_canonical_ife"
           ])

    ###
    # CANONICITY GAME
    ###

    payload = %InFlightExitTxBytesBodySchema{txbytes: Encoding.to_hex(bob_unsigned_txbytes)}

    response = pull_api_until_successful(InFlightExit, :in_flight_exit_get_competitor, Watcher.new(), payload)
    ife_competitor = IfeCompetitor.to_struct(response)

    assert ife_competitor.competing_tx_pos > 0
    assert ife_competitor.competing_proof != ""
    challenge_in_flight_exit_not_canonical(exit_game_contract_address, bob_address, ife_competitor)

    # I’m waiting for only these two to remain
    # there's 2x invalid_piggyback, because the other IFE from Bob has an invalidly piggybacked input too
    # SLA margin passed so there are unchallenged exit events
    assert all_events_in_status?([
             "unchallenged_piggyback",
             "unchallenged_piggyback",
             "invalid_piggyback",
             "invalid_piggyback"
           ])

    ###
    # PIGGYBACKS
    ###

    # First input challenge
    payload_0 = %InFlightExitInputChallengeDataBodySchema{txbytes: Encoding.to_hex(unsigned_txbytes), input_index: 0}

    response_0 =
      pull_api_until_successful(InFlightExit, :in_flight_exit_get_input_challenge_data, Watcher.new(), payload_0)

    ife_input_challenge_0 = IfeInputChallenge.to_struct(response_0)
    assert ife_input_challenge_0.in_flight_txbytes == Encoding.to_hex(unsigned_txbytes)
    receipt_hash_0 = challenge_in_flight_exit_input_spent(exit_game_contract_address, address, ife_input_challenge_0)
    # sanity check
    [in_flight_exit_ids_0] = get_in_flight_exits(exit_game_contract_address, in_flight_exit_id)
    assert in_flight_exit_ids_0.exit_map != in_flight_exit_ids.exit_map
    assert in_flight_exit_ids_0.exit_map != 0

    # Second input challenge
    payload_1 = %InFlightExitInputChallengeDataBodySchema{
      txbytes: Encoding.to_hex(bob_unsigned_txbytes),
      input_index: 0
    }

    response_1 =
      pull_api_until_successful(InFlightExit, :in_flight_exit_get_input_challenge_data, Watcher.new(), payload_1)

    ife_input_challenge_1 = IfeInputChallenge.to_struct(response_1)
    assert ife_input_challenge_1.in_flight_txbytes == Encoding.to_hex(bob_unsigned_txbytes)
    receipt_hash_1 = challenge_in_flight_exit_input_spent(exit_game_contract_address, address, ife_input_challenge_1)
    # sanity check
    # leaving this with no sanity check here, to limit complexity

    # output challenge
    payload_2 = %InFlightExitOutputChallengeDataBodySchema{txbytes: Encoding.to_hex(unsigned_txbytes), output_index: 1}

    response_2 =
      pull_api_until_successful(InFlightExit, :in_flight_exit_get_output_challenge_data, Watcher.new(), payload_2)

    ife_output_challenge_2 = IfeOutputChallenge.to_struct(response_2)
    assert ife_output_challenge_2.in_flight_txbytes == Encoding.to_hex(unsigned_txbytes)
    receipt_hash_2 = challenge_in_flight_exit_output_spent(exit_game_contract_address, address, ife_output_challenge_2)
    # observe the result - piggybacks are gone
    [in_flight_exit_ids_2] = get_in_flight_exits(exit_game_contract_address, in_flight_exit_id)
    assert in_flight_exit_ids_2.exit_map == 0

    # observe the byzantine events gone
    # I’m waiting for clean state / secure chain to remain after all the challenges
    assert all_events_in_status?([])

    alice_state =
      Map.put(
        alice_state,
        :receipt_hashes,
        Enum.concat([receipt_hash_0, receipt_hash_1, receipt_hash_2], alice_state.receipt_hashes)
      )

    entity = "Alice"
    {:ok, Map.put(state, entity, alice_state)}
  end

  defthen ~r/^"(?<entity>[^"]+)" can processes its own most recent in flight exit$/, %{entity: entity}, state do
    %{address: address} = entity_state = state[entity]
    _ = wait_for_min_exit_period()

    receipt_hash = process_exits(address)

    assert get_next_exit_from_queue() == 0

    entity_state = Map.put(entity_state, :receipt_hashes, [receipt_hash | entity_state.receipt_hashes])
    {:ok, Map.put(state, entity, entity_state)}
  end

  defwhen ~r/^Bob sends Alice "(?<amount>[^"]+)" ETH on the child chain$/,
          %{amount: amount},
          state do
    amount = Currency.to_wei(amount)

    %{address: alice_address} = state["Alice"]

    %{address: bob_address, utxos: bob_utxos, pkey: bob_pkey, child_chain_balance: bob_child_chain_balance} =
      state["Bob"]

    # inputs
    bob_deposit_utxo = hd(bob_utxos)

    bob_input = %ExPlasma.Utxo{
      blknum: bob_deposit_utxo["blknum"],
      currency: Currency.ether(),
      oindex: 0,
      txindex: 0,
      output_type: 1,
      owner: bob_address
    }

    alice_output = %ExPlasma.Utxo{
      currency: Currency.ether(),
      owner: alice_address,
      amount: amount
    }

    bob_output = %ExPlasma.Utxo{
      currency: Currency.ether(),
      owner: bob_address,
      amount: bob_child_chain_balance - amount - state["fee"]
    }

    transaction = %Payment{inputs: [bob_input], outputs: [alice_output, bob_output]}

    submitted_tx =
      ExPlasma.Transaction.sign(transaction,
        keys: [bob_pkey]
      )

    txbytes = ExPlasma.Transaction.encode(submitted_tx)

    _submit_transaction_response = send_transaction(txbytes)

    {:ok, state}
  end

  defthen ~r/^"(?<entity>[^"]+)" should have "(?<amount>[^"]+)" ETH on the child chain after a successful transaction$/,
          %{entity: entity, amount: amount},
          state do
    %{address: address} = entity_state = state[entity]
    _ = Logger.info("#{entity} should have #{amount} ETH on the child chain after a successful transaction")

    amount = Currency.to_wei(amount)
    %{"amount" => child_chain_balance} = pull_balance_until_amount(address, amount)

    {:ok, %{"data" => all_utxos}} = Client.get_utxos(%{address: address})

    entity_state =
      entity_state
      |> Map.put(:utxos, all_utxos)
      |> Map.put(:child_chain_balance, child_chain_balance)

    {:ok, Map.put(state, entity, entity_state)}
  end

  # Alice creates a transaction sending 5 eth to bob (creates! not sends!)
  defgiven ~r/^Alice creates a transaction spending her recently received input to Bob$/,
           _,
           state do
    %{utxos: alice_utxos, pkey: alice_pkey} = alice_state = state["Alice"]

    amount = Currency.to_wei(5)

    %{address: bob_address} = state["Bob"]

    double_spent_utxo = alice_utxos |> Enum.reverse() |> Enum.at(0)

    assert double_spent_utxo["amount"] == amount

    alice_deposit_input = %ExPlasma.Utxo{
      blknum: double_spent_utxo["blknum"],
      currency: double_spent_utxo["currency"],
      oindex: double_spent_utxo["oindex"],
      txindex: double_spent_utxo["txindex"],
      output_type: double_spent_utxo["otype"],
      owner: double_spent_utxo["owner"]
    }

    bob_output = %ExPlasma.Utxo{
      currency: Currency.ether(),
      owner: bob_address,
      amount: amount - state["fee"]
    }

    transaction = %Payment{inputs: [alice_deposit_input], outputs: [bob_output]}

    submitted_tx =
      ExPlasma.Transaction.sign(transaction,
        keys: [alice_pkey]
      )

    txbytes = ExPlasma.Transaction.encode(submitted_tx)

    ## we need to duplicate the transaction because we need an unsigned one later!
    unsigned_submitted_tx =
      ExPlasma.Transaction.sign(transaction,
        keys: []
      )

    unsigned_txbytes = ExPlasma.Transaction.encode(unsigned_submitted_tx)

    alice_state =
      alice_state
      |> Map.put(:submitted_tx, submitted_tx)
      |> Map.put(:txbytes, txbytes)
      |> Map.put(:unsigned_submitted_tx, unsigned_submitted_tx)
      |> Map.put(:unsigned_txbytes, unsigned_txbytes)

    entity = "Alice"
    {:ok, Map.put(state, entity, alice_state)}
  end

  defwhen ~r/^Alice starts a standard exit on the child chain from her recently received input from Bob$/,
          _,
          state do
    %{utxos: alice_utxos, address: alice_address} = state["Alice"]
    utxo = alice_utxos |> Enum.reverse() |> Enum.at(0)

    assert utxo["amount"] == Currency.to_wei(5)

    standard_exit_client = %StandardExitClient{address: alice_address, utxo: Utxo.to_struct(utxo)}
    StandardExitClient.start_standard_exit(standard_exit_client)

    {:ok, state}
  end

  defand ~r/^Bob starts an in flight exit from the most recently created transaction$/, _, state do
    exit_game_contract_address = state["exit_game_contract_address"]
    in_flight_exit_bond_size = state["in_flight_exit_bond_size"]
    %{txbytes: txbytes} = state["Alice"]
    %{address: bob_address} = bob_state = state["Bob"]
    payload = %InFlightExitTxBytesBodySchema{txbytes: Encoding.to_hex(txbytes)}
    response = pull_api_until_successful(InFlightExit, :in_flight_exit_get_data, Watcher.new(), payload)
    exit_data = IfeExitData.to_struct(response)
    receipt_hash = do_in_flight_exit(exit_game_contract_address, in_flight_exit_bond_size, bob_address, exit_data)

    bob_state =
      bob_state
      |> Map.put(:exit_data, exit_data)
      |> Map.put(:receipt_hashes, [receipt_hash | bob_state.receipt_hashes])

    entity = "Bob"
    {:ok, Map.put(state, entity, bob_state)}
  end

  defgiven ~r/^Bob piggybacks outputs from his most recent in flight exit$/, _, state do
    exit_game_contract_address = state["exit_game_contract_address"]

    %{exit_data: exit_data, in_flight_exit_id: in_flight_exit_id, address: address} = bob_state = state["Bob"]

    output_index = 0

    receipt_hash_1 = piggyback_output(exit_game_contract_address, address, output_index, exit_data)

    bob_state =
      Map.put(
        bob_state,
        :receipt_hashes,
        Enum.concat([receipt_hash_1], bob_state.receipt_hashes)
      )

    [in_flight_exit_ids] = get_in_flight_exits(exit_game_contract_address, in_flight_exit_id)
    # bits is flagged when output is piggybacked
    assert in_flight_exit_ids.exit_map != 0
    entity = "Bob"

    {:ok, Map.put(state, entity, bob_state)}
  end

  defwhen ~r/^Bob fully challenges Alices most recent invalid exit$/,
          _,
          state do
    assert all_events_in_status?(["invalid_exit"])

    %{exit_data: %{input_utxos_pos: [utxo_pos | _]}, address: address} = state["Bob"]

    StandardExitChallengeClient.challenge_standard_exit(utxo_pos, address)

    {:ok, state}
  end

  defwhen ~r/^Alice piggybacks inputs from Bobs most recent in flight exit$/, _, state do
    exit_game_contract_address = state["exit_game_contract_address"]

    %{exit_data: exit_data, in_flight_exit_id: in_flight_exit_id} = state["Bob"]
    %{address: address} = alice_state = state["Alice"]

    input_index = 0

    receipt_hash_1 = piggyback_input(exit_game_contract_address, address, input_index, exit_data)

    alice_state =
      Map.put(
        alice_state,
        :receipt_hashes,
        Enum.concat([receipt_hash_1], alice_state.receipt_hashes)
      )

    [in_flight_exit_ids] = get_in_flight_exits(exit_game_contract_address, in_flight_exit_id)
    # bits is flagged when input is piggybacked
    assert in_flight_exit_ids.exit_map != 0
    entity = "Alice"

    {:ok, Map.put(state, entity, alice_state)}
  end

  # And "Alice" in flight transaction inputs are not spendable after exit finalization
  defand ~r/^"(?<entity>[^"]+)" in flight transaction inputs are not spendable any more$/,
         %{entity: entity},
         state do
    %{address: address, child_chain_balance: balance, last_deposited_amount: deposit} = state[entity]

    # Get utxos and check above are not present
    pull_balance_until_amount(address, balance - deposit)

    {:ok, state}
  end

  defand ~r/^"(?<entity>[^"]+)" in flight transaction most recently piggybacked output is not spendable any more$/,
         %{entity: entity},
         state do
    %{address: address, transaction_submit: submit_response, child_chain_balance: balance} = state[entity]
    piggybacked_output_index = 0
    %SubmitTransactionResponse{blknum: output_blknum, txindex: output_txindex} = submit_response

    pull_balance_until_amount(address, balance - Currency.to_wei(5))

    {:ok, %{"data" => utxos}} = Client.get_utxos(%{address: address})

    assert nil ==
             Enum.find(
               utxos,
               fn %{"blknum" => blknum, "txindex" => txindex, "oindex" => oindex} ->
                 blknum == output_blknum and txindex == output_txindex and oindex == piggybacked_output_index
               end
             )
  end

  ###############################################################################################
  ####
  #### PRIVATE
  ####
  ###############################################################################################

  defp send_transaction(txbytes) do
    transaction_submit_body_schema = %TransactionSubmitBodySchema{transaction: Encoding.to_hex(txbytes)}
    {:ok, response} = Transaction.submit(Watcher.new(), transaction_submit_body_schema)

    try do
      response
      |> Map.get(:body)
      |> Jason.decode!()
      |> Map.get("data")
      |> SubmitTransactionResponse.to_struct()
    rescue
      _x in [MatchError] ->
        _ = Process.sleep(5_000)
        send_transaction(txbytes)
    end
  end

  defp process_exits(address) do
    _ = Logger.info("Process exits #{__MODULE__}")

    # 2 means we're processing up to 2 exits, since this test starts exactly 2 exits now
    # we can't make precise claims on which exit is at the top, since this might change depending on the setup
    # the important part is that there is an assertion that those exits got processed
    data =
      ABI.encode(
        "processExits(uint256,address,uint160,uint256)",
        [Itest.PlasmaFramework.vault_id(Currency.ether()), Currency.ether(), 0, 2]
      )

    txmap = %{
      from: address,
      to: Itest.PlasmaFramework.address(),
      value: Encoding.to_hex(0),
      data: Encoding.to_hex(data),
      gas: Encoding.to_hex(@gas_process_exit),
      gasPrice: Encoding.to_hex(@gas_process_exit_price)
    }

    {:ok, receipt_hash} = Ethereumex.HttpClient.eth_send_transaction(txmap)
    wait_on_receipt_confirmed(receipt_hash)

    receipt_hash
  end

  defp get_next_exit_from_queue() do
    data =
      ABI.encode("getNextExit(uint256,address)", [Itest.PlasmaFramework.vault_id(Currency.ether()), Currency.ether()])

    {:ok, result} = Ethereumex.HttpClient.eth_call(%{to: Itest.PlasmaFramework.address(), data: Encoding.to_hex(data)})

    case Encoding.to_binary(result) do
      "" ->
        :queue_not_added

      result ->
        next_exit_id = hd(ABI.TypeDecoder.decode(result, [{:uint, 256}]))
        next_exit_id &&& (1 <<< 160) - 1
    end
  end

  defp wait_for_min_exit_period() do
    _ = Logger.info("Wait for exit period to pass.")
    data = ABI.encode("minExitPeriod()", [])
    {:ok, result} = Ethereumex.HttpClient.eth_call(%{to: Itest.PlasmaFramework.address(), data: Encoding.to_hex(data)})
    # result is in seconds
    result
    |> Encoding.to_binary()
    |> ABI.TypeDecoder.decode([{:uint, 160}])
    |> hd()
    # to milliseconds
    |> Kernel.*(1000)
    # needs a be a tiny more than exit period seconds
    |> Kernel.+(1000)
    # twice the amount of min exit period for for a freshly submitted utxo IFE
    |> Kernel.*(2)
    |> Process.sleep()
  end

  defp challenge_in_flight_exit_not_canonical(exit_game_contract_address, address, ife_competitor) do
    values = [
      {Encoding.to_binary(ife_competitor.input_tx), ife_competitor.input_utxo_pos,
       Encoding.to_binary(ife_competitor.in_flight_txbytes), ife_competitor.in_flight_input_index,
       Encoding.to_binary(ife_competitor.competing_txbytes), ife_competitor.competing_input_index,
       ife_competitor.competing_tx_pos, Encoding.to_binary(ife_competitor.competing_proof),
       Encoding.to_binary(ife_competitor.competing_sig)}
    ]

    data =
      ABI.encode(
        "challengeInFlightExitNotCanonical((bytes,uint256,bytes,uint16,bytes,uint16,uint256,bytes,bytes))",
        values
      )

    txmap = %{
      from: address,
      to: exit_game_contract_address,
      value: Encoding.to_hex(0),
      data: Encoding.to_hex(data),
      gas: Encoding.to_hex(@gas_challenge_in_flight_exit_not_canonical),
      gasPrice: Encoding.to_hex(@ife_gas_price)
    }

    {:ok, receipt_hash} = Ethereumex.HttpClient.eth_send_transaction(txmap)
    wait_on_receipt_confirmed(receipt_hash)

    receipt_hash
  end

  defp challenge_in_flight_exit_input_spent(
         exit_game_contract_address,
         "0x" <> rest_address = address,
         ife_input_challenge
       ) do
    values = [
      {Encoding.to_binary(ife_input_challenge.in_flight_txbytes), ife_input_challenge.in_flight_input_index,
       Encoding.to_binary(ife_input_challenge.spending_txbytes), ife_input_challenge.spending_input_index,
       Encoding.to_binary(ife_input_challenge.spending_sig), Encoding.to_binary(ife_input_challenge.input_tx),
       ife_input_challenge.input_utxo_pos, rest_address |> Base.decode16!(case: :lower) |> :keccakf1600.sha3_256()}
    ]

    data =
      ABI.encode(
        "challengeInFlightExitInputSpent((bytes,uint16,bytes,uint16,bytes,bytes,uint256,bytes32))",
        values
      )

    txmap = %{
      from: address,
      to: exit_game_contract_address,
      value: Encoding.to_hex(0),
      data: Encoding.to_hex(data),
      gas: Encoding.to_hex(@ife_gas * 2),
      gasPrice: Encoding.to_hex(@ife_gas_price)
    }

    {:ok, receipt_hash} = Ethereumex.HttpClient.eth_send_transaction(txmap)
    _ = Logger.info("Done challenge IFE input #{receipt_hash}")
    wait_on_receipt_confirmed(receipt_hash)

    receipt_hash
  end

  defp challenge_in_flight_exit_output_spent(
         exit_game_contract_address,
         "0x" <> rest_address = address,
         ife_output_challenge
       ) do
    values = [
      {Encoding.to_binary(ife_output_challenge.in_flight_txbytes),
       Encoding.to_binary(ife_output_challenge.in_flight_proof), ife_output_challenge.in_flight_output_pos,
       Encoding.to_binary(ife_output_challenge.spending_txbytes), ife_output_challenge.spending_input_index,
       Encoding.to_binary(ife_output_challenge.spending_sig),
       rest_address |> Base.decode16!(case: :lower) |> :keccakf1600.sha3_256()}
    ]

    data =
      ABI.encode(
        "challengeInFlightExitOutputSpent((bytes,bytes,uint256,bytes,uint16,bytes,bytes32))",
        values
      )

    txmap = %{
      from: address,
      to: exit_game_contract_address,
      value: Encoding.to_hex(0),
      data: Encoding.to_hex(data),
      gas: Encoding.to_hex(@ife_gas * 2),
      gasPrice: Encoding.to_hex(@ife_gas_price)
    }

    {:ok, receipt_hash} = Ethereumex.HttpClient.eth_send_transaction(txmap)
    _ = Logger.info("Done challenge IFE output #{receipt_hash}")
    wait_on_receipt_confirmed(receipt_hash)

    receipt_hash
  end

  # This takes all the data we get from the Watcher to start an in flight exit.
  # Since we get it as a hex string, we convert it back to binary so that we can
  # ABI encode the data and send it back to the contract to start the in flight exit.
  defp do_in_flight_exit(exit_game_contract_address, in_flight_exit_bond_size, address, exit_data) do
    in_flight_tx = Encoding.to_binary(exit_data.in_flight_tx)
    in_flight_tx_sigs = Enum.map(exit_data.in_flight_tx_sigs, &Encoding.to_binary(&1))
    input_txs = Enum.map(exit_data.input_txs, &Encoding.to_binary(&1))
    input_txs_inclusion_proofs = Enum.map(exit_data.input_txs_inclusion_proofs, &Encoding.to_binary(&1))
    input_utxos_pos = Enum.map(exit_data.input_utxos_pos, &:binary.encode_unsigned(&1))

    values = [
      {in_flight_tx, input_txs, input_utxos_pos, input_txs_inclusion_proofs, in_flight_tx_sigs}
    ]

    data =
      ABI.encode(
        "startInFlightExit((bytes,bytes[],uint256[],bytes[],bytes[]))",
        values
      )

    txmap = %{
      from: address,
      to: exit_game_contract_address,
      value: Encoding.to_hex(in_flight_exit_bond_size),
      data: Encoding.to_hex(data),
      gas: Encoding.to_hex(@ife_gas * 2),
      gasPrice: Encoding.to_hex(@ife_gas_price)
    }

    {:ok, receipt_hash} = Ethereumex.HttpClient.eth_send_transaction(txmap)
    _ = Logger.info("Done IFE with hash #{receipt_hash}")
    wait_on_receipt_confirmed(receipt_hash)

    receipt_hash
  end

  defp get_in_flight_exit_id(exit_game_contract_address, exit_data) do
    _ = Logger.info("Get in flight exit id...")
    txbytes = Encoding.to_binary(exit_data.in_flight_tx)
    data = ABI.encode("getInFlightExitId(bytes)", [txbytes])
    {:ok, result} = Ethereumex.HttpClient.eth_call(%{to: exit_game_contract_address, data: Encoding.to_hex(data)})

    ife_exit_id =
      result
      |> Encoding.to_binary()
      |> ABI.TypeDecoder.decode([{:uint, 128}])
      |> hd()

    _ = Logger.warn("IFE id is #{ife_exit_id}")

    ife_exit_id
  end

  defp get_in_flight_exits(exit_game_contract_address, ife_exit_id) do
    _ = Logger.info("Get in flight exits...")
    data = ABI.encode("inFlightExits(uint160[])", [[ife_exit_id]])
    {:ok, result} = Ethereumex.HttpClient.eth_call(%{to: exit_game_contract_address, data: Encoding.to_hex(data)})

    return_struct = [
      {:array,
       {
         :tuple,
         [
           :bool,
           {:uint, 64},
           {:uint, 256},
           {:uint, 256},
           # NOTE: there are these two more fields in the return but they can be ommitted,
           #       both have withdraw_data_struct type
           # withdraw_data_struct,
           # withdraw_data_struct,
           :address,
           {:uint, 256},
           {:uint, 256}
         ]
       }}
    ]

    return_fields = [
      :is_canonical,
      :exit_start_timestamp,
      :exit_map,
      :position,
      :bond_owner,
      :bond_size,
      :oldest_competitor_position
    ]

    # A temporary work around for `ex_abi` incorrectly decoding arrays.
    # See https://github.com/poanetwork/ex_abi/issues/22
    <<32::size(32)-unit(8), raw_array_data::binary>> = Encoding.to_binary(result)

    ife_exit_ids =
      raw_array_data
      |> ABI.TypeDecoder.decode(return_struct)
      |> Enum.map(&IfeExits.to_struct(&1, return_fields))

    _ = Logger.info("IFEs #{inspect(ife_exit_ids)}")
    ife_exit_ids
  end

  defp capture_blknum_from_event(address, amount) do
    receive do
      {:event, {%ABI.FunctionSelector{}, event}} = message ->
        [
          {"depositor", "address", true, event_account},
          {"blknum", "uint256", true, event_blknum},
          {"token", "address", true, event_token},
          {"amount", "uint256", false, event_amount}
        ] = event

        # is this really our deposit?
        # let's double check with what we know
        case {Encoding.to_hex(event_account) == address, Currency.ether() == event_token,
              Currency.to_wei(amount) == event_amount} do
          {true, true, true} ->
            event_blknum

          _ ->
            # listen to some more, maybe we captured some other accounts deposit
            # return the message in the mailbox
            send(self(), message)
            capture_blknum_from_event(event_account, amount)
        end
    after
      5_000 ->
        throw(:deposit_event_didnt_arrive)
    end
  end

  defp get_in_flight_exit_bond_size(exit_game_contract_address) do
    _ = Logger.info("Trying to get bond size for in flight exit.")
    data = ABI.encode("startIFEBondSize()", [])
    {:ok, result} = Ethereumex.HttpClient.eth_call(%{to: exit_game_contract_address, data: Encoding.to_hex(data)})

    result
    |> Encoding.to_binary()
    |> ABI.TypeDecoder.decode([{:uint, 128}])
    |> hd()
  end

  defp piggyback_output(exit_game_contract_address, address, output_index, exit_data) do
    piggyback_bond_size = get_piggyback_bond_size(exit_game_contract_address)
    _ = Logger.info("Piggyback output...")

    data =
      ABI.encode(
        "piggybackInFlightExitOnOutput((bytes,uint16))",
        [{Encoding.to_binary(exit_data.in_flight_tx), output_index}]
      )

    txmap = %{
      from: address,
      to: exit_game_contract_address,
      value: Encoding.to_hex(piggyback_bond_size),
      data: Encoding.to_hex(data),
      gas: Encoding.to_hex(@gas_piggyback)
    }

    {:ok, receipt_hash} = Ethereumex.HttpClient.eth_send_transaction(txmap)
    wait_on_receipt_confirmed(receipt_hash)
    _ = Logger.info("Piggyback output... DONE.")
    receipt_hash
  end

  defp piggyback_input(exit_game_contract_address, address, input_index, exit_data) do
    piggyback_bond_size = get_piggyback_bond_size(exit_game_contract_address)
    _ = Logger.info("Piggyback input...")

    in_flight_tx = Encoding.to_binary(exit_data.in_flight_tx)

    data =
      ABI.encode(
        "piggybackInFlightExitOnInput((bytes,uint16))",
        [{in_flight_tx, input_index}]
      )

    txmap = %{
      from: address,
      to: exit_game_contract_address,
      value: Encoding.to_hex(piggyback_bond_size),
      data: Encoding.to_hex(data),
      gas: Encoding.to_hex(@gas_piggyback)
    }

    {:ok, receipt_hash} = Ethereumex.HttpClient.eth_send_transaction(txmap)
    wait_on_receipt_confirmed(receipt_hash)
    _ = Logger.info("Piggyback input... DONE.")
    receipt_hash
  end

  defp get_piggyback_bond_size(exit_game_contract_address) do
    _ = Logger.info("Trying to get bond size for piggback.")
    data = ABI.encode("piggybackBondSize()", [])
    {:ok, result} = Ethereumex.HttpClient.eth_call(%{to: exit_game_contract_address, data: Encoding.to_hex(data)})

    piggyback_bond_size =
      result
      |> Encoding.to_binary()
      |> ABI.TypeDecoder.decode([{:uint, 128}])
      |> hd()

    piggyback_bond_size
  end
end<|MERGE_RESOLUTION|>--- conflicted
+++ resolved
@@ -148,12 +148,8 @@
     |> Kernel.round()
     |> Process.sleep()
 
-<<<<<<< HEAD
     balance_after_deposit = Itest.Poller.root_chain_get_balance(address)
-=======
-    balance_after_deposit = Itest.Poller.eth_get_balance(address)
     deposited_amount = initial_balance - balance_after_deposit
->>>>>>> 4ab25499
 
     entity_state =
       entity_state
