defmodule InFlightExitsTests do
  use Cabbage.Feature, async: false, file: "in_flight_exits.feature"

  require Logger

  alias ExPlasma.Transaction.Payment
  alias Itest.Account
  alias Itest.ApiModel.IfeCompetitor
  alias Itest.ApiModel.IfeExitData
  alias Itest.ApiModel.IfeExits
  alias Itest.ApiModel.IfeInputChallenge
  alias Itest.ApiModel.IfeOutputChallenge
  alias Itest.ApiModel.SubmitTransactionResponse
  alias Itest.ApiModel.WatcherSecurityCriticalConfiguration
  alias Itest.Client
  alias Itest.Fee
  alias Itest.Transactions.Currency
  alias Itest.Transactions.Encoding
  alias Itest.Transactions.PaymentType
  alias WatcherSecurityCriticalAPI.Api.InFlightExit
  alias WatcherSecurityCriticalAPI.Api.InFlightExit
  alias WatcherSecurityCriticalAPI.Api.Status
  alias WatcherSecurityCriticalAPI.Api.Transaction
  alias WatcherSecurityCriticalAPI.Connection, as: Watcher
  alias WatcherSecurityCriticalAPI.Model.InFlightExitInputChallengeDataBodySchema
  alias WatcherSecurityCriticalAPI.Model.InFlightExitOutputChallengeDataBodySchema
  alias WatcherSecurityCriticalAPI.Model.InFlightExitTxBytesBodySchema
  alias WatcherSecurityCriticalAPI.Model.TransactionSubmitBodySchema

  use Bitwise

  import Itest.Poller,
    only: [
      pull_for_utxo_until_recognized_deposit: 4,
      pull_api_until_successful: 3,
      pull_api_until_successful: 4,
      wait_on_receipt_confirmed: 1
    ]

  @ife_gas 2_000_000
  @ife_gas_price 1_000_000_000
  @gas_piggyback 1_000_000

  @retry_count 60
  @sleep_retry_sec 5_000
  @gas_challenge_in_flight_exit_not_canonical 1_000_000
  @gas_process_exit 5_712_388
  @gas_process_exit_price 1_000_000_000

  setup do
    # as we're testing IFEs, queue needs to be empty
    0 = get_next_exit_from_queue()

    {:ok, _} =
      Itest.ContractEvent.start_link(
        ws_url: "ws://127.0.0.1:8546",
        name: :eth_vault,
        listen_to: %{"address" => Itest.Account.vault(Currency.ether())},
        abi_path: Path.join([File.cwd!(), "../../../data/plasma-contracts/contracts/", "EthVault.json"]),
        subscribe: self()
      )

    eth_fee =
      Currency.ether()
      |> Encoding.to_hex()
      |> Fee.get_for_currency()
      |> Map.get("amount")

    [{alice_address, alice_pkey}, {bob_address, bob_pkey}] = Account.take_accounts(2)

    %{
      "exit_game_contract_address" => get_exit_game_contract_address(),
      "in_flight_exit_bond_size" => get_in_flight_exit_bond_size(get_exit_game_contract_address()),
      "fee" => eth_fee,
      "Alice" => %{
        address: alice_address,
        pkey: "0x" <> alice_pkey,
        gas: 0,
        ethereum_balance: 0,
        ethereum_initial_balance: 0,
        child_chain_balance: 0,
        utxos: [],
        exit_data: nil,
        transaction_submit: nil,
        receipt_hashes: [],
        in_flight_exit_id: nil,
        in_flight_exit_ids: nil
      },
      "Bob" => %{
        address: bob_address,
        pkey: "0x" <> bob_pkey,
        gas: 0,
        ethereum_balance: 0,
        ethereum_initial_balance: 0,
        child_chain_balance: 0,
        utxos: [],
        exit_data: nil,
        transaction_submit: nil,
        receipt_hashes: [],
        in_flight_exit_id: nil,
        in_flight_exit_ids: nil
      }
    }
  end

  defgiven ~r/^"(?<entity>[^"]+)" deposits "(?<amount>[^"]+)" ETH to the root chain$/,
           %{entity: entity, amount: amount},
           state do
    %{address: address} = entity_state = state[entity]
    initial_balance = Itest.Poller.eth_get_balance(address)

    {:ok, receipt_hash} =
      amount
      |> Currency.to_wei()
      |> Client.deposit(address, Itest.Account.vault(Currency.ether()))

    geth_block_every = 1

    {:ok, response} =
      WatcherSecurityCriticalAPI.Api.Configuration.configuration_get(WatcherSecurityCriticalAPI.Connection.new())

    watcher_security_critical_config =
      WatcherSecurityCriticalConfiguration.to_struct(Jason.decode!(response.body)["data"])

    finality_margin_blocks = watcher_security_critical_config.deposit_finality_margin
    to_miliseconds = 1000

    finality_margin_blocks
    |> Kernel.*(geth_block_every)
    |> Kernel.*(to_miliseconds)
    |> Kernel.round()
    |> Process.sleep()

    balance_after_deposit = Itest.Poller.eth_get_balance(address)

    entity_state =
      entity_state
      |> Map.put(:ethereum_balance, balance_after_deposit)
      |> Map.put(:ethereum_initial_balance, initial_balance)
      |> Map.put(:receipt_hashes, [receipt_hash | entity_state.receipt_hashes])

    {:ok, Map.put(state, entity, entity_state)}
  end

  defthen ~r/^"(?<entity>[^"]+)" should have "(?<amount>[^"]+)" ETH on the child chain after finality margin$/,
          %{entity: entity, amount: amount},
          state do
    %{address: address} = entity_state = state[entity]
    _ = Logger.info("#{entity} should have #{amount} ETH on the child chain after finality margin")

    child_chain_balance =
      case amount do
        "0" ->
          assert Client.get_balance(address, Currency.to_wei(amount)) == []
          0

        _ ->
          %{"amount" => network_amount} = Client.get_balance(address, Currency.to_wei(amount))
          assert network_amount == Currency.to_wei(amount)
          network_amount
      end

    blknum = capture_blknum_from_event(address, amount)

    all_utxos =
      pull_for_utxo_until_recognized_deposit(
        address,
        Currency.to_wei(amount),
        Encoding.to_hex(Currency.ether()),
        blknum
      )

    balance = Itest.Poller.eth_get_balance(address)

    entity_state =
      entity_state
      |> Map.put(:ethereum_balance, balance)
      |> Map.put(:utxos, all_utxos["data"])
      |> Map.put(:child_chain_balance, child_chain_balance)

    {:ok, Map.put(state, entity, entity_state)}
  end

  # alice creates a transaction sending 5 eth to bob (creates! not sends!)
  # submitted_tx =
  #   OMG.TestHelper.create_signed(
  #     [{alice_deposit_blknum, txindex, oindex, alice}, {bob_deposit_blknum, txindex, oindex, bob}],
  #     @eth,
  #     [{alice, 5}, {bob, 15}]
  #   )
  # Note that alice output will not be 5, but 5 - tx fees
  defgiven ~r/^Alice and Bob create a transaction for "(?<amount>[^"]+)" ETH$/,
           %{amount: amount},
           state do
    amount = Currency.to_wei(amount)

    %{address: alice_address, utxos: alice_utxos, pkey: alice_pkey, child_chain_balance: alice_child_chain_balance} =
      alice_state = state["Alice"]

    %{address: bob_address, utxos: bob_utxos, pkey: bob_pkey, child_chain_balance: bob_child_chain_balance} =
      state["Bob"]

    # inputs
    alice_deposit_utxo = hd(alice_utxos)

    alice_deposit_input = %ExPlasma.Utxo{
      blknum: alice_deposit_utxo["blknum"],
      currency: Currency.ether(),
      oindex: 0,
      txindex: 0,
      output_type: 1,
      owner: alice_address
    }

    bob_deposit_utxo = hd(bob_utxos)

    bob_deposit_input = %ExPlasma.Utxo{
      blknum: bob_deposit_utxo["blknum"],
      currency: Currency.ether(),
      oindex: 0,
      txindex: 0,
      output_type: 1,
      owner: bob_address
    }

    alice_output = %ExPlasma.Utxo{
      currency: Currency.ether(),
      owner: alice_address,
      amount: alice_child_chain_balance - Currency.to_wei(5) - state["fee"]
    }

    bob_output = %ExPlasma.Utxo{
      currency: Currency.ether(),
      owner: bob_address,
      amount: amount + bob_child_chain_balance
    }

    transaction = %Payment{inputs: [alice_deposit_input, bob_deposit_input], outputs: [alice_output, bob_output]}

    submitted_tx =
      ExPlasma.Transaction.sign(transaction,
        keys: [alice_pkey, bob_pkey]
      )

    txbytes = ExPlasma.Transaction.encode(submitted_tx)

    ## we need to duplicate the transaction because we need an unsigned one later!
    unsigned_submitted_tx =
      ExPlasma.Transaction.sign(transaction,
        keys: []
      )

    unsigned_txbytes = ExPlasma.Transaction.encode(unsigned_submitted_tx)

    alice_state =
      alice_state
      |> Map.put(:submitted_tx, submitted_tx)
      |> Map.put(:txbytes, txbytes)
      |> Map.put(:unsigned_submitted_tx, unsigned_submitted_tx)
      |> Map.put(:unsigned_txbytes, unsigned_txbytes)

    entity = "Alice"
    {:ok, Map.put(state, entity, alice_state)}
  end

  defand ~r/^Bob gets in flight exit data for "(?<amount>[^"]+)" ETH from his most recent deposit$/,
         %{amount: amount},
         state do
    amount = Currency.to_wei(amount)
    %{address: bob_address, utxos: bob_utxos, pkey: bob_pkey} = bob_state = state["Bob"]

    # inputs
    bob_deposit_utxo = hd(bob_utxos)

    bob_deposit_input = %ExPlasma.Utxo{
      blknum: bob_deposit_utxo["blknum"],
      currency: Currency.ether(),
      oindex: 0,
      txindex: 0,
      output_type: 1,
      owner: bob_address
    }

    # outputs
    bob_output = %ExPlasma.Utxo{
      currency: Currency.ether(),
      owner: bob_address,
      amount: amount
    }

    transaction = %Payment{inputs: [bob_deposit_input], outputs: [bob_output]}

    submitted_tx =
      ExPlasma.Transaction.sign(transaction,
        keys: [bob_pkey]
      )

    txbytes = ExPlasma.Transaction.encode(submitted_tx)

    unsigned_submitted_tx =
      ExPlasma.Transaction.sign(transaction,
        keys: []
      )

    unsigned_txbytes = ExPlasma.Transaction.encode(unsigned_submitted_tx)

    payload = %InFlightExitTxBytesBodySchema{txbytes: Encoding.to_hex(txbytes)}
    response = pull_api_until_successful(InFlightExit, :in_flight_exit_get_data, Watcher.new(), payload)
    exit_data = IfeExitData.to_struct(response)

    bob_state =
      bob_state
      |> Map.put(:exit_data, exit_data)
      |> Map.put(:unsigned_txbytes, unsigned_txbytes)

    entity = "Bob"
    {:ok, Map.put(state, entity, bob_state)}
  end

  defand ~r/^Alice sends the most recently created transaction$/, _, state do
    %{txbytes: txbytes} = alice_state = state["Alice"]

<<<<<<< HEAD
    Process.sleep(1_000)

    transaction_submit_body_schema = %TransactionSubmitBodySchema{transaction: Encoding.to_hex(txbytes)}
    {:ok, response} = Transaction.submit(Watcher.new(), transaction_submit_body_schema)

    submit_transaction_response =
      response
      |> Map.get(:body)
      |> Jason.decode!()
      |> Map.get("data")
      |> SubmitTransactionResponse.to_struct()
=======
    submit_transaction_response = send_transaction(txbytes)
>>>>>>> 900b8c0b

    alice_state = Map.put(alice_state, :transaction_submit, submit_transaction_response)

    entity = "Alice"

    {:ok, Map.put(state, entity, alice_state)}
  end

  defand ~r/^Bob sends the most recently created transaction$/, _, state do
    %{address: alice_address, transaction_submit: alice_transaction_submit} = state["Alice"]

    %{address: bob_address, pkey: bob_pkey} = bob_state = state["Bob"]
    # Bob sends a transaction spending Alices outputs
    # inputs
    bob_input = %ExPlasma.Utxo{
      blknum: alice_transaction_submit.blknum,
      currency: Currency.ether(),
      oindex: 1,
      txindex: alice_transaction_submit.txindex,
      output_type: 1,
      owner: bob_address
    }

    # outputs
    alice_output1 = %ExPlasma.Utxo{
      currency: Currency.ether(),
      owner: alice_address,
      amount: Currency.to_wei(2)
    }

    alice_output2 = %ExPlasma.Utxo{
      currency: Currency.ether(),
      owner: alice_address,
      amount: Currency.to_wei(3)
    }

    bob_output = %ExPlasma.Utxo{
      currency: Currency.ether(),
      owner: bob_address,
      amount: Currency.to_wei(10) - state["fee"]
    }

    transaction = %Payment{inputs: [bob_input], outputs: [alice_output1, alice_output2, bob_output]}

    submitted_tx =
      ExPlasma.Transaction.sign(transaction,
        keys: [bob_pkey]
      )

    txbytes = ExPlasma.Transaction.encode(submitted_tx)

    submit_transaction_response = send_transaction(txbytes)

    bob_state =
      bob_state
      |> Map.put(:submitted_tx, submitted_tx)
      |> Map.put(:txbytes, txbytes)
      |> Map.put(:transaction_submit, submit_transaction_response)

    entity = "Bob"
    {:ok, Map.put(state, entity, bob_state)}
  end

  defand ~r/^Alice starts an in flight exit from the most recently created transaction$/, _, state do
    exit_game_contract_address = state["exit_game_contract_address"]
    in_flight_exit_bond_size = state["in_flight_exit_bond_size"]
    %{address: address, txbytes: txbytes} = alice_state = state["Alice"]
    payload = %InFlightExitTxBytesBodySchema{txbytes: Encoding.to_hex(txbytes)}
    response = pull_api_until_successful(InFlightExit, :in_flight_exit_get_data, Watcher.new(), payload)
    exit_data = IfeExitData.to_struct(response)
    receipt_hash = do_in_flight_exit(exit_game_contract_address, in_flight_exit_bond_size, address, exit_data)

    alice_state =
      alice_state
      |> Map.put(:exit_data, exit_data)
      |> Map.put(:receipt_hashes, [receipt_hash | alice_state.receipt_hashes])

    entity = "Alice"
    {:ok, Map.put(state, entity, alice_state)}
  end

  defgiven ~r/^Alice verifies its in flight exit from the most recently created transaction$/, _, state do
    exit_game_contract_address = state["exit_game_contract_address"]
    %{exit_data: exit_data} = alice_state = state["Alice"]

    in_flight_exit_id = get_in_flight_exit_id(exit_game_contract_address, exit_data)
    in_flight_exit_ids = get_in_flight_exits(exit_game_contract_address, in_flight_exit_id)
    assert in_flight_exit_ids.exit_map == 0

    alice_state =
      alice_state
      |> Map.put(:in_flight_exit_id, in_flight_exit_id)
      |> Map.put(:in_flight_exit_ids, in_flight_exit_ids)

    entity = "Alice"
    {:ok, Map.put(state, entity, alice_state)}
  end

  defgiven ~r/^Bob piggybacks inputs and outputs from Alices most recent in flight exit$/, _, state do
    exit_game_contract_address = state["exit_game_contract_address"]

    %{exit_data: exit_data, in_flight_exit_id: in_flight_exit_id} = state["Alice"]
    %{address: address} = bob_state = state["Bob"]

    output_index = 1
    input_index = 1

    receipt_hash_1 = piggyback_output(exit_game_contract_address, address, output_index, exit_data)
    receipt_hash_2 = piggyback_input(exit_game_contract_address, address, input_index, exit_data)

    bob_state =
      Map.put(
        bob_state,
        :receipt_hashes,
        Enum.concat([receipt_hash_1, receipt_hash_2], bob_state.receipt_hashes)
      )

    in_flight_exit_ids = get_in_flight_exits(exit_game_contract_address, in_flight_exit_id)
    # bits is flagged when output is piggybacked
    assert in_flight_exit_ids.exit_map != 0
    entity = "Bob"

    {:ok, Map.put(state, entity, bob_state)}
  end

  # ### start the competing IFE, to double-spend some inputs
  defand ~r/^Bob starts an in flight exit from his most recently created transaction$/, _, state do
    exit_game_contract_address = state["exit_game_contract_address"]
    in_flight_exit_bond_size = state["in_flight_exit_bond_size"]
    %{address: address, exit_data: exit_data} = bob_state = state["Bob"]

    receipt_hash = do_in_flight_exit(exit_game_contract_address, in_flight_exit_bond_size, address, exit_data)

    bob_state = Map.put(bob_state, :receipt_hashes, [receipt_hash | bob_state.receipt_hashes])

    entity = "Bob"

    {:ok, Map.put(state, entity, bob_state)}
  end

  defand ~r/^Alice fully challenges Bobs most recent invalid in flight exit$/, _, state do
    exit_game_contract_address = state["exit_game_contract_address"]

    %{
      address: address,
      in_flight_exit_id: in_flight_exit_id,
      in_flight_exit_ids: in_flight_exit_ids,
      unsigned_txbytes: unsigned_txbytes
    } = alice_state = state["Alice"]

    %{address: bob_address, unsigned_txbytes: bob_unsigned_txbytes} = state["Bob"]

    # only piggyback_available for tx2 is present, tx1 is included in block and does not spawn that event
    # (piggybacks for index 0)
    # only a single non_canonical event, since one of the IFE txs is included!
    # I’m waiting for these three, and only these three to appear
    assert all?(["invalid_piggyback", "non_canonical_ife", "piggyback_available"]) == true
    payload = %InFlightExitInputChallengeDataBodySchema{txbytes: Encoding.to_hex(unsigned_txbytes), input_index: 1}
    response = pull_api_until_successful(InFlightExit, :in_flight_exit_get_input_challenge_data, Watcher.new(), payload)
    ife_input_challenge = IfeInputChallenge.to_struct(response)
    assert ife_input_challenge.in_flight_txbytes == Encoding.to_hex(unsigned_txbytes)
    receipt_hash_0 = challenge_in_flight_exit_input_spent(exit_game_contract_address, address, ife_input_challenge)
    # sanity check
    in_flight_exit_ids1 = get_in_flight_exits(exit_game_contract_address, in_flight_exit_id)
    assert in_flight_exit_ids1.exit_map != in_flight_exit_ids.exit_map
    assert in_flight_exit_ids1.exit_map != 0

    # output challenge
    payload = %InFlightExitOutputChallengeDataBodySchema{txbytes: Encoding.to_hex(unsigned_txbytes), output_index: 1}

    response =
      pull_api_until_successful(InFlightExit, :in_flight_exit_get_output_challenge_data, Watcher.new(), payload)

    ife_output_challenge = IfeOutputChallenge.to_struct(response)
    assert ife_output_challenge.in_flight_txbytes == Encoding.to_hex(unsigned_txbytes)
    receipt_hash_1 = challenge_in_flight_exit_output_spent(exit_game_contract_address, address, ife_output_challenge)
    # observe the result - piggybacks are gone
    in_flight_exit_ids2 = get_in_flight_exits(exit_game_contract_address, in_flight_exit_id)
    assert in_flight_exit_ids2.exit_map == 0

    # observe the byzantine events gone
    # I’m waiting for these two, and only these two to appear
    assert all?(["non_canonical_ife", "piggyback_available"]) == true

    ###
    # CANONICITY GAME
    ###

    payload = %InFlightExitTxBytesBodySchema{txbytes: Encoding.to_hex(bob_unsigned_txbytes)}

    response = pull_api_until_successful(InFlightExit, :in_flight_exit_get_competitor, Watcher.new(), payload)
    ife_competitor = IfeCompetitor.to_struct(response)

    assert ife_competitor.competing_tx_pos > 0
    assert ife_competitor.competing_proof != ""
    challenge_in_flight_exit_not_canonical(exit_game_contract_address, bob_address, ife_competitor)
    # I’m waiting for these one, and only this one to appear
    assert all?(["piggyback_available"]) == true

    alice_state =
      Map.put(
        alice_state,
        :receipt_hashes,
        Enum.concat([receipt_hash_0, receipt_hash_1], alice_state.receipt_hashes)
      )

    entity = "Alice"
    {:ok, Map.put(state, entity, alice_state)}
  end

  defthen ~r/^Alice can processes her own most recent in flight exit$/, _, state do
    %{address: address, in_flight_exit_id: in_flight_exit_id} = alice_state = state["Alice"]
    _ = wait_for_min_exit_period()
    receipt_hash = process_exit(address, in_flight_exit_id)
    assert get_next_exit_from_queue() == 0
    alice_state = Map.put(alice_state, :receipt_hashes, [receipt_hash | alice_state.receipt_hashes])
    entity = "Alice"
    {:ok, Map.put(state, entity, alice_state)}
  end

  ###############################################################################################
  ####
  #### PRIVATE
  ####
  ###############################################################################################

  defp send_transaction(txbytes) do
    transaction_submit_body_schema = %TransactionSubmitBodySchema{transaction: Encoding.to_hex(txbytes)}
    {:ok, response} = Transaction.submit(Watcher.new(), transaction_submit_body_schema)

    try do
      response
      |> Map.get(:body)
      |> Jason.decode!()
      |> Map.get("data")
      |> SubmitTransactionResponse.to_struct()
    rescue
      _x in [MatchError] ->
        _ = Process.sleep(5_000)
        send_transaction(txbytes)
    end
  end

  defp process_exit(address, ife_exit_id) do
    _ = Logger.info("Process exit #{__MODULE__}")

    data =
      ABI.encode(
        "processExits(uint256,address,uint160,uint256)",
        [Itest.Account.vault_id(Currency.ether()), Currency.ether(), ife_exit_id, 1]
      )

    txmap = %{
      from: address,
      to: Itest.Account.plasma_framework(),
      value: Encoding.to_hex(0),
      data: Encoding.to_hex(data),
      gas: Encoding.to_hex(@gas_process_exit),
      gasPrice: Encoding.to_hex(@gas_process_exit_price)
    }

    {:ok, receipt_hash} = Ethereumex.HttpClient.eth_send_transaction(txmap)
    wait_on_receipt_confirmed(receipt_hash)

    receipt_hash
  end

  defp get_next_exit_from_queue() do
    data = ABI.encode("getNextExit(uint256,address)", [Itest.Account.vault_id(Currency.ether()), Currency.ether()])
    {:ok, result} = Ethereumex.HttpClient.eth_call(%{to: Itest.Account.plasma_framework(), data: Encoding.to_hex(data)})

    case Encoding.to_binary(result) do
      "" ->
        :queue_not_added

      result ->
        next_exit_id = hd(ABI.TypeDecoder.decode(result, [{:uint, 256}]))
        next_exit_id &&& (1 <<< 160) - 1
    end
  end

  defp wait_for_min_exit_period() do
    _ = Logger.info("Wait for exit period to pass.")
    data = ABI.encode("minExitPeriod()", [])
    {:ok, result} = Ethereumex.HttpClient.eth_call(%{to: Itest.Account.plasma_framework(), data: Encoding.to_hex(data)})
    # result is in seconds
    result
    |> Encoding.to_binary()
    |> ABI.TypeDecoder.decode([{:uint, 160}])
    |> hd()
    # to milliseconds
    |> Kernel.*(1000)
    # needs a be a tiny more than exit period seconds
    |> Kernel.+(1000)
    # twice the amount of min exit period for for a freshly submitted utxo IFE
    |> Kernel.*(2)
    |> Process.sleep()
  end

  defp all?(events), do: all?(Enum.sort(events), @retry_count)
  defp all?(_, 0), do: false

  defp all?(events, counter) do
    result =
      case pull_api_until_successful(Status, :status_get, Watcher.new()) do
        %{"byzantine_events" => byzantine_events} ->
          byzantine_events =
            byzantine_events
            |> Enum.map_reduce([], fn
              %{"event" => event}, acc -> {byzantine_events, [event | acc]}
              _, acc -> {byzantine_events, acc}
            end)
            |> elem(1)
            |> Enum.sort()

          byzantine_events == events

        _ ->
          false
      end

    case result do
      true ->
        result

      false ->
        Process.sleep(@sleep_retry_sec)
        all?(events, counter - 1)
    end
  end

  defp challenge_in_flight_exit_not_canonical(exit_game_contract_address, address, ife_competitor) do
    values = [
      {Encoding.to_binary(ife_competitor.input_tx), ife_competitor.input_utxo_pos,
       Encoding.to_binary(ife_competitor.in_flight_txbytes), ife_competitor.in_flight_input_index,
       Encoding.to_binary(ife_competitor.competing_txbytes), ife_competitor.competing_input_index,
       ife_competitor.competing_tx_pos, Encoding.to_binary(ife_competitor.competing_proof),
       Encoding.to_binary(ife_competitor.competing_sig)}
    ]

    data =
      ABI.encode(
        "challengeInFlightExitNotCanonical((bytes,uint256,bytes,uint16,bytes,uint16,uint256,bytes,bytes))",
        values
      )

    txmap = %{
      from: address,
      to: exit_game_contract_address,
      value: Encoding.to_hex(0),
      data: Encoding.to_hex(data),
      gas: Encoding.to_hex(@gas_challenge_in_flight_exit_not_canonical),
      gasPrice: Encoding.to_hex(@ife_gas_price)
    }

    {:ok, receipt_hash} = Ethereumex.HttpClient.eth_send_transaction(txmap)
    wait_on_receipt_confirmed(receipt_hash)

    receipt_hash
  end

  defp challenge_in_flight_exit_input_spent(exit_game_contract_address, address, ife_input_challenge) do
    values = [
      {Encoding.to_binary(ife_input_challenge.in_flight_txbytes), ife_input_challenge.in_flight_input_index,
       Encoding.to_binary(ife_input_challenge.spending_txbytes), ife_input_challenge.spending_input_index,
       Encoding.to_binary(ife_input_challenge.spending_sig), Encoding.to_binary(ife_input_challenge.input_tx),
       ife_input_challenge.input_utxo_pos}
    ]

    data =
      ABI.encode(
        "challengeInFlightExitInputSpent((bytes,uint16,bytes,uint16,bytes,bytes,uint256))",
        values
      )

    txmap = %{
      from: address,
      to: exit_game_contract_address,
      value: Encoding.to_hex(0),
      data: Encoding.to_hex(data),
      gas: Encoding.to_hex(@ife_gas * 2),
      gasPrice: Encoding.to_hex(@ife_gas_price)
    }

    {:ok, receipt_hash} = Ethereumex.HttpClient.eth_send_transaction(txmap)
    _ = Logger.info("Done challenge IFE input #{receipt_hash}")
    wait_on_receipt_confirmed(receipt_hash)

    receipt_hash
  end

  defp challenge_in_flight_exit_output_spent(exit_game_contract_address, address, ife_output_challenge) do
    values = [
      {Encoding.to_binary(ife_output_challenge.in_flight_txbytes),
       Encoding.to_binary(ife_output_challenge.in_flight_proof), ife_output_challenge.in_flight_output_pos,
       Encoding.to_binary(ife_output_challenge.spending_txbytes), ife_output_challenge.spending_input_index,
       Encoding.to_binary(ife_output_challenge.spending_sig)}
    ]

    data =
      ABI.encode(
        "challengeInFlightExitOutputSpent((bytes,bytes,uint256,bytes,uint16,bytes))",
        values
      )

    txmap = %{
      from: address,
      to: exit_game_contract_address,
      value: Encoding.to_hex(0),
      data: Encoding.to_hex(data),
      gas: Encoding.to_hex(@ife_gas * 2),
      gasPrice: Encoding.to_hex(@ife_gas_price)
    }

    {:ok, receipt_hash} = Ethereumex.HttpClient.eth_send_transaction(txmap)
    _ = Logger.info("Done challenge IFE output #{receipt_hash}")
    wait_on_receipt_confirmed(receipt_hash)

    receipt_hash
  end

  # This takes all the data we get from the Watcher to start an in flight exit.
  # Since we get it as a hex string, we convert it back to binary so that we can
  # ABI encode the data and send it back to the contract to start the in flight exit.
  defp do_in_flight_exit(exit_game_contract_address, in_flight_exit_bond_size, address, exit_data) do
    in_flight_tx = Encoding.to_binary(exit_data.in_flight_tx)
    in_flight_tx_sigs = Enum.map(exit_data.in_flight_tx_sigs, &Encoding.to_binary(&1))
    input_txs = Enum.map(exit_data.input_txs, &Encoding.to_binary(&1))
    input_txs_inclusion_proofs = Enum.map(exit_data.input_txs_inclusion_proofs, &Encoding.to_binary(&1))
    input_utxos_pos = Enum.map(exit_data.input_utxos_pos, &:binary.encode_unsigned(&1))

    values = [
      {in_flight_tx, input_txs, input_utxos_pos, input_txs_inclusion_proofs, in_flight_tx_sigs}
    ]

    data =
      ABI.encode(
        "startInFlightExit((bytes,bytes[],uint256[],bytes[],bytes[]))",
        values
      )

    txmap = %{
      from: address,
      to: exit_game_contract_address,
      value: Encoding.to_hex(in_flight_exit_bond_size),
      data: Encoding.to_hex(data),
      gas: Encoding.to_hex(@ife_gas * 2),
      gasPrice: Encoding.to_hex(@ife_gas_price)
    }

    {:ok, receipt_hash} = Ethereumex.HttpClient.eth_send_transaction(txmap)
    _ = Logger.info("Done IFE with hash #{receipt_hash}")
    wait_on_receipt_confirmed(receipt_hash)

    receipt_hash
  end

  defp get_in_flight_exit_id(exit_game_contract_address, exit_data) do
    _ = Logger.info("Get in flight exit id...")
    txbytes = Encoding.to_binary(exit_data.in_flight_tx)
    data = ABI.encode("getInFlightExitId(bytes)", [txbytes])
    {:ok, result} = Ethereumex.HttpClient.eth_call(%{to: exit_game_contract_address, data: Encoding.to_hex(data)})

    ife_exit_id =
      result
      |> Encoding.to_binary()
      |> ABI.TypeDecoder.decode([{:uint, 128}])
      |> hd()

    _ = Logger.warn("IFE id is #{ife_exit_id}")

    ife_exit_id
  end

  defp get_in_flight_exits(exit_game_contract_address, ife_exit_id) do
    _ = Logger.info("Get in flight exits...")
    data = ABI.encode("inFlightExits(uint160)", [ife_exit_id])
    {:ok, result} = Ethereumex.HttpClient.eth_call(%{to: exit_game_contract_address, data: Encoding.to_hex(data)})

    return_struct = [
      :bool,
      {:uint, 64},
      {:uint, 256},
      {:uint, 256},
      # NOTE: there are these two more fields in the return but they can be ommitted,
      #       both have withdraw_data_struct type
      # withdraw_data_struct,
      # withdraw_data_struct,
      :address,
      {:uint, 256},
      {:uint, 256}
    ]

    return_fields = [
      :is_canonical,
      :exit_start_timestamp,
      :exit_map,
      :position,
      :bond_owner,
      :bond_size,
      :oldest_competitor_position
    ]

    ife_exit_ids =
      result
      |> Encoding.to_binary()
      |> ABI.TypeDecoder.decode(return_struct)
      |> IfeExits.to_struct(return_fields)

    _ = Logger.info("IFEs #{inspect(ife_exit_ids)}")
    ife_exit_ids
  end

  defp capture_blknum_from_event(address, amount) do
    receive do
      {:event, {%ABI.FunctionSelector{}, event}} = message ->
        [
          {"depositor", "address", true, event_account},
          {"blknum", "uint256", true, event_blknum},
          {"token", "address", true, event_token},
          {"amount", "uint256", false, event_amount}
        ] = event

        # is this really our deposit?
        # let's double check with what we know
        case {Encoding.to_hex(event_account) == address, Currency.ether() == event_token,
              Currency.to_wei(amount) == event_amount} do
          {true, true, true} ->
            event_blknum

          _ ->
            # listen to some more, maybe we captured some other accounts deposit
            # return the message in the mailbox
            send(self(), message)
            capture_blknum_from_event(event_account, amount)
        end
    after
      5_000 ->
        throw(:deposit_event_didnt_arrive)
    end
  end

  defp get_exit_game_contract_address() do
    data = ABI.encode("exitGames(uint256)", [PaymentType.simple_payment_transaction()])
    {:ok, result} = Ethereumex.HttpClient.eth_call(%{to: Itest.Account.plasma_framework(), data: Encoding.to_hex(data)})

    result
    |> Encoding.to_binary()
    |> ABI.TypeDecoder.decode([:address])
    |> hd()
    |> Encoding.to_hex()
  end

  defp get_in_flight_exit_bond_size(exit_game_contract_address) do
    _ = Logger.info("Trying to get bond size for in flight exit.")
    data = ABI.encode("startIFEBondSize()", [])
    {:ok, result} = Ethereumex.HttpClient.eth_call(%{to: exit_game_contract_address, data: Encoding.to_hex(data)})

    result
    |> Encoding.to_binary()
    |> ABI.TypeDecoder.decode([{:uint, 128}])
    |> hd()
  end

  defp piggyback_output(exit_game_contract_address, address, output_index, exit_data) do
    piggyback_bond_size = get_piggyback_bond_size(exit_game_contract_address)
    _ = Logger.info("Piggyback output...")

    data =
      ABI.encode(
        "piggybackInFlightExitOnOutput((bytes,uint16))",
        [{Encoding.to_binary(exit_data.in_flight_tx), output_index}]
      )

    txmap = %{
      from: address,
      to: exit_game_contract_address,
      value: Encoding.to_hex(piggyback_bond_size),
      data: Encoding.to_hex(data),
      gas: Encoding.to_hex(@gas_piggyback)
    }

    {:ok, receipt_hash} = Ethereumex.HttpClient.eth_send_transaction(txmap)
    wait_on_receipt_confirmed(receipt_hash)
    _ = Logger.info("Piggyback output... DONE.")
    receipt_hash
  end

  defp piggyback_input(exit_game_contract_address, address, input_index, exit_data) do
    piggyback_bond_size = get_piggyback_bond_size(exit_game_contract_address)
    _ = Logger.info("Piggyback input...")

    in_flight_tx = Encoding.to_binary(exit_data.in_flight_tx)

    data =
      ABI.encode(
        "piggybackInFlightExitOnInput((bytes,uint16))",
        [{in_flight_tx, input_index}]
      )

    txmap = %{
      from: address,
      to: exit_game_contract_address,
      value: Encoding.to_hex(piggyback_bond_size),
      data: Encoding.to_hex(data),
      gas: Encoding.to_hex(@gas_piggyback)
    }

    {:ok, receipt_hash} = Ethereumex.HttpClient.eth_send_transaction(txmap)
    wait_on_receipt_confirmed(receipt_hash)
    _ = Logger.info("Piggyback input... DONE.")
    receipt_hash
  end

  defp get_piggyback_bond_size(exit_game_contract_address) do
    _ = Logger.info("Trying to get bond size for piggback.")
    data = ABI.encode("piggybackBondSize()", [])
    {:ok, result} = Ethereumex.HttpClient.eth_call(%{to: exit_game_contract_address, data: Encoding.to_hex(data)})

    piggyback_bond_size =
      result
      |> Encoding.to_binary()
      |> ABI.TypeDecoder.decode([{:uint, 128}])
      |> hd()

    piggyback_bond_size
  end
end<|MERGE_RESOLUTION|>--- conflicted
+++ resolved
@@ -320,21 +320,7 @@
   defand ~r/^Alice sends the most recently created transaction$/, _, state do
     %{txbytes: txbytes} = alice_state = state["Alice"]
 
-<<<<<<< HEAD
-    Process.sleep(1_000)
-
-    transaction_submit_body_schema = %TransactionSubmitBodySchema{transaction: Encoding.to_hex(txbytes)}
-    {:ok, response} = Transaction.submit(Watcher.new(), transaction_submit_body_schema)
-
-    submit_transaction_response =
-      response
-      |> Map.get(:body)
-      |> Jason.decode!()
-      |> Map.get("data")
-      |> SubmitTransactionResponse.to_struct()
-=======
     submit_transaction_response = send_transaction(txbytes)
->>>>>>> 900b8c0b
 
     alice_state = Map.put(alice_state, :transaction_submit, submit_transaction_response)
 
