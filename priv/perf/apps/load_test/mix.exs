--- conflicted
+++ resolved
@@ -30,25 +30,14 @@
   # Run "mix help deps" to learn about dependencies.
   defp deps do
     [
-<<<<<<< HEAD
-=======
       {:ex_rlp, "~> 0.5.3"},
       {:ex_keccak, "~> 0.1.2"},
       {:ex_abi, "~> 0.5.1"},
->>>>>>> eff6352d
       {:briefly, "~> 0.3"},
       {:chaperon, "~> 0.3.1"},
       {:statix, "~> 1.4"},
       {:histogrex, "~> 0.0.5"},
       {:tesla, "~> 1.3.0"},
-<<<<<<< HEAD
-      {:httpoison, "~> 1.6.2", override: true},
-      {:ex_plasma, git: "https://github.com/omisego/ex_plasma.git", branch: "master-v2", override: true},
-      {:telemetry, "~> 0.4.1"},
-      {:fake_server, "~> 2.1", only: :test},
-      # Better adapter for tesla
-      {:hackney, "~> 1.15.2"},
-=======
       {:httpoison, "~> 1.7", override: true},
       {:hackney,
        git: "https://github.com/SergeTupchiy/hackney", ref: "2bf38f92f647de00c4850202f37d4eaab93ed834", override: true},
@@ -57,7 +46,6 @@
       {:ex_secp256k1, "~> 0.1.2"},
       {:telemetry, "~> 0.4.1"},
       {:fake_server, "~> 2.1", only: :test},
->>>>>>> eff6352d
       {:watcher_info_api, in_umbrella: true},
       {:watcher_security_critical_api, in_umbrella: true},
       {:child_chain_api, in_umbrella: true}
