--- conflicted
+++ resolved
@@ -162,11 +162,7 @@
 
   defp parse_inputs(inputs_rlp) do
     with true <- Enum.count(inputs_rlp) <= 4 || {:error, :too_many_inputs},
-<<<<<<< HEAD
-         # NOTE: workaround for https://github.com/omisego/ex_plasma/issues/19.
-=======
          # NOTE: workaround for https://github.com/omgnetwork/ex_plasma/issues/19.
->>>>>>> eff6352d
          #       remove, when this is blocked on `ex_plasma` end
          true <- Enum.all?(inputs_rlp, &(&1 != <<0::256>>)) || {:error, :malformed_inputs},
          do: {:ok, Enum.map(inputs_rlp, &parse_input!/1)}
