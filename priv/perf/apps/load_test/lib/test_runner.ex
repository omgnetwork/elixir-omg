--- conflicted
+++ resolved
@@ -37,11 +37,6 @@
   alias LoadTest.TestRunner.Config
 
   def run() do
-<<<<<<< HEAD
-    {:ok, _} = Metrics.start_link()
-
-    {runner_module, config, property} = Config.parse()
-=======
     case Config.parse() do
       {:ok, {runner_module, config, property}} -> run_test(runner_module, config, property)
       :ok -> :ok
@@ -49,8 +44,9 @@
   end
 
   defp run_test(runner_module, config, property) do
-    result = Chaperon.run_load_test(runner_module, print_results: true, config: config)
->>>>>>> 251cfc00
+    {:ok, _} = Metrics.start_link()
+
+    {runner_module, config, property} = Config.parse()
 
     Chaperon.run_load_test(runner_module, print_results: true, config: config) |> IO.inspect(limit: :infinity)
 
