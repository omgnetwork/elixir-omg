
**Table of Contents**

<!--ts-->
  * [elixir-omg applications](#elixir-omg-applications)
  * [Child chain server](#child-chain-server)
  * [Using the child chain server's API](#using-the-child-chain-servers-api)
    * [HTTP-RPC](#http-rpc)
  * [Ethereum private key management](#ethereum-private-key-management)
    * [geth](#geth)               
  * [Managing the operator address](#managing-the-operator-address)
  * [Nonces restriction](#nonces-restriction)
  * [Funding the operator address](#funding-the-operator-address)
  * [Watcher and Watcher Info](#watcher-and-Watcher-info)
    * [Modes of the watcher](#modes-of-the-watcher)
    * [Using the watcher](#using-the-watcher)
    * [Endpoints](#endpoints)



## `elixir-omg` applications

`elixir-omg` is an umbrella app comprising of several Elixir applications:

The general idea of the apps responsibilities is:
  - `omg` - common application logic used by both the child chain server and watcher
  - `omg_bus` - an internal event bus to tie services together
  - `omg_child_chain` - child chain server
    - tracks Ethereum for things happening in the root chain contract (deposits/exits)
    - gathers transactions, decides on validity, forms blocks, persists
    - submits blocks to the root chain contract
    - see `apps/omg_child_chain/lib/omg_child_chain/application.ex` for a rundown of children processes involved
  - `omg_child_chain_rpc` - an HTTP-RPC server being the gateway to `omg_child_chain`
  - `omg_db` - wrapper around the child chain server's database to store the UTXO set and blocks necessary for state persistence
  - `omg_eth` - wrapper around the [Ethereum RPC client](https://github.com/exthereum/ethereumex)
  - `omg_performance` - performance tester for the child chain server
  - `omg_status` - application monitoring facilities
  - `omg_utils` - various non-omg-specific shared code
  - `omg_watcher` - the [Watcher](#watcher-and-watcher-info)
  - `omg_watcher_info` - the [Watcher Info](#watcher-and-watcher-info)
  - `omg_watcher_rpc` - an HTTP-RPC server being the gateway to `omg_watcher`

See [application architecture](architecture.md) for more details.

## Child chain server

`:omg_child_chain` is the Elixir app which runs the child chain server, whose API is exposed by `:omg_child_chain_rpc`.

For the responsibilities and design of the child chain server see [Plasma Blockchain Design document](tesuji_blockchain_design.md).

## Using the child chain server's API

The child chain server is listening on port `9656` by default.

### HTTP-RPC

HTTP-RPC requests are served up on the port specified in `omg_child_chain_rpc`'s `config` (`:omg_child_chain_rpc, OMG.RPC.Web.Endpoint, http: [port: ...]`).
The available RPC calls are defined by `omg_child_chain` in `api.ex` - paths follow RPC convention e.g. `block.get`, `transaction.submit`.
All requests shall be POST with parameters provided in the request body in JSON object.
Object's properties names correspond to the names of parameters. Binary values shall be hex-encoded strings.

For API documentation see: https://developer.omisego.co/elixir-omg/.

## Ethereum private key management

### `geth`

Currently, the child chain server assumes that the authority account is unlocked or otherwise available on the Ethereum node.
This might change in the future.

## Managing the operator address

(a.k.a `authority address`)

The Ethereum address which the operator uses to submit blocks to the root chain is a special address which must be managed accordingly to ensure liveness and security.

## Nonces restriction

The [reorg protection mechanism](tesuji_blockchain_design.md#reorgs) enforces there to be a strict relation between the `submitBlock` transactions and block numbers.
Child block number `1000` uses Ethereum nonce `1`, child block number `2000` uses Ethereum nonce `2`, **always**.
This provides a simple mechanism to avoid submitted blocks getting reordered in the root chain.

This restriction is respected by the child chain server, whereby the Ethereum nonce is simply derived from the child block number.

As a consequence, the operator address must never send any other transactions, if it intends to continue submitting blocks.
(Workarounds to this limitation are available, if there's such requirement.)

**NOTE** Ethereum nonce `0` is necessary to call the `RootChain.init` function, which must be called by the operator address.
This means that the operator address must be a fresh address for every child chain brought to life.

## Funding the operator address

The address that is running the child chain server and submitting blocks needs to be funded with Ether.
At the current stage this is designed as a manual process, i.e. we assume that every **gas reserve checkpoint interval**, someone will ensure that **gas reserve** worth of Ether is available for transactions.

Gas reserve must be enough to cover the gas reserve checkpoint interval of submitting blocks, assuming the most pessimistic scenario of gas price.

Calculate the gas reserve as follows:

```
gas_reserve = child_blocks_per_day * days_in_interval * gas_per_submission * highest_gas_price
```
where
```
child_blocks_per_day = ethereum_blocks_per_day / submit_period
```

**Submit period** is the number of Ethereum blocks per a single child block submission) - configured in `:omg_child_chain, :child_block_submit_period`

**Highest gas price** is the maximum gas price which the operator allows for when trying to have the block submission mined (operator always tries to pay less than that maximum, but has to adapt to Ethereum traffic) - configured in (**TODO** when doing OMG-47 task)

**Example**

Assuming:
- submission of a child block every Ethereum block
- 15 second block interval on Ethereum, on average
- weekly cadence of funding, i.e. `days_in_interval == 7`
- allowing gas price up to 40 Gwei
- `gas_per_submission == 71505` (checked for `RootChain.sol` [at this revision](https://github.com/omisego/plasma-contracts/commit/50653d52169a01a7d7d0b9e2e4e3c4a4b904f128).
C.f. [here](https://rinkeby.etherscan.io/tx/0x1a79fdfa310f91625d93e25139e15299b4ab272ae504c56b5798a018f6f4dc7b))

we get
```
gas_reserve ~= (4 * 60 * 24 / 1) * 7 * 71505 * (40 / 10**9)  ~= 115 ETH
```

**NOTE** that the above calculation doesn't imply this is what is going to be used within a week, just a pessimistic scenario to calculate an adequate reserve.
If one assumes an _average_ gas price of 4 Gwei, the amount is immediately reduced to ~11.5 ETH weekly.

## Watcher and Watcher Info

The Watcher is an observing node that connects to Ethereum and the child chain server's API.
It ensures that the child chain is valid and notifies otherwise.
It exposes the information it gathers via an HTTP-RPC interface (driven by Phoenix).
It provides a secure proxy to the child chain server's API and to Ethereum, ensuring that sensitive requests are only sent to a valid chain.

For more on the responsibilities and design of the Watcher see [Plasma Blockchain Design document](tesuji_blockchain_design.md).

### Modes of the watcher

The watcher can be run in one of two modes:
  - **security-critical only**
    - intended to provide light-weight Watcher just to ensure security of funds deposited into the child chain
    - this mode will store all of the data required for security-critical operations (exiting, challenging, etc.)
    - it will not store data required for current and performant interacting with the child chain (spending, receiving tokens, etc.)
    - it will not expose some endpoints related to current and performant interacting with the child chain (`account.get_utxos`, `transaction.*`, etc.)
    - it will only require the `OMG.DB` key-value store database
    - this mode will prune all security-related data not necessary anymore for security reasons (from `OMG.DB`)
    - some requests to the API might be slow but must always work (called rarely in unhappy paths only, like mass exits)
  - **security-critical and informational API**
    - intended to provide convenient and performant API to the child chain data, on top of the security-related one
    - this mode will provide/store everything the **security-critical** mode does
    - this mode will store easily accessible register of all transactions _for a subset of addresses_ (currently, all addresses)
    - this mode will leverage the PostgreSQL - based `WatcherDB` database

In releases, `watcher` refers to the security-critical mode, while `watcher_info` refers to the security-critical and informational API mode.

### Using the watcher

The watcher is listening on port `7434` by default. And watcher info listens on port `7534`.

### Endpoints

For API documentation see: https://developer.omisego.co/elixir-omg/

### Ethereum private key management

Watcher doesn't hold or manage user's keys.
All signatures are assumed to be done outside.

# Configuration parameters

For docker deployments, and release deployments please refer to [Deployment Configuration](deployment_configuration.md).

**NOTE**: all margins are denominated in Ethereum blocks

## Generic configuration - `:omg` app

* **`deposit_finality_margin`** - the margin that is waited after a `DepositCreated` event in the root chain contract.
Only after this margin had passed:
  - the child chain will allow spending the deposit
  - the watcher and watcher info will consider a transaction spending this deposit a valid transaction

  It is important that for a given child chain, the child chain server and watchers use the same value of this margin.

  **NOTE**: This entry is defined in `omg`, despite not being accessed there, only in `omg_child_chain` and `omg_watcher`.
  The reason here is to minimize risk of Child Chain server's and Watcher's configuration entries diverging.

* **`ethereum_events_check_interval_ms`** - polling interval for pulling Ethereum events (logs) from the Ethereum client.

* **`coordinator_eth_height_check_interval_ms`** - polling interval for checking whether the root chain had progressed for the `RootChainCoordinator`.
Affects how quick the services reading Ethereum events realize there's a new block.

## Child chain server configuration - `:omg_child_chain` app

* **`submission_finality_margin`** - the margin waited before mined block submissions are purged from `BlockQueue`'s memory

* **`block_queue_eth_height_check_interval_ms`** - polling interval for checking whether the root chain had progressed for the `BlockQueue` exclusively

* **`fee_adapter_check_interval_ms`** - interval for checking fees updates from the fee adapter.
* 
* **`fee_buffer_duration_ms`** - duration for which a fee is still valid after beeing updated.

* **`block_submit_every_nth`** - how many new Ethereum blocks must be mined, since previous submission **attempt**, before another block is going to be formed and submitted.

<<<<<<< HEAD
* **`fee_specs_file_path`** - path to file which defines fee requirements, see [fee_specs.json](fee_specs.json) for an example.
=======
* **`fee_adapter`** - is a tuple, where first element is a module name implementing `FeeAdapter` behaviour, e.g. `OMG.ChildChain.Fees.FileAdapter` and the second element is a Keyword `[opts: fee_adapter_opts]`
Options of the fee adapter, depends on adapter
  - **`specs_file_name`** - [FileAdaper only] path to file which defines fee requirements, see [fee_specs.json](fee_specs.json) for an example.
  - **`fee_feed_url`** - [FeedAdapter only] url to the fee service, that privides actual fees prices. Response should follow the file specs format.
  - **`fee_change_tolerance_percent`** - [FeedAdapter only!] positive integer describes significance of price change. When price in new reading changes above tolerance level, prices are updated immediately. Otherwise update interval is preserved.
  - **`stored_fee_update_interval_minutes`** - [FeedAdapter only!] positive integer describes time interval in minutes. The updates of token prices are carried out in update intervals as long as the changes are within tolerance.
>>>>>>> e6e5b033

## Watcher configuration - `:omg_watcher` app

* **`exit_processor_sla_margin`** - the margin to define the notion of a "late", invalid exit.
After this margin passes, every invalid exit is deemed a critical failure of the child chain (`unchallenged_exit`).
Such event will prompt a mass exit and stop processing new blocks.
See [exit validation documentation](docs/exit_validation.md) for details.
Cannot be larger than `min_exit_period_seconds` because otherwise it leads to a dangerous setup of the Watcher (in particular - muting the reports of unchallenged_exits).
Override using the `EXIT_PROCESSOR_SLA_MARGIN` system environment variable.

* **`exit_processor_sla_margin_forced`** - if set to `true`, will allow one to set a `exit_processor_sla_margin` that is larger than the `min_exit_period_seconds` of the child chain we're running for.
Set to `true` only when you know what you are doing.
Defaults to `false`, override using the `EXIT_PROCESSOR_SLA_MARGIN_FORCED` system environment variable.

* **`maximum_block_withholding_time_ms`** - for how long the Watcher will tolerate failures to get a submitted child chain block, before reporting a block withholding attack and stopping

* **`block_getter_loops_interval_ms`** - polling interval for checking new child chain blocks submissions being mined on the root chain

* **`maximum_number_of_unapplied_blocks`** - the maximum number of downloaded and statelessly validated child chain blocks to hold in queue for applying

* **`exit_finality_margin`** - the margin waited before an exit-related event is considered final enough to pull and process

* **`block_getter_reorg_margin`** - the margin considered by `OMG.Watcher.BlockGetter` when searching for recent child chain block submission events.
This is driving the process of determining the height and particular event related to the submission of a particular child chain block

## `OMG.DB` configuration - `:omg_db` app

* **`path`** - path to the directory holding the LevelDB data store

* **`server_module`** - the module to use when talking to the `OMG.DB`

* **`server_name`** - the named process to refer to when talking to the `OMG.DB`

## `OMG.Eth` configuration - `:omg_eth` app

All binary entries are expected in hex-encoded, `0x`-prefixed.

* **`contract_addr`** - the address of the root chain contract

* **`authority_addr`** - the address used by the operator to submit blocks

* **`txhash_contract`** - the Ethereum-transaction hash holding the deployment of the root chain contract

* **`eth_node`** - the Ethereum client which is used: `"geth" | "infura"`.

* **`node_logging_in_debug`** - whether the output of the Ethereum node being run in integration test should be printed to `:debug` level logs.
If you set this to false, remember to set the logging level to `:debug` to see the logs

* **`child_block_interval`** - mirror of contract configuration `uint256 constant public CHILD_BLOCK_INTERVAL` from `RootChain.sol`

* **`min_exit_period_seconds`** - mirror of contract configuration `uint256 public minExitPeriod`

* **`ethereum_block_time_seconds`** - mirror the block time of the underlying root chain.
Defaults to 15 seconds, suitable for public networks (`mainnet` and testnets).
Override using the `ETHEREUM_BLOCK_TIME_SECONDS` system environment variable.<|MERGE_RESOLUTION|>--- conflicted
+++ resolved
@@ -203,16 +203,16 @@
 
 * **`block_submit_every_nth`** - how many new Ethereum blocks must be mined, since previous submission **attempt**, before another block is going to be formed and submitted.
 
-<<<<<<< HEAD
-* **`fee_specs_file_path`** - path to file which defines fee requirements, see [fee_specs.json](fee_specs.json) for an example.
-=======
+* **`fee_specs_file_path`** - path to the file which defines fee requirements
+
+* **`fee_specs_file_name`** - name of the file which defines fee requirements
+
 * **`fee_adapter`** - is a tuple, where first element is a module name implementing `FeeAdapter` behaviour, e.g. `OMG.ChildChain.Fees.FileAdapter` and the second element is a Keyword `[opts: fee_adapter_opts]`
 Options of the fee adapter, depends on adapter
   - **`specs_file_name`** - [FileAdaper only] path to file which defines fee requirements, see [fee_specs.json](fee_specs.json) for an example.
   - **`fee_feed_url`** - [FeedAdapter only] url to the fee service, that privides actual fees prices. Response should follow the file specs format.
   - **`fee_change_tolerance_percent`** - [FeedAdapter only!] positive integer describes significance of price change. When price in new reading changes above tolerance level, prices are updated immediately. Otherwise update interval is preserved.
   - **`stored_fee_update_interval_minutes`** - [FeedAdapter only!] positive integer describes time interval in minutes. The updates of token prices are carried out in update intervals as long as the changes are within tolerance.
->>>>>>> e6e5b033
 
 ## Watcher configuration - `:omg_watcher` app
 
