# Configuration via environment variables for deployment of Child Chain and Watcher releases

- "PORT" - Child Chain or Watcher API port. Defaults to 9656 for Child Chain and 7434 for Watcher.
- "HOSTNAME" - server domain name of Child Chain or Watcher. *mandatory*
- "DD_DISABLED" - boolean that allows you to turn on or of Datadog metrics. Defaults to true.
- "APP_ENV" - environment name in which the the application was deployed. *mandatory*
- "DB_PATH" - directory of the KV db. *mandatory*
- "ETHEREUM_RPC_URL" - address of Geth or Parity instance. *mandatory*
- "ETH_NODE" - Geth, Parity or Infura. *mandatory*
- "SENTRY_DSN" - if not set, Sentry is disabled.
- "DD_HOSTNAME" - Datadog hostname.
- "DD_PORT" - Datadog agent UDP port for metrics.
- "DD_APM_PORT" - Datadog TCP port for APM.
- "BATCH_SIZE" - Datadog batch size for APM.
- "SYNC_THRESHOLD" - Datadog sync threshold for APM.
- "ETHEREUM_EVENTS_CHECK_INTERVAL_MS" - the frequency of HTTP requests towards the Ethereum clients and scanning for interested events. Should be less then average block time (10 to 20 seconds) on Ethereum mainnet.
- "ETHEREUM_STALLED_SYNC_THRESHOLD_MS" - the threshold before considering an unchanging Ethereum block height to be considered a stalled sync. Should be slightly larger than the expected block time.
- "FEE_CLAIMER_ADDRESS" - [Child Chain only!] 20-bytes HEX-encoded string of Ethereum address of Fee Claimer. Set via ENV vars only for Child Chain. For the Watcher this values is not important and fallbacks to "DEAD000000000000000000000000000000000000".
- "FEE_BUFFER_DURATION_MS" - [Child Chain only!] Buffer period during which a fee is still valid after being updated.
<<<<<<< HEAD
- "FEE_SPECS_FILE_PATH" - [Child Chain only!] The path to the fee specs file.
=======
- "FEE_FEED_URL" - [Child Chain, FeedAdapter only!] Url to fee feed service.
- "FEE_CHANGE_TOLERANCE_PERCENT" - [Child Chain, FeedAdapter only!] positive integer describes significance of price change. When price in new reading changes above tolerance level, prices are updated immediately. Otherwise update interval is preserved.
- "STORED_FEE_UPDATE_INTERVAL_MINUTES" - [Child Chain, FeedAdapter only!] positive integer describes time interval in minutes. The updates of token prices are carried out in update intervals as long as the changes are within tolerance.
>>>>>>> e6e5b033
- "EXIT_PROCESSOR_SLA_MARGIN" - [Watcher only!] - number of Ethereum blocks since start of an invalid exit, before `unchallenged_exit` is reported to prompt to mass exit. Must be smaller than "MIN_EXIT_PERIOD_SECONDS", unless "EXIT_PROCESSOR_SLA_MARGIN_FORCED=TRUE".
- "ETHEREUM_BLOCK_TIME_SECONDS" - should mirror Ethereum network's setting, defaults to 15 seconds.
- "LOGGER_BACKEND" - Ink or console. Ink will encode logs as json (useful for Datadog). Console will use the default elixir Logger backend. Default is Ink.

***Erlang VM configuration***

- "NODE_HOST" - The fully qualified host name of the current host.
- "ERLANG_COOKIE" - Magic cookie of the node.
- "REPLACE_OS_VARS" - An environment variable you export at runtime which instructed the tool to replace occurances of ${VAR} with the value from the system environment in the vm.args.

***Contract address configuration***
We allow a static configuration or a dynamic one, served as a http endpoint (one of them is mandatory).

- "ETHEREUM_NETWORK" - "RINKEBY" or "LOCALCHAIN".
- "CONTRACT_EXCHANGER_URL" - a server that can serve JSON in form of
```
{
  "plasma_framework_tx_hash":"<plasma_framework_tx_hash>",
  "plasma_framework":"<plasma_framework>",
  "eth_vault":"<eth_vault>",
  "erc20_vault":"<erc20_vault>",
  "payment_exit_game":"<payment_exit_game>",
  "authority_address":"<authority_address>"
}
```
Static configuration

- "ETHEREUM_NETWORK" - RINKEBY, ROPSTEN, MAINNET, or LOCALCHAIN
- "TXHASH_CONTRACT"
- "AUTHORITY_ADDRESS"
- "CONTRACT_ADDRESS_PLASMA_FRAMEWORK"
- "CONTRACT_ADDRESS_ETH_VAULT
- "CONTRACT_ADDRESS_ERC20_VAULT
- "CONTRACT_ADDRESS_PAYMENT_EXIT_GAME"

***Required contract addresses***

The contract addresses that are required to be included in the `contract_addr` field (or `_CONTRACT_ADDRESS` JSON) are:

```
{
  "plasma_framework": "...",
  "eth_vault": "...",
  "erc20_vault": "...",
  "payment_exit_game": "..."
}
```

***Watcher security-critical only***

- "CHILD_CHAIN_URL" - Location of the Child Chain API. *mandatory*

***Watcher security-critical + informational***

- "DATABASE_URL" - Postgres address *mandatory*
- "CHILD_CHAIN_URL" - Location of the Child Chain API. *mandatory*<|MERGE_RESOLUTION|>--- conflicted
+++ resolved
@@ -17,13 +17,11 @@
 - "ETHEREUM_STALLED_SYNC_THRESHOLD_MS" - the threshold before considering an unchanging Ethereum block height to be considered a stalled sync. Should be slightly larger than the expected block time.
 - "FEE_CLAIMER_ADDRESS" - [Child Chain only!] 20-bytes HEX-encoded string of Ethereum address of Fee Claimer. Set via ENV vars only for Child Chain. For the Watcher this values is not important and fallbacks to "DEAD000000000000000000000000000000000000".
 - "FEE_BUFFER_DURATION_MS" - [Child Chain only!] Buffer period during which a fee is still valid after being updated.
-<<<<<<< HEAD
 - "FEE_SPECS_FILE_PATH" - [Child Chain only!] The path to the fee specs file.
-=======
+- "FEE_SPECS_FILE_NAME" - [Child Chain only!] The name of the fee specs file.
 - "FEE_FEED_URL" - [Child Chain, FeedAdapter only!] Url to fee feed service.
 - "FEE_CHANGE_TOLERANCE_PERCENT" - [Child Chain, FeedAdapter only!] positive integer describes significance of price change. When price in new reading changes above tolerance level, prices are updated immediately. Otherwise update interval is preserved.
 - "STORED_FEE_UPDATE_INTERVAL_MINUTES" - [Child Chain, FeedAdapter only!] positive integer describes time interval in minutes. The updates of token prices are carried out in update intervals as long as the changes are within tolerance.
->>>>>>> e6e5b033
 - "EXIT_PROCESSOR_SLA_MARGIN" - [Watcher only!] - number of Ethereum blocks since start of an invalid exit, before `unchallenged_exit` is reported to prompt to mass exit. Must be smaller than "MIN_EXIT_PERIOD_SECONDS", unless "EXIT_PROCESSOR_SLA_MARGIN_FORCED=TRUE".
 - "ETHEREUM_BLOCK_TIME_SECONDS" - should mirror Ethereum network's setting, defaults to 15 seconds.
 - "LOGGER_BACKEND" - Ink or console. Ink will encode logs as json (useful for Datadog). Console will use the default elixir Logger backend. Default is Ink.
