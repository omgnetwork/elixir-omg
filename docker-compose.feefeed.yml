version: "2.3"
services:
  childchain:
    environment:
      - FEE_ADAPTER=feed
      - FEE_FEED_URL=http://172.27.0.110:4000/api/v1
    depends_on:
      feefeed:
        condition: service_healthy

  feefeed:
<<<<<<< HEAD
    image: "gcr.io/omisego-development/feefeed:latest"
=======
    image: gcr.io/omisego-development/feefeed:latest
>>>>>>> 376814dc
    command: "start"
    container_name: feefeed
    environment:
      - GITHUB_TOKEN=""
      - GITHUB_ORGANISATION=omgnetwork
      - GITHUB_REPO=fee-rules-public
      - SENTRY_DSN=""
      - GITHUB_BRANCH=master
      - RULES_FETCH_INTERVAL=200
      - RATES_FETCH_INTERVAL=200
      - GITHUB_FILENAME=fee_rules
      - DATABASE_URL=postgresql://feefeed:feefeed@172.27.0.107:5432/feefeed
      - SECRET_KEY_BASE="Y8naENMR8b+vbPHILjwNtEfWFrnbGi2k+UYWm75VnKHfsavmyGLtTmmeJxAGK+zJ"
      - DATADOG_DISABLED=true
      - DATADOG_HOST="localhost"
      - ETHEREUM_NODE_URL=http://172.27.0.108:80
    ports:
      - "4000:4000"
    expose:
      - "4000"
    depends_on:
      postgres:
        condition: service_healthy
    restart: always
    healthcheck:
      test: curl -v --silent http://localhost:4000/api/v1/fees 2>&1 | grep contract_address
      interval: 4s
      timeout: 2s
      retries: 30
      start_period: 60s
    networks:
      chain_net:
        ipv4_address: 172.27.0.110<|MERGE_RESOLUTION|>--- conflicted
+++ resolved
@@ -9,11 +9,7 @@
         condition: service_healthy
 
   feefeed:
-<<<<<<< HEAD
-    image: "gcr.io/omisego-development/feefeed:latest"
-=======
     image: gcr.io/omisego-development/feefeed:latest
->>>>>>> 376814dc
     command: "start"
     container_name: feefeed
     environment:
