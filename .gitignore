# The directory Mix will write compiled artifacts to.
/_build/

# If you run "mix test --cover", coverage assets end up here.
/cover/

# The directory Mix downloads your dependencies sources to.
/deps/

# Where 3rd-party dependencies like ExDoc output generated docs.
/doc/

# Ignore .fetch files in case you like to edit your project deps locally.
/.fetch

# If the VM crashes, it generates a dump, let's ignore it too.
erl_crash.dump

# Also ignore archive artifacts (built via "mix archive.build").
*.ez

populus/build/

# Dev sqllite db
<<<<<<< HEAD
*ecto_simple.sqlite3

# other build & test artifacts
.elixir_ls/
=======
*ecto_simple.sqlite3*
>>>>>>> 28dd6c4f
<|MERGE_RESOLUTION|>--- conflicted
+++ resolved
@@ -22,11 +22,4 @@
 populus/build/
 
 # Dev sqllite db
-<<<<<<< HEAD
-*ecto_simple.sqlite3
-
-# other build & test artifacts
-.elixir_ls/
-=======
-*ecto_simple.sqlite3*
->>>>>>> 28dd6c4f
+*ecto_simple.sqlite3*