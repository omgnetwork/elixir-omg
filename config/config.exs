--- conflicted
+++ resolved
@@ -14,11 +14,7 @@
 config :logger, :console,
   level: :info,
   format: "$date $time [$level] $metadata⋅$message⋅\n",
-<<<<<<< HEAD
   # format: {OmiseGO.API.LoggerExt, :format},
   metadata: [:module, :function, :line]
-=======
-  metadata: [:module, :function]
 
-import_config "#{Mix.env()}.exs"
->>>>>>> 2e702f01
+import_config "#{Mix.env()}.exs"