# This file is responsible for configuring your application
# and its dependencies with the aid of the Mix.Config module.
use Mix.Config

# By default, the umbrella project as well as each child
# application will require this configuration file, ensuring
# they all use the same configuration. While one could
# configure all applications here, we prefer to delegate
# back to each application for organization purposes.
import_config "../apps/*/config/config.exs"

# Sample configuration (overrides the imported configuration above):

config :logger, level: :info

config :logger, :console,
  format: "$date $time [$level] $metadata⋅$message⋅\n",
  discard_threshold: 2000,
  metadata: [:module, :function, :request_id]

<<<<<<< HEAD
config :ethereumex,
  request_timeout: 60_000

config :sentry,
  dsn: {:system, "SENTRY_DSN"},
  environment_name: Mix.env(),
  enable_source_code_context: true,
  root_source_code_path: File.cwd!(),
  tags: %{
    env: Mix.env(),
    application: Mix.Project.config()[:app]
  },
  server_name: elem(:inet.gethostname(), 1),
  included_environments: [:prod, :dev]

=======
>>>>>>> ebfbfa45
import_config "#{Mix.env()}.exs"<|MERGE_RESOLUTION|>--- conflicted
+++ resolved
@@ -18,10 +18,6 @@
   discard_threshold: 2000,
   metadata: [:module, :function, :request_id]
 
-<<<<<<< HEAD
-config :ethereumex,
-  request_timeout: 60_000
-
 config :sentry,
   dsn: {:system, "SENTRY_DSN"},
   environment_name: Mix.env(),
@@ -34,6 +30,4 @@
   server_name: elem(:inet.gethostname(), 1),
   included_environments: [:prod, :dev]
 
-=======
->>>>>>> ebfbfa45
 import_config "#{Mix.env()}.exs"