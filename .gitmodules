--- conflicted
+++ resolved
@@ -1,8 +1,4 @@
 [submodule "priv/cabbage"]
 	path = priv/cabbage
 	url = https://github.com/omgnetwork/specs.git
-<<<<<<< HEAD
-  branch = boolafish/fix_feefeed
-=======
-        branch = master
->>>>>>> ed8b0f76
+  branch = master